// !$*UTF8*$!
{
	archiveVersion = 1;
	classes = {
	};
	objectVersion = 46;
	objects = {

/* Begin PBXBuildFile section */
		2700BC5114B3864B00B5B297 /* HTTPFileResponse.m in Sources */ = {isa = PBXBuildFile; fileRef = 2753156914ACEFC90065964D /* HTTPFileResponse.m */; settings = {COMPILER_FLAGS = "-fobjc-arc"; }; };
		2700BC5E14B64AA600B5B297 /* TDRouter+Handlers.m in Sources */ = {isa = PBXBuildFile; fileRef = 2700BC5B14B64AA600B5B297 /* TDRouter+Handlers.m */; };
		2700BC5F14B64AA600B5B297 /* TDRouter+Handlers.m in Sources */ = {isa = PBXBuildFile; fileRef = 2700BC5B14B64AA600B5B297 /* TDRouter+Handlers.m */; };
		270B3DFD1489359000E0A926 /* SenTestingKit.framework in Frameworks */ = {isa = PBXBuildFile; fileRef = 270B3DFC1489359000E0A926 /* SenTestingKit.framework */; };
		270B3DFE1489359000E0A926 /* Cocoa.framework in Frameworks */ = {isa = PBXBuildFile; fileRef = 27C70697148864BA00F0F099 /* Cocoa.framework */; };
		270B3E011489359000E0A926 /* TouchDB.framework in Frameworks */ = {isa = PBXBuildFile; fileRef = 270B3DEA1489359000E0A926 /* TouchDB.framework */; };
		270B3E111489382F00E0A926 /* TDDatabase.m in Sources */ = {isa = PBXBuildFile; fileRef = 27F0744711CD4B6D00E9A2AB /* TDDatabase.m */; };
		270B3E121489382F00E0A926 /* TDBody.m in Sources */ = {isa = PBXBuildFile; fileRef = 27F074AA11CD5D7A00E9A2AB /* TDBody.m */; };
		270B3E131489382F00E0A926 /* TDServer.m in Sources */ = {isa = PBXBuildFile; fileRef = 27C706411486BBD500F0F099 /* TDServer.m */; };
		270B3E141489382F00E0A926 /* TDRouter.m in Sources */ = {isa = PBXBuildFile; fileRef = 27C706441486BE7100F0F099 /* TDRouter.m */; };
		270B3E151489382F00E0A926 /* TDURLProtocol.m in Sources */ = {isa = PBXBuildFile; fileRef = 27C706471487584300F0F099 /* TDURLProtocol.m */; };
		270B3E161489382F00E0A926 /* FMDatabase.m in Sources */ = {isa = PBXBuildFile; fileRef = 27F0747011CD51A200E9A2AB /* FMDatabase.m */; settings = {COMPILER_FLAGS = "-fno-objc-arc"; }; };
		270B3E181489382F00E0A926 /* FMResultSet.m in Sources */ = {isa = PBXBuildFile; fileRef = 27F0747211CD51A200E9A2AB /* FMResultSet.m */; settings = {COMPILER_FLAGS = "-fno-objc-arc"; }; };
		270B3E1D1489384700E0A926 /* libsqlite3.dylib in Frameworks */ = {isa = PBXBuildFile; fileRef = 27F0744911CD4BA000E9A2AB /* libsqlite3.dylib */; };
		270B3E1E1489385C00E0A926 /* Foundation.framework in Frameworks */ = {isa = PBXBuildFile; fileRef = 27F0745C11CD50A600E9A2AB /* Foundation.framework */; };
		270B3E201489390000E0A926 /* TouchDB.h in Headers */ = {isa = PBXBuildFile; fileRef = 270B3E1F148938D800E0A926 /* TouchDB.h */; settings = {ATTRIBUTES = (Public, ); }; };
		270B3E211489390F00E0A926 /* TDURLProtocol.h in Headers */ = {isa = PBXBuildFile; fileRef = 27C706461487584300F0F099 /* TDURLProtocol.h */; settings = {ATTRIBUTES = (Public, ); }; };
		270B3E221489391E00E0A926 /* TDDatabase.h in Headers */ = {isa = PBXBuildFile; fileRef = 27F0744611CD4B6D00E9A2AB /* TDDatabase.h */; settings = {ATTRIBUTES = (Public, ); }; };
		270B3E231489392100E0A926 /* TDBody.h in Headers */ = {isa = PBXBuildFile; fileRef = 27F074A911CD5D7A00E9A2AB /* TDBody.h */; settings = {ATTRIBUTES = (Public, ); }; };
		270B3E241489392600E0A926 /* TDServer.h in Headers */ = {isa = PBXBuildFile; fileRef = 27C706401486BBD500F0F099 /* TDServer.h */; settings = {ATTRIBUTES = (Public, ); }; };
		270B3E251489392C00E0A926 /* TDRouter.h in Headers */ = {isa = PBXBuildFile; fileRef = 27C706431486BE7100F0F099 /* TDRouter.h */; settings = {ATTRIBUTES = (Public, ); }; };
		270B3E26148939BD00E0A926 /* TouchDB.framework in Frameworks */ = {isa = PBXBuildFile; fileRef = 270B3DEA1489359000E0A926 /* TouchDB.framework */; };
		270B3E27148939C500E0A926 /* TouchDB.framework in CopyFiles */ = {isa = PBXBuildFile; fileRef = 270B3DEA1489359000E0A926 /* TouchDB.framework */; };
		270B3E2B1489581E00E0A926 /* TDPuller.h in Headers */ = {isa = PBXBuildFile; fileRef = 270B3E291489581E00E0A926 /* TDPuller.h */; settings = {ATTRIBUTES = (Public, ); }; };
		270B3E2C1489581E00E0A926 /* TDPuller.m in Sources */ = {isa = PBXBuildFile; fileRef = 270B3E2A1489581E00E0A926 /* TDPuller.m */; };
		270B3E3914898DF200E0A926 /* TDRevision.h in Headers */ = {isa = PBXBuildFile; fileRef = 270B3E3714898DF200E0A926 /* TDRevision.h */; settings = {ATTRIBUTES = (Public, ); }; };
		270B3E3A14898DF200E0A926 /* TDRevision.m in Sources */ = {isa = PBXBuildFile; fileRef = 270B3E3814898DF200E0A926 /* TDRevision.m */; };
		270B3E3E148D7F0000E0A926 /* TDPusher.h in Headers */ = {isa = PBXBuildFile; fileRef = 270B3E3C148D7F0000E0A926 /* TDPusher.h */; settings = {ATTRIBUTES = (Public, ); }; };
		270B3E3F148D7F0000E0A926 /* TDPusher.m in Sources */ = {isa = PBXBuildFile; fileRef = 270B3E3D148D7F0000E0A926 /* TDPusher.m */; };
		270F5702156AD215000FEB8F /* OARequestParameter.m in Sources */ = {isa = PBXBuildFile; fileRef = 27F12862156ABE24008465C2 /* OARequestParameter.m */; };
		270F5705156AE0BF000FEB8F /* TDAuthorizer.h in Headers */ = {isa = PBXBuildFile; fileRef = 270F5703156AE0BF000FEB8F /* TDAuthorizer.h */; };
		270F5706156AE0BF000FEB8F /* TDAuthorizer.m in Sources */ = {isa = PBXBuildFile; fileRef = 270F5704156AE0BF000FEB8F /* TDAuthorizer.m */; };
		270F5707156AE0BF000FEB8F /* TDAuthorizer.m in Sources */ = {isa = PBXBuildFile; fileRef = 270F5704156AE0BF000FEB8F /* TDAuthorizer.m */; };
		270FE0CA14C5008C005FF647 /* Foundation.framework in Frameworks */ = {isa = PBXBuildFile; fileRef = 27F0745C11CD50A600E9A2AB /* Foundation.framework */; };
		270FE0D514C50134005FF647 /* TouchDB.framework in Frameworks */ = {isa = PBXBuildFile; fileRef = 270B3DEA1489359000E0A926 /* TouchDB.framework */; };
		270FE0D614C50134005FF647 /* TouchDBListener.framework in Frameworks */ = {isa = PBXBuildFile; fileRef = 275315D514ACF0A10065964D /* TouchDBListener.framework */; };
		270FE0DE14C50390005FF647 /* TouchServ.m in Sources */ = {isa = PBXBuildFile; fileRef = 270FE0DC14C50382005FF647 /* TouchServ.m */; };
		27103F8314E9CE4400DF7209 /* TDReachability.h in Headers */ = {isa = PBXBuildFile; fileRef = 27103F8114E9CE4400DF7209 /* TDReachability.h */; };
		27103F8414E9CE4400DF7209 /* TDReachability.m in Sources */ = {isa = PBXBuildFile; fileRef = 27103F8214E9CE4400DF7209 /* TDReachability.m */; };
		27103F8514E9CE4400DF7209 /* TDReachability.m in Sources */ = {isa = PBXBuildFile; fileRef = 27103F8214E9CE4400DF7209 /* TDReachability.m */; };
		27103F8814EA076600DF7209 /* SystemConfiguration.framework in Frameworks */ = {isa = PBXBuildFile; fileRef = 27103F8714EA076600DF7209 /* SystemConfiguration.framework */; };
		2711CDDE14C6584A00505D55 /* TouchDBListener.framework in CopyFiles */ = {isa = PBXBuildFile; fileRef = 275315D514ACF0A10065964D /* TouchDBListener.framework */; };
		2711CDFD14C7590A00505D55 /* TDDatabase+Attachments.h in Headers */ = {isa = PBXBuildFile; fileRef = 2711CDFC14C7590A00505D55 /* TDDatabase+Attachments.h */; settings = {ATTRIBUTES = (Public, ); }; };
		2711CDFE14C7590A00505D55 /* TDDatabase+Attachments.h in Headers */ = {isa = PBXBuildFile; fileRef = 2711CDFC14C7590A00505D55 /* TDDatabase+Attachments.h */; settings = {ATTRIBUTES = (Public, ); }; };
		2711CE0014C7595900505D55 /* TDDatabase+Insertion.h in Headers */ = {isa = PBXBuildFile; fileRef = 2711CDFF14C7595900505D55 /* TDDatabase+Insertion.h */; settings = {ATTRIBUTES = (Public, ); }; };
		2711CE0114C7595900505D55 /* TDDatabase+Insertion.h in Headers */ = {isa = PBXBuildFile; fileRef = 2711CDFF14C7595900505D55 /* TDDatabase+Insertion.h */; settings = {ATTRIBUTES = (Public, ); }; };
		2711CE0314C759BD00505D55 /* TDDatabase+Replication.h in Headers */ = {isa = PBXBuildFile; fileRef = 2711CE0214C759BD00505D55 /* TDDatabase+Replication.h */; settings = {ATTRIBUTES = (Public, ); }; };
		2711CE0414C759BD00505D55 /* TDDatabase+Replication.h in Headers */ = {isa = PBXBuildFile; fileRef = 2711CE0214C759BD00505D55 /* TDDatabase+Replication.h */; settings = {ATTRIBUTES = (Public, ); }; };
		2711CE1414C75B6E00505D55 /* TDDatabase+LocalDocs.h in Headers */ = {isa = PBXBuildFile; fileRef = 2773ADC514BD1EB80027A292 /* TDDatabase+LocalDocs.h */; settings = {ATTRIBUTES = (Public, ); }; };
		272B85141523691700A90CB2 /* TDJSON.h in Headers */ = {isa = PBXBuildFile; fileRef = 272B85121523691700A90CB2 /* TDJSON.h */; };
		272B85151523691700A90CB2 /* TDJSON.m in Sources */ = {isa = PBXBuildFile; fileRef = 272B85131523691700A90CB2 /* TDJSON.m */; };
		272B85161523691700A90CB2 /* TDJSON.m in Sources */ = {isa = PBXBuildFile; fileRef = 272B85131523691700A90CB2 /* TDJSON.m */; };
		274C3919149E6B0900A5E89B /* EmptyAppDelegate.m in Sources */ = {isa = PBXBuildFile; fileRef = 274C3918149E6B0900A5E89B /* EmptyAppDelegate.m */; };
		274C391E149FAE0000A5E89B /* TDDatabase+Attachments.m in Sources */ = {isa = PBXBuildFile; fileRef = 274C391B149FAE0000A5E89B /* TDDatabase+Attachments.m */; };
		274C391F149FAE0000A5E89B /* TDDatabase+Attachments.m in Sources */ = {isa = PBXBuildFile; fileRef = 274C391B149FAE0000A5E89B /* TDDatabase+Attachments.m */; };
		2751D4E4151BAE7000F7FD57 /* TDDatabaseManager.h in Headers */ = {isa = PBXBuildFile; fileRef = 2751D4E2151BAE7000F7FD57 /* TDDatabaseManager.h */; settings = {ATTRIBUTES = (Public, ); }; };
		2751D4E5151BAE7000F7FD57 /* TDDatabaseManager.m in Sources */ = {isa = PBXBuildFile; fileRef = 2751D4E3151BAE7000F7FD57 /* TDDatabaseManager.m */; };
		2751D4E6151BAE7000F7FD57 /* TDDatabaseManager.m in Sources */ = {isa = PBXBuildFile; fileRef = 2751D4E3151BAE7000F7FD57 /* TDDatabaseManager.m */; };
		2753156E14ACEFC90065964D /* DDData.h in Headers */ = {isa = PBXBuildFile; fileRef = 2753155114ACEFC90065964D /* DDData.h */; };
		2753157214ACEFC90065964D /* DDNumber.h in Headers */ = {isa = PBXBuildFile; fileRef = 2753155314ACEFC90065964D /* DDNumber.h */; };
		2753157614ACEFC90065964D /* DDRange.h in Headers */ = {isa = PBXBuildFile; fileRef = 2753155514ACEFC90065964D /* DDRange.h */; };
		2753157A14ACEFC90065964D /* HTTPAuthenticationRequest.h in Headers */ = {isa = PBXBuildFile; fileRef = 2753155714ACEFC90065964D /* HTTPAuthenticationRequest.h */; };
		2753157E14ACEFC90065964D /* HTTPConnection.h in Headers */ = {isa = PBXBuildFile; fileRef = 2753155914ACEFC90065964D /* HTTPConnection.h */; };
		2753158214ACEFC90065964D /* HTTPLogging.h in Headers */ = {isa = PBXBuildFile; fileRef = 2753155B14ACEFC90065964D /* HTTPLogging.h */; };
		2753158414ACEFC90065964D /* HTTPMessage.h in Headers */ = {isa = PBXBuildFile; fileRef = 2753155C14ACEFC90065964D /* HTTPMessage.h */; };
		2753158814ACEFC90065964D /* HTTPResponse.h in Headers */ = {isa = PBXBuildFile; fileRef = 2753155E14ACEFC90065964D /* HTTPResponse.h */; };
		2753158A14ACEFC90065964D /* HTTPServer.h in Headers */ = {isa = PBXBuildFile; fileRef = 2753155F14ACEFC90065964D /* HTTPServer.h */; };
		2753158E14ACEFC90065964D /* HTTPAsyncFileResponse.h in Headers */ = {isa = PBXBuildFile; fileRef = 2753156214ACEFC90065964D /* HTTPAsyncFileResponse.h */; };
		2753159214ACEFC90065964D /* HTTPDataResponse.h in Headers */ = {isa = PBXBuildFile; fileRef = 2753156414ACEFC90065964D /* HTTPDataResponse.h */; };
		2753159614ACEFC90065964D /* HTTPDynamicFileResponse.h in Headers */ = {isa = PBXBuildFile; fileRef = 2753156614ACEFC90065964D /* HTTPDynamicFileResponse.h */; };
		2753159A14ACEFC90065964D /* HTTPFileResponse.h in Headers */ = {isa = PBXBuildFile; fileRef = 2753156814ACEFC90065964D /* HTTPFileResponse.h */; };
		2753159E14ACEFC90065964D /* HTTPRedirectResponse.h in Headers */ = {isa = PBXBuildFile; fileRef = 2753156A14ACEFC90065964D /* HTTPRedirectResponse.h */; };
		275315A214ACEFC90065964D /* WebSocket.h in Headers */ = {isa = PBXBuildFile; fileRef = 2753156C14ACEFC90065964D /* WebSocket.h */; };
		275315AB14ACF00B0065964D /* GCDAsyncSocket.h in Headers */ = {isa = PBXBuildFile; fileRef = 275315A814ACF00B0065964D /* GCDAsyncSocket.h */; };
		275315BC14ACF0330065964D /* DDAbstractDatabaseLogger.h in Headers */ = {isa = PBXBuildFile; fileRef = 275315B114ACF0330065964D /* DDAbstractDatabaseLogger.h */; };
		275315C014ACF0330065964D /* DDASLLogger.h in Headers */ = {isa = PBXBuildFile; fileRef = 275315B314ACF0330065964D /* DDASLLogger.h */; };
		275315C414ACF0330065964D /* DDFileLogger.h in Headers */ = {isa = PBXBuildFile; fileRef = 275315B514ACF0330065964D /* DDFileLogger.h */; };
		275315C814ACF0330065964D /* DDLog.h in Headers */ = {isa = PBXBuildFile; fileRef = 275315B714ACF0330065964D /* DDLog.h */; };
		275315CC14ACF0330065964D /* DDTTYLogger.h in Headers */ = {isa = PBXBuildFile; fileRef = 275315B914ACF0330065964D /* DDTTYLogger.h */; };
		275315DC14ACF0A20065964D /* InfoPlist.strings in Resources */ = {isa = PBXBuildFile; fileRef = 275315DA14ACF0A20065964D /* InfoPlist.strings */; };
		275315E014ACF0A20065964D /* TDListener.m in Sources */ = {isa = PBXBuildFile; fileRef = 275315DF14ACF0A20065964D /* TDListener.m */; };
		275315E414ACF1130065964D /* DDData.m in Sources */ = {isa = PBXBuildFile; fileRef = 2753155214ACEFC90065964D /* DDData.m */; };
		275315E514ACF1130065964D /* DDNumber.m in Sources */ = {isa = PBXBuildFile; fileRef = 2753155414ACEFC90065964D /* DDNumber.m */; };
		275315E614ACF1130065964D /* DDRange.m in Sources */ = {isa = PBXBuildFile; fileRef = 2753155614ACEFC90065964D /* DDRange.m */; };
		275315E714ACF1130065964D /* HTTPAuthenticationRequest.m in Sources */ = {isa = PBXBuildFile; fileRef = 2753155814ACEFC90065964D /* HTTPAuthenticationRequest.m */; settings = {COMPILER_FLAGS = "-fobjc-arc"; }; };
		275315E814ACF1130065964D /* HTTPConnection.m in Sources */ = {isa = PBXBuildFile; fileRef = 2753155A14ACEFC90065964D /* HTTPConnection.m */; settings = {COMPILER_FLAGS = "-fobjc-arc"; }; };
		275315E914ACF1130065964D /* HTTPMessage.m in Sources */ = {isa = PBXBuildFile; fileRef = 2753155D14ACEFC90065964D /* HTTPMessage.m */; settings = {COMPILER_FLAGS = "-fobjc-arc"; }; };
		275315EA14ACF1130065964D /* HTTPServer.m in Sources */ = {isa = PBXBuildFile; fileRef = 2753156014ACEFC90065964D /* HTTPServer.m */; settings = {COMPILER_FLAGS = "-fobjc-arc -Wno-undeclared-selector"; }; };
		275315EC14ACF1130065964D /* HTTPDataResponse.m in Sources */ = {isa = PBXBuildFile; fileRef = 2753156514ACEFC90065964D /* HTTPDataResponse.m */; settings = {COMPILER_FLAGS = "-fobjc-arc"; }; };
		275315F014ACF1130065964D /* WebSocket.m in Sources */ = {isa = PBXBuildFile; fileRef = 2753156D14ACEFC90065964D /* WebSocket.m */; settings = {COMPILER_FLAGS = "-fobjc-arc"; }; };
		275315F114ACF1130065964D /* GCDAsyncSocket.m in Sources */ = {isa = PBXBuildFile; fileRef = 275315A914ACF00B0065964D /* GCDAsyncSocket.m */; settings = {COMPILER_FLAGS = "-fobjc-arc"; }; };
		275315F214ACF1130065964D /* DDLog.m in Sources */ = {isa = PBXBuildFile; fileRef = 275315B814ACF0330065964D /* DDLog.m */; settings = {COMPILER_FLAGS = "-fobjc-arc"; }; };
		275315F314ACF1C20065964D /* Foundation.framework in Frameworks */ = {isa = PBXBuildFile; fileRef = 27C7069C148864BA00F0F099 /* Foundation.framework */; };
		275315F514ACF1CC0065964D /* Security.framework in Frameworks */ = {isa = PBXBuildFile; fileRef = 275315F414ACF1CC0065964D /* Security.framework */; };
		275315F814ACF2500065964D /* CoreServices.framework in Frameworks */ = {isa = PBXBuildFile; fileRef = 275315F714ACF2500065964D /* CoreServices.framework */; };
		275315F914ACF2D70065964D /* TDListener.h in Headers */ = {isa = PBXBuildFile; fileRef = 275315DE14ACF0A20065964D /* TDListener.h */; settings = {ATTRIBUTES = (Public, ); }; };
		275315FC14ACF83C0065964D /* TouchDB.framework in Frameworks */ = {isa = PBXBuildFile; fileRef = 270B3DEA1489359000E0A926 /* TouchDB.framework */; };
		275315FF14ACF9330065964D /* ExceptionUtils.m in Sources */ = {isa = PBXBuildFile; fileRef = 27F0751711CDC80A00E9A2AB /* ExceptionUtils.m */; };
		2753160014ACF9330065964D /* Logging.m in Sources */ = {isa = PBXBuildFile; fileRef = 27F0751211CDC7F900E9A2AB /* Logging.m */; };
		2753160114ACF9330065964D /* CollectionUtils.m in Sources */ = {isa = PBXBuildFile; fileRef = 27F0749C11CD5B4F00E9A2AB /* CollectionUtils.m */; };
		2753160214ACF9330065964D /* Test.m in Sources */ = {isa = PBXBuildFile; fileRef = 27F0749E11CD5B4F00E9A2AB /* Test.m */; };
		2753160C14ACFC2A0065964D /* TDHTTPConnection.h in Headers */ = {isa = PBXBuildFile; fileRef = 2753160A14ACFC2A0065964D /* TDHTTPConnection.h */; };
		2753160D14ACFC2A0065964D /* TDHTTPConnection.m in Sources */ = {isa = PBXBuildFile; fileRef = 2753160B14ACFC2A0065964D /* TDHTTPConnection.m */; };
		275F535015C04F7B00BAF578 /* MYStreamUtils.h in Headers */ = {isa = PBXBuildFile; fileRef = 275F534E15C04F7B00BAF578 /* MYStreamUtils.h */; };
		275F535115C04F7B00BAF578 /* MYStreamUtils.m in Sources */ = {isa = PBXBuildFile; fileRef = 275F534F15C04F7B00BAF578 /* MYStreamUtils.m */; };
		275F535215C04F7B00BAF578 /* MYStreamUtils.m in Sources */ = {isa = PBXBuildFile; fileRef = 275F534F15C04F7B00BAF578 /* MYStreamUtils.m */; };
		2766EFF814DB7F9F009ECCA8 /* TDMultipartWriter.h in Headers */ = {isa = PBXBuildFile; fileRef = 2766EFF614DB7F9F009ECCA8 /* TDMultipartWriter.h */; };
		2766EFF914DB7F9F009ECCA8 /* TDMultipartWriter.m in Sources */ = {isa = PBXBuildFile; fileRef = 2766EFF714DB7F9F009ECCA8 /* TDMultipartWriter.m */; };
		2766EFFA14DB7F9F009ECCA8 /* TDMultipartWriter.m in Sources */ = {isa = PBXBuildFile; fileRef = 2766EFF714DB7F9F009ECCA8 /* TDMultipartWriter.m */; };
		2766EFFD14DC7B37009ECCA8 /* TDMultiStreamWriter.h in Headers */ = {isa = PBXBuildFile; fileRef = 2766EFFB14DC7B37009ECCA8 /* TDMultiStreamWriter.h */; };
		2766EFFE14DC7B37009ECCA8 /* TDMultiStreamWriter.m in Sources */ = {isa = PBXBuildFile; fileRef = 2766EFFC14DC7B37009ECCA8 /* TDMultiStreamWriter.m */; };
		2766EFFF14DC7B37009ECCA8 /* TDMultiStreamWriter.m in Sources */ = {isa = PBXBuildFile; fileRef = 2766EFFC14DC7B37009ECCA8 /* TDMultiStreamWriter.m */; };
		2767D7DF14C8D3E500ED0F26 /* Logging.m in Sources */ = {isa = PBXBuildFile; fileRef = 27F0751211CDC7F900E9A2AB /* Logging.m */; };
		2767D7E014C8D3EA00ED0F26 /* CollectionUtils.m in Sources */ = {isa = PBXBuildFile; fileRef = 27F0749C11CD5B4F00E9A2AB /* CollectionUtils.m */; };
		27731EFF1493FA3100815D67 /* TDBlobStore.h in Headers */ = {isa = PBXBuildFile; fileRef = 27731EFD1493FA3100815D67 /* TDBlobStore.h */; };
		27731F001493FA3100815D67 /* TDBlobStore.m in Sources */ = {isa = PBXBuildFile; fileRef = 27731EFE1493FA3100815D67 /* TDBlobStore.m */; };
		27731F061495335B00815D67 /* TDBlobStore.m in Sources */ = {isa = PBXBuildFile; fileRef = 27731EFE1493FA3100815D67 /* TDBlobStore.m */; };
		27731F191495CFEF00815D67 /* TDRouter_Tests.m in Sources */ = {isa = PBXBuildFile; fileRef = 27C7064A1488311100F0F099 /* TDRouter_Tests.m */; };
		27731F1A1495CFEF00815D67 /* TDView_Tests.m in Sources */ = {isa = PBXBuildFile; fileRef = 27B0B77F1491E73400A817AD /* TDView_Tests.m */; };
		27731F1B1495CFEF00815D67 /* TDDatabase_Tests.m in Sources */ = {isa = PBXBuildFile; fileRef = 27821BB9148FF56C0099B373 /* TDDatabase_Tests.m */; };
		27731F1C1495CFEF00815D67 /* TDReplicator_Tests.m in Sources */ = {isa = PBXBuildFile; fileRef = 27821BBB149001B20099B373 /* TDReplicator_Tests.m */; };
		27731F1E1495CFEF00815D67 /* libTouchDB.a in Frameworks */ = {isa = PBXBuildFile; fileRef = 27B0B7A91492B83B00A817AD /* libTouchDB.a */; };
		27731F1F1495CFEF00815D67 /* libsqlite3.dylib in Frameworks */ = {isa = PBXBuildFile; fileRef = 27B0B7F81492BC8000A817AD /* libsqlite3.dylib */; };
		27731F201495CFEF00815D67 /* UIKit.framework in Frameworks */ = {isa = PBXBuildFile; fileRef = 27B0B7B81492B83C00A817AD /* UIKit.framework */; };
		27731F211495CFEF00815D67 /* Foundation.framework in Frameworks */ = {isa = PBXBuildFile; fileRef = 27F0745C11CD50A600E9A2AB /* Foundation.framework */; };
		27731F221495CFEF00815D67 /* CoreGraphics.framework in Frameworks */ = {isa = PBXBuildFile; fileRef = 27B0B80F1492C16300A817AD /* CoreGraphics.framework */; };
		27731F241495CFEF00815D67 /* InfoPlist.strings in Resources */ = {isa = PBXBuildFile; fileRef = 27B0B8141492C16300A817AD /* InfoPlist.strings */; };
		27731F321496767100815D67 /* CouchCocoa.framework in Frameworks */ = {isa = PBXBuildFile; fileRef = 27731F311496767100815D67 /* CouchCocoa.framework */; };
		27731F3714967A5F00815D67 /* RootViewController.m in Sources */ = {isa = PBXBuildFile; fileRef = 27731F3414967A5F00815D67 /* RootViewController.m */; };
		27731F3814967A5F00815D67 /* ConfigViewController.m in Sources */ = {isa = PBXBuildFile; fileRef = 27731F3614967A5F00815D67 /* ConfigViewController.m */; };
		27731F3C14967A8400815D67 /* RootViewController.xib in Resources */ = {isa = PBXBuildFile; fileRef = 27731F3914967A8400815D67 /* RootViewController.xib */; };
		27731F3D14967A8400815D67 /* MainWindow.xib in Resources */ = {isa = PBXBuildFile; fileRef = 27731F3A14967A8400815D67 /* MainWindow.xib */; };
		27731F3E14967A8400815D67 /* ConfigViewController.xib in Resources */ = {isa = PBXBuildFile; fileRef = 27731F3B14967A8400815D67 /* ConfigViewController.xib */; };
		27731F41149685A100815D67 /* list_area___checkbox___checked.png in Resources */ = {isa = PBXBuildFile; fileRef = 27731F3F149685A000815D67 /* list_area___checkbox___checked.png */; };
		27731F42149685A100815D67 /* list_area___checkbox___unchecked.png in Resources */ = {isa = PBXBuildFile; fileRef = 27731F40149685A100815D67 /* list_area___checkbox___unchecked.png */; };
		2773ADC714BD1EB80027A292 /* TDDatabase+LocalDocs.h in Headers */ = {isa = PBXBuildFile; fileRef = 2773ADC514BD1EB80027A292 /* TDDatabase+LocalDocs.h */; settings = {ATTRIBUTES = (Public, ); }; };
		2773ADC814BD1EB80027A292 /* TDDatabase+LocalDocs.m in Sources */ = {isa = PBXBuildFile; fileRef = 2773ADC614BD1EB80027A292 /* TDDatabase+LocalDocs.m */; };
		2773ADC914BD1EB80027A292 /* TDDatabase+LocalDocs.m in Sources */ = {isa = PBXBuildFile; fileRef = 2773ADC614BD1EB80027A292 /* TDDatabase+LocalDocs.m */; };
		2781E3C915C31FDA00E970DC /* MYRegexUtils.h in Headers */ = {isa = PBXBuildFile; fileRef = 2781E3C715C31FDA00E970DC /* MYRegexUtils.h */; };
		2781E3CA15C31FDA00E970DC /* MYRegexUtils.m in Sources */ = {isa = PBXBuildFile; fileRef = 2781E3C815C31FDA00E970DC /* MYRegexUtils.m */; };
		2781E3CB15C31FDA00E970DC /* MYRegexUtils.m in Sources */ = {isa = PBXBuildFile; fileRef = 2781E3C815C31FDA00E970DC /* MYRegexUtils.m */; };
		27821BB7148E7D6F0099B373 /* TDReplicator.h in Headers */ = {isa = PBXBuildFile; fileRef = 27821BB5148E7D6F0099B373 /* TDReplicator.h */; settings = {ATTRIBUTES = (Public, ); }; };
		27821BB8148E7D6F0099B373 /* TDReplicator.m in Sources */ = {isa = PBXBuildFile; fileRef = 27821BB6148E7D6F0099B373 /* TDReplicator.m */; };
		27821BBA148FF56D0099B373 /* TDDatabase_Tests.m in Sources */ = {isa = PBXBuildFile; fileRef = 27821BB9148FF56C0099B373 /* TDDatabase_Tests.m */; };
		27821BBC149001B30099B373 /* TDReplicator_Tests.m in Sources */ = {isa = PBXBuildFile; fileRef = 27821BBB149001B20099B373 /* TDReplicator_Tests.m */; };
		27821BBE14906FB60099B373 /* TouchDBPrefix.h in Headers */ = {isa = PBXBuildFile; fileRef = 27821BBD14906FB50099B373 /* TouchDBPrefix.h */; };
		278B0CA0152A8B1900577747 /* TDCanonicalJSON.h in Headers */ = {isa = PBXBuildFile; fileRef = 278B0C9E152A8B1900577747 /* TDCanonicalJSON.h */; };
		278B0CA1152A8B1900577747 /* TDCanonicalJSON.m in Sources */ = {isa = PBXBuildFile; fileRef = 278B0C9F152A8B1900577747 /* TDCanonicalJSON.m */; };
		278B0CA2152A8B1900577747 /* TDCanonicalJSON.m in Sources */ = {isa = PBXBuildFile; fileRef = 278B0C9F152A8B1900577747 /* TDCanonicalJSON.m */; };
		278E4DD81562B40B00DDCEF9 /* MYURLUtils.h in Headers */ = {isa = PBXBuildFile; fileRef = 278E4DD61562B40B00DDCEF9 /* MYURLUtils.h */; };
		278E4DD91562B40B00DDCEF9 /* MYURLUtils.m in Sources */ = {isa = PBXBuildFile; fileRef = 278E4DD71562B40B00DDCEF9 /* MYURLUtils.m */; };
		278E4DDA1562B40B00DDCEF9 /* MYURLUtils.m in Sources */ = {isa = PBXBuildFile; fileRef = 278E4DD71562B40B00DDCEF9 /* MYURLUtils.m */; };
		279906E3149A65B8003D4338 /* TDRemoteRequest.h in Headers */ = {isa = PBXBuildFile; fileRef = 279906E1149A65B7003D4338 /* TDRemoteRequest.h */; };
		279906E5149A65B8003D4338 /* TDRemoteRequest.m in Sources */ = {isa = PBXBuildFile; fileRef = 279906E2149A65B8003D4338 /* TDRemoteRequest.m */; };
		279906E6149A65B8003D4338 /* TDRemoteRequest.m in Sources */ = {isa = PBXBuildFile; fileRef = 279906E2149A65B8003D4338 /* TDRemoteRequest.m */; };
		279906EE149ABFC2003D4338 /* TDBatcher.h in Headers */ = {isa = PBXBuildFile; fileRef = 279906EC149ABFC1003D4338 /* TDBatcher.h */; };
		279906F0149ABFC2003D4338 /* TDBatcher.m in Sources */ = {isa = PBXBuildFile; fileRef = 279906ED149ABFC2003D4338 /* TDBatcher.m */; };
		279906F1149ABFC2003D4338 /* TDBatcher.m in Sources */ = {isa = PBXBuildFile; fileRef = 279906ED149ABFC2003D4338 /* TDBatcher.m */; };
		27990703149D2576003D4338 /* CouchCocoa.framework in Frameworks */ = {isa = PBXBuildFile; fileRef = 27990702149D2576003D4338 /* CouchCocoa.framework */; };
		27990704149E58B0003D4338 /* CouchCocoa.framework in CopyFiles */ = {isa = PBXBuildFile; fileRef = 27990702149D2576003D4338 /* CouchCocoa.framework */; };
		279C7E2E14F424090004A1E8 /* TDSequenceMap.h in Headers */ = {isa = PBXBuildFile; fileRef = 279C7E2C14F424090004A1E8 /* TDSequenceMap.h */; };
		279C7E2F14F424090004A1E8 /* TDSequenceMap.m in Sources */ = {isa = PBXBuildFile; fileRef = 279C7E2D14F424090004A1E8 /* TDSequenceMap.m */; };
		279C7E3014F424090004A1E8 /* TDSequenceMap.m in Sources */ = {isa = PBXBuildFile; fileRef = 279C7E2D14F424090004A1E8 /* TDSequenceMap.m */; };
		279CE39014D1EDA0009F3FA6 /* Test.m in Sources */ = {isa = PBXBuildFile; fileRef = 27F0749E11CD5B4F00E9A2AB /* Test.m */; };
		279CE3B814D4A885009F3FA6 /* MYBlockUtils.h in Headers */ = {isa = PBXBuildFile; fileRef = 279CE3B614D4A885009F3FA6 /* MYBlockUtils.h */; };
		279CE3B914D4A885009F3FA6 /* MYBlockUtils.m in Sources */ = {isa = PBXBuildFile; fileRef = 279CE3B714D4A885009F3FA6 /* MYBlockUtils.m */; };
		279CE3BA14D4A886009F3FA6 /* MYBlockUtils.m in Sources */ = {isa = PBXBuildFile; fileRef = 279CE3B714D4A885009F3FA6 /* MYBlockUtils.m */; };
		279CE3BB14D4C775009F3FA6 /* MYBlockUtils.m in Sources */ = {isa = PBXBuildFile; fileRef = 279CE3B714D4A885009F3FA6 /* MYBlockUtils.m */; };
		279CE40014D749A7009F3FA6 /* TDMultipartReader.h in Headers */ = {isa = PBXBuildFile; fileRef = 279CE3FE14D749A7009F3FA6 /* TDMultipartReader.h */; };
		279CE40114D749A7009F3FA6 /* TDMultipartReader.m in Sources */ = {isa = PBXBuildFile; fileRef = 279CE3FF14D749A7009F3FA6 /* TDMultipartReader.m */; };
		279CE40214D749A7009F3FA6 /* TDMultipartReader.m in Sources */ = {isa = PBXBuildFile; fileRef = 279CE3FF14D749A7009F3FA6 /* TDMultipartReader.m */; };
		279CE40614D88032009F3FA6 /* TDBlobStore_Tests.m in Sources */ = {isa = PBXBuildFile; fileRef = 279CE40414D88031009F3FA6 /* TDBlobStore_Tests.m */; };
		279CE40A14D8AA23009F3FA6 /* TDMultipartDownloader.h in Headers */ = {isa = PBXBuildFile; fileRef = 279CE40814D8AA23009F3FA6 /* TDMultipartDownloader.h */; };
		279CE40B14D8AA23009F3FA6 /* TDMultipartDownloader.m in Sources */ = {isa = PBXBuildFile; fileRef = 279CE40914D8AA23009F3FA6 /* TDMultipartDownloader.m */; };
		279CE40C14D8AA23009F3FA6 /* TDMultipartDownloader.m in Sources */ = {isa = PBXBuildFile; fileRef = 279CE40914D8AA23009F3FA6 /* TDMultipartDownloader.m */; };
		279EB2CB14913BBE00E74185 /* TDRouter_Tests.m in Sources */ = {isa = PBXBuildFile; fileRef = 27C7064A1488311100F0F099 /* TDRouter_Tests.m */; };
		279EB2CE149140DE00E74185 /* TDView.h in Headers */ = {isa = PBXBuildFile; fileRef = 279EB2CC149140DE00E74185 /* TDView.h */; settings = {ATTRIBUTES = (Public, ); }; };
		279EB2CF149140DE00E74185 /* TDView.m in Sources */ = {isa = PBXBuildFile; fileRef = 279EB2CD149140DE00E74185 /* TDView.m */; };
		279EB2D11491442500E74185 /* TDInternal.h in Headers */ = {isa = PBXBuildFile; fileRef = 279EB2D01491442500E74185 /* TDInternal.h */; };
		279EB2DB1491C34300E74185 /* TDCollateJSON.h in Headers */ = {isa = PBXBuildFile; fileRef = 279EB2D91491C34300E74185 /* TDCollateJSON.h */; };
		279EB2DC1491C34300E74185 /* TDCollateJSON.m in Sources */ = {isa = PBXBuildFile; fileRef = 279EB2DA1491C34300E74185 /* TDCollateJSON.m */; };
		27A073EC14C0BB6200F52FE7 /* TDMisc.h in Headers */ = {isa = PBXBuildFile; fileRef = 27A073EA14C0BB6200F52FE7 /* TDMisc.h */; };
		27A073ED14C0BB6200F52FE7 /* TDMisc.m in Sources */ = {isa = PBXBuildFile; fileRef = 27A073EB14C0BB6200F52FE7 /* TDMisc.m */; };
		27A073EE14C0BB6200F52FE7 /* TDMisc.m in Sources */ = {isa = PBXBuildFile; fileRef = 27A073EB14C0BB6200F52FE7 /* TDMisc.m */; };
		27A720A0152B959100C0A0E8 /* TDAttachment.h in Headers */ = {isa = PBXBuildFile; fileRef = 27A7209E152B959100C0A0E8 /* TDAttachment.h */; settings = {ATTRIBUTES = (Public, ); }; };
		27A720A1152B959100C0A0E8 /* TDAttachment.m in Sources */ = {isa = PBXBuildFile; fileRef = 27A7209F152B959100C0A0E8 /* TDAttachment.m */; };
		27A720A2152B959100C0A0E8 /* TDAttachment.m in Sources */ = {isa = PBXBuildFile; fileRef = 27A7209F152B959100C0A0E8 /* TDAttachment.m */; };
		27A82E3614A1145000C0B850 /* FMDatabaseAdditions.h in Headers */ = {isa = PBXBuildFile; fileRef = 27A82E3414A1145000C0B850 /* FMDatabaseAdditions.h */; };
		27A82E3814A1145000C0B850 /* FMDatabaseAdditions.m in Sources */ = {isa = PBXBuildFile; fileRef = 27A82E3514A1145000C0B850 /* FMDatabaseAdditions.m */; settings = {COMPILER_FLAGS = "-fno-objc-arc"; }; };
		27A82E3914A1145000C0B850 /* FMDatabaseAdditions.m in Sources */ = {isa = PBXBuildFile; fileRef = 27A82E3514A1145000C0B850 /* FMDatabaseAdditions.m */; };
		27AA409D14AA86AE00E2A5FF /* TDDatabase+Insertion.m in Sources */ = {isa = PBXBuildFile; fileRef = 27AA409A14AA86AD00E2A5FF /* TDDatabase+Insertion.m */; };
		27AA409E14AA86AE00E2A5FF /* TDDatabase+Insertion.m in Sources */ = {isa = PBXBuildFile; fileRef = 27AA409A14AA86AD00E2A5FF /* TDDatabase+Insertion.m */; };
		27AA40A314AA8A6600E2A5FF /* TDDatabase+Replication.m in Sources */ = {isa = PBXBuildFile; fileRef = 27AA40A014AA8A6600E2A5FF /* TDDatabase+Replication.m */; };
		27AA40A414AA8A6600E2A5FF /* TDDatabase+Replication.m in Sources */ = {isa = PBXBuildFile; fileRef = 27AA40A014AA8A6600E2A5FF /* TDDatabase+Replication.m */; };
		27ADC079152502EE001ABC1D /* TDMultipartDocumentReader.h in Headers */ = {isa = PBXBuildFile; fileRef = 27ADC077152502EE001ABC1D /* TDMultipartDocumentReader.h */; };
		27ADC07A152502EE001ABC1D /* TDMultipartDocumentReader.m in Sources */ = {isa = PBXBuildFile; fileRef = 27ADC078152502EE001ABC1D /* TDMultipartDocumentReader.m */; };
		27ADC07B152502EE001ABC1D /* TDMultipartDocumentReader.m in Sources */ = {isa = PBXBuildFile; fileRef = 27ADC078152502EE001ABC1D /* TDMultipartDocumentReader.m */; };
		27B0B7801491E76200A817AD /* TDView_Tests.m in Sources */ = {isa = PBXBuildFile; fileRef = 27B0B77F1491E73400A817AD /* TDView_Tests.m */; };
		27B0B796149290AB00A817AD /* TDChangeTracker.h in Headers */ = {isa = PBXBuildFile; fileRef = 27B0B790149290AB00A817AD /* TDChangeTracker.h */; };
		27B0B797149290AB00A817AD /* TDChangeTracker.m in Sources */ = {isa = PBXBuildFile; fileRef = 27B0B791149290AB00A817AD /* TDChangeTracker.m */; };
		27B0B798149290AB00A817AD /* TDConnectionChangeTracker.h in Headers */ = {isa = PBXBuildFile; fileRef = 27B0B792149290AB00A817AD /* TDConnectionChangeTracker.h */; };
		27B0B799149290AB00A817AD /* TDConnectionChangeTracker.m in Sources */ = {isa = PBXBuildFile; fileRef = 27B0B793149290AB00A817AD /* TDConnectionChangeTracker.m */; };
		27B0B79E1492932800A817AD /* TDBase64.h in Headers */ = {isa = PBXBuildFile; fileRef = 27B0B79C1492932700A817AD /* TDBase64.h */; };
		27B0B79F1492932800A817AD /* TDBase64.m in Sources */ = {isa = PBXBuildFile; fileRef = 27B0B79D1492932700A817AD /* TDBase64.m */; };
		27B0B7AA1492B83B00A817AD /* Foundation.framework in Frameworks */ = {isa = PBXBuildFile; fileRef = 27F0745C11CD50A600E9A2AB /* Foundation.framework */; };
		27B0B7B71492B83C00A817AD /* SenTestingKit.framework in Frameworks */ = {isa = PBXBuildFile; fileRef = 270B3DFC1489359000E0A926 /* SenTestingKit.framework */; };
		27B0B7B91492B83C00A817AD /* UIKit.framework in Frameworks */ = {isa = PBXBuildFile; fileRef = 27B0B7B81492B83C00A817AD /* UIKit.framework */; };
		27B0B7BA1492B83C00A817AD /* Foundation.framework in Frameworks */ = {isa = PBXBuildFile; fileRef = 27F0745C11CD50A600E9A2AB /* Foundation.framework */; };
		27B0B7BD1492B83C00A817AD /* libTouchDB.a in Frameworks */ = {isa = PBXBuildFile; fileRef = 27B0B7A91492B83B00A817AD /* libTouchDB.a */; };
		27B0B7CD1492B86C00A817AD /* TDDatabase.m in Sources */ = {isa = PBXBuildFile; fileRef = 27F0744711CD4B6D00E9A2AB /* TDDatabase.m */; };
		27B0B7CE1492B86F00A817AD /* TDView.m in Sources */ = {isa = PBXBuildFile; fileRef = 279EB2CD149140DE00E74185 /* TDView.m */; };
		27B0B7CF1492B87200A817AD /* TDBody.m in Sources */ = {isa = PBXBuildFile; fileRef = 27F074AA11CD5D7A00E9A2AB /* TDBody.m */; };
		27B0B7D01492B87500A817AD /* TDRevision.m in Sources */ = {isa = PBXBuildFile; fileRef = 270B3E3814898DF200E0A926 /* TDRevision.m */; };
		27B0B7D11492B87800A817AD /* TDServer.m in Sources */ = {isa = PBXBuildFile; fileRef = 27C706411486BBD500F0F099 /* TDServer.m */; };
		27B0B7D21492B87D00A817AD /* TDCollateJSON.m in Sources */ = {isa = PBXBuildFile; fileRef = 279EB2DA1491C34300E74185 /* TDCollateJSON.m */; };
		27B0B7D31492B88300A817AD /* TDRouter.m in Sources */ = {isa = PBXBuildFile; fileRef = 27C706441486BE7100F0F099 /* TDRouter.m */; };
		27B0B7D41492B88500A817AD /* TDURLProtocol.m in Sources */ = {isa = PBXBuildFile; fileRef = 27C706471487584300F0F099 /* TDURLProtocol.m */; };
		27B0B7D51492B88F00A817AD /* TDReplicator.m in Sources */ = {isa = PBXBuildFile; fileRef = 27821BB6148E7D6F0099B373 /* TDReplicator.m */; };
		27B0B7D61492B8A200A817AD /* TDPuller.m in Sources */ = {isa = PBXBuildFile; fileRef = 270B3E2A1489581E00E0A926 /* TDPuller.m */; };
		27B0B7D71492B8A200A817AD /* TDPusher.m in Sources */ = {isa = PBXBuildFile; fileRef = 270B3E3D148D7F0000E0A926 /* TDPusher.m */; };
		27B0B7D81492B8A200A817AD /* TDChangeTracker.m in Sources */ = {isa = PBXBuildFile; fileRef = 27B0B791149290AB00A817AD /* TDChangeTracker.m */; };
		27B0B7D91492B8A200A817AD /* TDConnectionChangeTracker.m in Sources */ = {isa = PBXBuildFile; fileRef = 27B0B793149290AB00A817AD /* TDConnectionChangeTracker.m */; };
		27B0B7DB1492B8A200A817AD /* TDBase64.m in Sources */ = {isa = PBXBuildFile; fileRef = 27B0B79D1492932700A817AD /* TDBase64.m */; };
		27B0B7DC1492B8B200A817AD /* FMDatabase.m in Sources */ = {isa = PBXBuildFile; fileRef = 27F0747011CD51A200E9A2AB /* FMDatabase.m */; };
		27B0B7DD1492B8B200A817AD /* FMResultSet.m in Sources */ = {isa = PBXBuildFile; fileRef = 27F0747211CD51A200E9A2AB /* FMResultSet.m */; };
		27B0B7DE1492B8C100A817AD /* ExceptionUtils.m in Sources */ = {isa = PBXBuildFile; fileRef = 27F0751711CDC80A00E9A2AB /* ExceptionUtils.m */; };
		27B0B7DF1492B8C100A817AD /* Logging.m in Sources */ = {isa = PBXBuildFile; fileRef = 27F0751211CDC7F900E9A2AB /* Logging.m */; };
		27B0B7E01492B8C100A817AD /* CollectionUtils.m in Sources */ = {isa = PBXBuildFile; fileRef = 27F0749C11CD5B4F00E9A2AB /* CollectionUtils.m */; };
		27B0B7E11492B8C100A817AD /* Test.m in Sources */ = {isa = PBXBuildFile; fileRef = 27F0749E11CD5B4F00E9A2AB /* Test.m */; };
		27B0B7F71492BC7A00A817AD /* Foundation.framework in Frameworks */ = {isa = PBXBuildFile; fileRef = 27B0B7F61492BC7A00A817AD /* Foundation.framework */; };
		27B0B7F91492BC8100A817AD /* libsqlite3.dylib in Frameworks */ = {isa = PBXBuildFile; fileRef = 27B0B7F81492BC8000A817AD /* libsqlite3.dylib */; };
		27B0B7FB1492BDE800A817AD /* TDDatabase.h in Headers */ = {isa = PBXBuildFile; fileRef = 27F0744611CD4B6D00E9A2AB /* TDDatabase.h */; settings = {ATTRIBUTES = (Public, ); }; };
		27B0B7FC1492BDE800A817AD /* TDView.h in Headers */ = {isa = PBXBuildFile; fileRef = 279EB2CC149140DE00E74185 /* TDView.h */; settings = {ATTRIBUTES = (Public, ); }; };
		27B0B7FD1492BDE800A817AD /* TDBody.h in Headers */ = {isa = PBXBuildFile; fileRef = 27F074A911CD5D7A00E9A2AB /* TDBody.h */; settings = {ATTRIBUTES = (Public, ); }; };
		27B0B7FE1492BDE800A817AD /* TDRevision.h in Headers */ = {isa = PBXBuildFile; fileRef = 270B3E3714898DF200E0A926 /* TDRevision.h */; settings = {ATTRIBUTES = (Public, ); }; };
		27B0B7FF1492BDE800A817AD /* TDServer.h in Headers */ = {isa = PBXBuildFile; fileRef = 27C706401486BBD500F0F099 /* TDServer.h */; settings = {ATTRIBUTES = (Public, ); }; };
		27B0B8001492BDE800A817AD /* TDRouter.h in Headers */ = {isa = PBXBuildFile; fileRef = 27C706431486BE7100F0F099 /* TDRouter.h */; settings = {ATTRIBUTES = (Public, ); }; };
		27B0B8011492BDE800A817AD /* TDURLProtocol.h in Headers */ = {isa = PBXBuildFile; fileRef = 27C706461487584300F0F099 /* TDURLProtocol.h */; settings = {ATTRIBUTES = (Public, ); }; };
		27B0B8021492BDE800A817AD /* TDReplicator.h in Headers */ = {isa = PBXBuildFile; fileRef = 27821BB5148E7D6F0099B373 /* TDReplicator.h */; settings = {ATTRIBUTES = (Public, ); }; };
		27B0B8031492BDE800A817AD /* TDPuller.h in Headers */ = {isa = PBXBuildFile; fileRef = 270B3E291489581E00E0A926 /* TDPuller.h */; settings = {ATTRIBUTES = (Public, ); }; };
		27B0B8041492BDE800A817AD /* TDPusher.h in Headers */ = {isa = PBXBuildFile; fileRef = 270B3E3C148D7F0000E0A926 /* TDPusher.h */; settings = {ATTRIBUTES = (Public, ); }; };
		27B0B8051492BDE800A817AD /* TouchDB.h in Headers */ = {isa = PBXBuildFile; fileRef = 270B3E1F148938D800E0A926 /* TouchDB.h */; settings = {ATTRIBUTES = (Public, ); }; };
		27B0B80D1492C16300A817AD /* UIKit.framework in Frameworks */ = {isa = PBXBuildFile; fileRef = 27B0B7B81492B83C00A817AD /* UIKit.framework */; };
		27B0B80E1492C16300A817AD /* Foundation.framework in Frameworks */ = {isa = PBXBuildFile; fileRef = 27F0745C11CD50A600E9A2AB /* Foundation.framework */; };
		27B0B8101492C16300A817AD /* CoreGraphics.framework in Frameworks */ = {isa = PBXBuildFile; fileRef = 27B0B80F1492C16300A817AD /* CoreGraphics.framework */; };
		27B0B8161492C16300A817AD /* InfoPlist.strings in Resources */ = {isa = PBXBuildFile; fileRef = 27B0B8141492C16300A817AD /* InfoPlist.strings */; };
		27B0B8181492C16300A817AD /* main.m in Sources */ = {isa = PBXBuildFile; fileRef = 27B0B8171492C16300A817AD /* main.m */; };
		27B0B81C1492C16300A817AD /* DemoAppDelegate.m in Sources */ = {isa = PBXBuildFile; fileRef = 27B0B81B1492C16300A817AD /* DemoAppDelegate.m */; };
		27B0B82D1492C4DB00A817AD /* libsqlite3.dylib in Frameworks */ = {isa = PBXBuildFile; fileRef = 27B0B7F81492BC8000A817AD /* libsqlite3.dylib */; };
		27B0B8531492CBE400A817AD /* libTouchDB.a in Frameworks */ = {isa = PBXBuildFile; fileRef = 27B0B7A91492B83B00A817AD /* libTouchDB.a */; };
		27B0B8541492D09B00A817AD /* TDRouter_Tests.m in Sources */ = {isa = PBXBuildFile; fileRef = 27C7064A1488311100F0F099 /* TDRouter_Tests.m */; settings = {COMPILER_FLAGS = "-fno-objc-arc"; }; };
		27B0B8551492D0A000A817AD /* TDView_Tests.m in Sources */ = {isa = PBXBuildFile; fileRef = 27B0B77F1491E73400A817AD /* TDView_Tests.m */; settings = {COMPILER_FLAGS = "-fno-objc-arc"; }; };
		27B0B8561492D0A400A817AD /* TDDatabase_Tests.m in Sources */ = {isa = PBXBuildFile; fileRef = 27821BB9148FF56C0099B373 /* TDDatabase_Tests.m */; settings = {COMPILER_FLAGS = "-fno-objc-arc"; }; };
		27B0B8571492D0AA00A817AD /* TDReplicator_Tests.m in Sources */ = {isa = PBXBuildFile; fileRef = 27821BBB149001B20099B373 /* TDReplicator_Tests.m */; settings = {COMPILER_FLAGS = "-fno-objc-arc"; }; };
		27C40C7914EC58BC00994283 /* TDReplicatorManager.h in Headers */ = {isa = PBXBuildFile; fileRef = 27C40C7714EC58BC00994283 /* TDReplicatorManager.h */; };
		27C40C7A14EC58BC00994283 /* TDReplicatorManager.m in Sources */ = {isa = PBXBuildFile; fileRef = 27C40C7814EC58BC00994283 /* TDReplicatorManager.m */; };
		27C40C7B14EC58BC00994283 /* TDReplicatorManager.m in Sources */ = {isa = PBXBuildFile; fileRef = 27C40C7814EC58BC00994283 /* TDReplicatorManager.m */; };
		27C5305414DF3A050078F886 /* TDMultipartUploader.h in Headers */ = {isa = PBXBuildFile; fileRef = 27C5305214DF3A050078F886 /* TDMultipartUploader.h */; };
		27C5305514DF3A050078F886 /* TDMultipartUploader.m in Sources */ = {isa = PBXBuildFile; fileRef = 27C5305314DF3A050078F886 /* TDMultipartUploader.m */; };
		27C5305614DF3A050078F886 /* TDMultipartUploader.m in Sources */ = {isa = PBXBuildFile; fileRef = 27C5305314DF3A050078F886 /* TDMultipartUploader.m */; };
		27C5308414E09E2B0078F886 /* TDBlobStore_Tests.m in Sources */ = {isa = PBXBuildFile; fileRef = 279CE40414D88031009F3FA6 /* TDBlobStore_Tests.m */; settings = {COMPILER_FLAGS = "-fno-objc-arc"; }; };
		27C5308514E09E2C0078F886 /* TDBlobStore_Tests.m in Sources */ = {isa = PBXBuildFile; fileRef = 279CE40414D88031009F3FA6 /* TDBlobStore_Tests.m */; };
		27C706421486BBD500F0F099 /* TDServer.m in Sources */ = {isa = PBXBuildFile; fileRef = 27C706411486BBD500F0F099 /* TDServer.m */; };
		27C706481487584300F0F099 /* TDURLProtocol.m in Sources */ = {isa = PBXBuildFile; fileRef = 27C706471487584300F0F099 /* TDURLProtocol.m */; };
		27C706701488634300F0F099 /* AppKit.framework in Frameworks */ = {isa = PBXBuildFile; fileRef = 27C7066F1488634300F0F099 /* AppKit.framework */; };
		27C70698148864BA00F0F099 /* Cocoa.framework in Frameworks */ = {isa = PBXBuildFile; fileRef = 27C70697148864BA00F0F099 /* Cocoa.framework */; };
		27C706D31488679500F0F099 /* DemoAppController.m in Sources */ = {isa = PBXBuildFile; fileRef = 27C706CC1488679500F0F099 /* DemoAppController.m */; };
		27C706D41488679500F0F099 /* DemoQuery.m in Sources */ = {isa = PBXBuildFile; fileRef = 27C706CE1488679500F0F099 /* DemoQuery.m */; };
		27C706D61488679500F0F099 /* ShoppingDemo.xib in Resources */ = {isa = PBXBuildFile; fileRef = 27C706D01488679500F0F099 /* ShoppingDemo.xib */; };
		27C706D71488679500F0F099 /* ShoppingItem.m in Sources */ = {isa = PBXBuildFile; fileRef = 27C706D21488679500F0F099 /* ShoppingItem.m */; };
		27CF5D2D152F514A0015D7A9 /* TDStatus.m in Sources */ = {isa = PBXBuildFile; fileRef = 27CF5D2C152F514A0015D7A9 /* TDStatus.m */; };
		27CF5D2E152F514A0015D7A9 /* TDStatus.m in Sources */ = {isa = PBXBuildFile; fileRef = 27CF5D2C152F514A0015D7A9 /* TDStatus.m */; };
		27D895CB14E4EF9E00AC701E /* Entitlements.plist in Resources */ = {isa = PBXBuildFile; fileRef = 2714CF511496AE5B00E03341 /* Entitlements.plist */; };
		27D90B1815601C340000735E /* MYErrorUtils.m in Sources */ = {isa = PBXBuildFile; fileRef = 27D90B1715601C2F0000735E /* MYErrorUtils.m */; };
		27D90B1915601C350000735E /* MYErrorUtils.m in Sources */ = {isa = PBXBuildFile; fileRef = 27D90B1715601C2F0000735E /* MYErrorUtils.m */; };
		27D90B1A15601F8C0000735E /* Security.framework in Frameworks */ = {isa = PBXBuildFile; fileRef = 27E7FB02155DBDA20025F93A /* Security.framework */; };
		27DB90D714DB249700FC7118 /* GTMNSData+zlib.h in Headers */ = {isa = PBXBuildFile; fileRef = 27DB90D514DB249700FC7118 /* GTMNSData+zlib.h */; };
		27DB90D814DB249700FC7118 /* GTMNSData+zlib.m in Sources */ = {isa = PBXBuildFile; fileRef = 27DB90D614DB249700FC7118 /* GTMNSData+zlib.m */; };
		27DB90D914DB249700FC7118 /* GTMNSData+zlib.m in Sources */ = {isa = PBXBuildFile; fileRef = 27DB90D614DB249700FC7118 /* GTMNSData+zlib.m */; };
		27DB90DB14DB24E800FC7118 /* GTMDefines.h in Headers */ = {isa = PBXBuildFile; fileRef = 27DB90DA14DB24E800FC7118 /* GTMDefines.h */; };
		27DB90DD14DB250500FC7118 /* libz.dylib in Frameworks */ = {isa = PBXBuildFile; fileRef = 27DB90DC14DB250500FC7118 /* libz.dylib */; };
		27DB90DF14DB4B0100FC7118 /* libz.dylib in Frameworks */ = {isa = PBXBuildFile; fileRef = 27DB90DE14DB4B0100FC7118 /* libz.dylib */; };
		27DB90E014DB4B0A00FC7118 /* libz.dylib in Frameworks */ = {isa = PBXBuildFile; fileRef = 27DB90DE14DB4B0100FC7118 /* libz.dylib */; };
		27E00C8E14EC2C74004BCBA9 /* SystemConfiguration.framework in Frameworks */ = {isa = PBXBuildFile; fileRef = 27E00C8D14EC2C74004BCBA9 /* SystemConfiguration.framework */; };
		27E00C8F14EC2CAB004BCBA9 /* SystemConfiguration.framework in Frameworks */ = {isa = PBXBuildFile; fileRef = 27E00C8D14EC2C74004BCBA9 /* SystemConfiguration.framework */; };
		27E11F0D14ACFFC60006B340 /* TDHTTPServer.h in Headers */ = {isa = PBXBuildFile; fileRef = 27E11F0C14ACFFC60006B340 /* TDHTTPServer.h */; };
		27E11F1014AD15940006B340 /* TDHTTPResponse.h in Headers */ = {isa = PBXBuildFile; fileRef = 27E11F0E14AD15940006B340 /* TDHTTPResponse.h */; };
		27E11F1114AD15940006B340 /* TDHTTPResponse.m in Sources */ = {isa = PBXBuildFile; fileRef = 27E11F0F14AD15940006B340 /* TDHTTPResponse.m */; };
		27E11F1214AD172F0006B340 /* TouchDBListener.framework in Frameworks */ = {isa = PBXBuildFile; fileRef = 275315D514ACF0A10065964D /* TouchDBListener.framework */; };
		27E4152F154F6E8500771FC5 /* TDStatus.h in Headers */ = {isa = PBXBuildFile; fileRef = 274F9807152E6E0C00247C46 /* TDStatus.h */; settings = {ATTRIBUTES = (Public, ); }; };
		27E41530154F6E9C00771FC5 /* TDStatus.h in Headers */ = {isa = PBXBuildFile; fileRef = 274F9807152E6E0C00247C46 /* TDStatus.h */; settings = {ATTRIBUTES = (Public, ); }; };
		27E7FAEC155D78C20025F93A /* TDChangeTracker_Tests.m in Sources */ = {isa = PBXBuildFile; fileRef = 27E7FAEA155D78C20025F93A /* TDChangeTracker_Tests.m */; settings = {COMPILER_FLAGS = "-fno-objc-arc"; }; };
		27E7FAED155D78DA0025F93A /* TDChangeTracker_Tests.m in Sources */ = {isa = PBXBuildFile; fileRef = 27E7FAEA155D78C20025F93A /* TDChangeTracker_Tests.m */; };
		27E7FAEE155D7F110025F93A /* CoreServices.framework in Frameworks */ = {isa = PBXBuildFile; fileRef = 275315F714ACF2500065964D /* CoreServices.framework */; };
		27E7FAF0155D8EBA0025F93A /* CFNetwork.framework in Frameworks */ = {isa = PBXBuildFile; fileRef = 27E7FAEF155D8EBA0025F93A /* CFNetwork.framework */; };
		27E7FAF1155D8ECE0025F93A /* CFNetwork.framework in Frameworks */ = {isa = PBXBuildFile; fileRef = 27E7FAEF155D8EBA0025F93A /* CFNetwork.framework */; };
		27E7FB03155DBDA20025F93A /* Security.framework in Frameworks */ = {isa = PBXBuildFile; fileRef = 27E7FB02155DBDA20025F93A /* Security.framework */; };
		27E7FB04155DBDBF0025F93A /* Security.framework in Frameworks */ = {isa = PBXBuildFile; fileRef = 275315F414ACF1CC0065964D /* Security.framework */; };
		27F0744A11CD4BA000E9A2AB /* libsqlite3.dylib in Frameworks */ = {isa = PBXBuildFile; fileRef = 27F0744911CD4BA000E9A2AB /* libsqlite3.dylib */; };
		27F0745D11CD50A600E9A2AB /* Foundation.framework in Frameworks */ = {isa = PBXBuildFile; fileRef = 27F0745C11CD50A600E9A2AB /* Foundation.framework */; };
		27F0747611CD51A200E9A2AB /* FMDatabase.m in Sources */ = {isa = PBXBuildFile; fileRef = 27F0747011CD51A200E9A2AB /* FMDatabase.m */; };
		27F0747711CD51A200E9A2AB /* FMResultSet.m in Sources */ = {isa = PBXBuildFile; fileRef = 27F0747211CD51A200E9A2AB /* FMResultSet.m */; };
		27F0749F11CD5B4F00E9A2AB /* CollectionUtils.m in Sources */ = {isa = PBXBuildFile; fileRef = 27F0749C11CD5B4F00E9A2AB /* CollectionUtils.m */; };
		27F074A011CD5B4F00E9A2AB /* Test.m in Sources */ = {isa = PBXBuildFile; fileRef = 27F0749E11CD5B4F00E9A2AB /* Test.m */; };
		27F074AB11CD5D7A00E9A2AB /* TDBody.m in Sources */ = {isa = PBXBuildFile; fileRef = 27F074AA11CD5D7A00E9A2AB /* TDBody.m */; };
		27F0751311CDC7F900E9A2AB /* Logging.m in Sources */ = {isa = PBXBuildFile; fileRef = 27F0751211CDC7F900E9A2AB /* Logging.m */; };
		27F0751811CDC80A00E9A2AB /* ExceptionUtils.m in Sources */ = {isa = PBXBuildFile; fileRef = 27F0751711CDC80A00E9A2AB /* ExceptionUtils.m */; };
		27F08C8A15A7A30D003C3E2B /* TDDatabaseManager.h in Headers */ = {isa = PBXBuildFile; fileRef = 2751D4E2151BAE7000F7FD57 /* TDDatabaseManager.h */; settings = {ATTRIBUTES = (Public, ); }; };
		27F08C8B15A7A31B003C3E2B /* TDAttachment.h in Headers */ = {isa = PBXBuildFile; fileRef = 27A7209E152B959100C0A0E8 /* TDAttachment.h */; settings = {ATTRIBUTES = (Public, ); }; };
		27F12887156ABE24008465C2 /* OAConsumer.m in Sources */ = {isa = PBXBuildFile; fileRef = 27F12856156ABE24008465C2 /* OAConsumer.m */; };
		27F12890156ABE24008465C2 /* OAMutableURLRequest.m in Sources */ = {isa = PBXBuildFile; fileRef = 27F1285C156ABE24008465C2 /* OAMutableURLRequest.m */; };
		27F12893156ABE24008465C2 /* OAPlaintextSignatureProvider.m in Sources */ = {isa = PBXBuildFile; fileRef = 27F1285E156ABE24008465C2 /* OAPlaintextSignatureProvider.m */; };
		27F12899156ABE24008465C2 /* OARequestParameter.m in Sources */ = {isa = PBXBuildFile; fileRef = 27F12862156ABE24008465C2 /* OARequestParameter.m */; };
		27F128A1156ABE24008465C2 /* OAToken.m in Sources */ = {isa = PBXBuildFile; fileRef = 27F12868156ABE24008465C2 /* OAToken.m */; };
		27F128A8156ABFE0008465C2 /* NSMutableURLRequest+Parameters.m in Sources */ = {isa = PBXBuildFile; fileRef = 27F128A7156ABFE0008465C2 /* NSMutableURLRequest+Parameters.m */; };
		27F128A9156ABFE0008465C2 /* NSMutableURLRequest+Parameters.m in Sources */ = {isa = PBXBuildFile; fileRef = 27F128A7156ABFE0008465C2 /* NSMutableURLRequest+Parameters.m */; };
		27F128AB156AC004008465C2 /* NSMutableURLRequest+Parameters.h in Headers */ = {isa = PBXBuildFile; fileRef = 27F128AA156AC004008465C2 /* NSMutableURLRequest+Parameters.h */; };
		27F128B1156AC1CA008465C2 /* TDOAuth1Authorizer.h in Headers */ = {isa = PBXBuildFile; fileRef = 27F128AF156AC1C8008465C2 /* TDOAuth1Authorizer.h */; };
		27F128B2156AC1CA008465C2 /* TDOAuth1Authorizer.m in Sources */ = {isa = PBXBuildFile; fileRef = 27F128B0156AC1C9008465C2 /* TDOAuth1Authorizer.m */; };
		27F128B3156AC1CA008465C2 /* TDOAuth1Authorizer.m in Sources */ = {isa = PBXBuildFile; fileRef = 27F128B0156AC1C9008465C2 /* TDOAuth1Authorizer.m */; };
		27F128B5156AC8B7008465C2 /* OAToken.m in Sources */ = {isa = PBXBuildFile; fileRef = 27F12868156ABE24008465C2 /* OAToken.m */; };
		27F128B7156AC8C5008465C2 /* OAPlaintextSignatureProvider.m in Sources */ = {isa = PBXBuildFile; fileRef = 27F1285E156ABE24008465C2 /* OAPlaintextSignatureProvider.m */; };
		27F128B8156AC8EC008465C2 /* OAConsumer.m in Sources */ = {isa = PBXBuildFile; fileRef = 27F12856156ABE24008465C2 /* OAConsumer.m */; };
		27F128B9156AC8F0008465C2 /* OAMutableURLRequest.m in Sources */ = {isa = PBXBuildFile; fileRef = 27F1285C156ABE24008465C2 /* OAMutableURLRequest.m */; };
		DA023B4614BCA94C008184BB /* Foundation.framework in Frameworks */ = {isa = PBXBuildFile; fileRef = 27F0745C11CD50A600E9A2AB /* Foundation.framework */; };
		DA147C0C14BCA98A0052DA4D /* TDListener.m in Sources */ = {isa = PBXBuildFile; fileRef = 275315DF14ACF0A20065964D /* TDListener.m */; settings = {COMPILER_FLAGS = "-fno-objc-arc"; }; };
		DA147C0D14BCA98A0052DA4D /* TDHTTPConnection.m in Sources */ = {isa = PBXBuildFile; fileRef = 2753160B14ACFC2A0065964D /* TDHTTPConnection.m */; settings = {COMPILER_FLAGS = "-fno-objc-arc"; }; };
		DA147C0E14BCA98A0052DA4D /* TDHTTPResponse.m in Sources */ = {isa = PBXBuildFile; fileRef = 27E11F0F14AD15940006B340 /* TDHTTPResponse.m */; settings = {COMPILER_FLAGS = "-fno-objc-arc"; }; };
		DA147C1314BCAA870052DA4D /* DDData.m in Sources */ = {isa = PBXBuildFile; fileRef = 2753155214ACEFC90065964D /* DDData.m */; };
		DA147C1414BCAA870052DA4D /* DDNumber.m in Sources */ = {isa = PBXBuildFile; fileRef = 2753155414ACEFC90065964D /* DDNumber.m */; };
		DA147C1514BCAA870052DA4D /* DDRange.m in Sources */ = {isa = PBXBuildFile; fileRef = 2753155614ACEFC90065964D /* DDRange.m */; };
		DA147C1614BCAA8F0052DA4D /* DDLog.m in Sources */ = {isa = PBXBuildFile; fileRef = 275315B814ACF0330065964D /* DDLog.m */; };
		DA147C1714BCAA9C0052DA4D /* GCDAsyncSocket.m in Sources */ = {isa = PBXBuildFile; fileRef = 275315A914ACF00B0065964D /* GCDAsyncSocket.m */; settings = {COMPILER_FLAGS = "-fobjc-arc -Wno-undeclared-selector"; }; };
		DA147C1814BCAAAD0052DA4D /* HTTPAuthenticationRequest.m in Sources */ = {isa = PBXBuildFile; fileRef = 2753155814ACEFC90065964D /* HTTPAuthenticationRequest.m */; };
		DA147C1914BCAAAD0052DA4D /* HTTPConnection.m in Sources */ = {isa = PBXBuildFile; fileRef = 2753155A14ACEFC90065964D /* HTTPConnection.m */; };
		DA147C1A14BCAAAD0052DA4D /* HTTPMessage.m in Sources */ = {isa = PBXBuildFile; fileRef = 2753155D14ACEFC90065964D /* HTTPMessage.m */; };
		DA147C1B14BCAAAD0052DA4D /* HTTPServer.m in Sources */ = {isa = PBXBuildFile; fileRef = 2753156014ACEFC90065964D /* HTTPServer.m */; settings = {COMPILER_FLAGS = "-fobjc-arc -Wno-undeclared-selector"; }; };
		DA147C1C14BCAABE0052DA4D /* HTTPDataResponse.m in Sources */ = {isa = PBXBuildFile; fileRef = 2753156514ACEFC90065964D /* HTTPDataResponse.m */; };
		DA147C1D14BCAABE0052DA4D /* HTTPFileResponse.m in Sources */ = {isa = PBXBuildFile; fileRef = 2753156914ACEFC90065964D /* HTTPFileResponse.m */; };
		DA147C1E14BCAABE0052DA4D /* WebSocket.m in Sources */ = {isa = PBXBuildFile; fileRef = 2753156D14ACEFC90065964D /* WebSocket.m */; };
		DA147C2514BCAC3B0052DA4D /* Foundation.framework in Frameworks */ = {isa = PBXBuildFile; fileRef = 27B0B7F61492BC7A00A817AD /* Foundation.framework */; };
		DA147C3C14BCAC780052DA4D /* MobileCoreServices.framework in Frameworks */ = {isa = PBXBuildFile; fileRef = DA147C3A14BCAC780052DA4D /* MobileCoreServices.framework */; };
		DA147C3D14BCAC780052DA4D /* Security.framework in Frameworks */ = {isa = PBXBuildFile; fileRef = DA147C3B14BCAC780052DA4D /* Security.framework */; };
		DA147C3E14BCAC9D0052DA4D /* TDListener.h in Headers */ = {isa = PBXBuildFile; fileRef = 275315DE14ACF0A20065964D /* TDListener.h */; settings = {ATTRIBUTES = (Public, ); }; };
/* End PBXBuildFile section */

/* Begin PBXContainerItemProxy section */
		270B3DFF1489359000E0A926 /* PBXContainerItemProxy */ = {
			isa = PBXContainerItemProxy;
			containerPortal = 08FB7793FE84155DC02AAC07 /* Project object */;
			proxyType = 1;
			remoteGlobalIDString = 270B3DE91489359000E0A926;
			remoteInfo = ToyCouch;
		};
		270BDD6E15645127007D52F6 /* PBXContainerItemProxy */ = {
			isa = PBXContainerItemProxy;
			containerPortal = 08FB7793FE84155DC02AAC07 /* Project object */;
			proxyType = 1;
			remoteGlobalIDString = 275315D414ACF0A10065964D;
			remoteInfo = TouchDBListener;
		};
		270BDD701564512A007D52F6 /* PBXContainerItemProxy */ = {
			isa = PBXContainerItemProxy;
			containerPortal = 08FB7793FE84155DC02AAC07 /* Project object */;
			proxyType = 1;
			remoteGlobalIDString = 270B3DE91489359000E0A926;
			remoteInfo = TouchDB;
		};
		270BDD7215645147007D52F6 /* PBXContainerItemProxy */ = {
			isa = PBXContainerItemProxy;
			containerPortal = 08FB7793FE84155DC02AAC07 /* Project object */;
			proxyType = 1;
			remoteGlobalIDString = 27B0B7E61492BB6B00A817AD;
			remoteInfo = "iOS Framework";
		};
		270BDD741564514C007D52F6 /* PBXContainerItemProxy */ = {
			isa = PBXContainerItemProxy;
			containerPortal = 08FB7793FE84155DC02AAC07 /* Project object */;
			proxyType = 1;
			remoteGlobalIDString = 27B0B7E61492BB6B00A817AD;
			remoteInfo = "iOS Framework";
		};
		275315FD14ACF87F0065964D /* PBXContainerItemProxy */ = {
			isa = PBXContainerItemProxy;
			containerPortal = 08FB7793FE84155DC02AAC07 /* Project object */;
			proxyType = 1;
			remoteGlobalIDString = 270B3DE91489359000E0A926;
			remoteInfo = TouchDB;
		};
		27B0B7BB1492B83C00A817AD /* PBXContainerItemProxy */ = {
			isa = PBXContainerItemProxy;
			containerPortal = 08FB7793FE84155DC02AAC07 /* Project object */;
			proxyType = 1;
			remoteGlobalIDString = 27B0B7A81492B83B00A817AD;
			remoteInfo = TouchDBiOS;
		};
		27B0B7F41492BC5B00A817AD /* PBXContainerItemProxy */ = {
			isa = PBXContainerItemProxy;
			containerPortal = 08FB7793FE84155DC02AAC07 /* Project object */;
			proxyType = 1;
			remoteGlobalIDString = 27B0B7A81492B83B00A817AD;
			remoteInfo = "iOS Library";
		};
		27E11F1A14AD251C0006B340 /* PBXContainerItemProxy */ = {
			isa = PBXContainerItemProxy;
			containerPortal = 08FB7793FE84155DC02AAC07 /* Project object */;
			proxyType = 1;
			remoteGlobalIDString = 270B3DE91489359000E0A926;
			remoteInfo = TouchDB;
		};
		27E11F1C14AD25570006B340 /* PBXContainerItemProxy */ = {
			isa = PBXContainerItemProxy;
			containerPortal = 08FB7793FE84155DC02AAC07 /* Project object */;
			proxyType = 1;
			remoteGlobalIDString = 275315D414ACF0A10065964D;
			remoteInfo = TouchDBListener;
		};
		DA147C3814BCAC670052DA4D /* PBXContainerItemProxy */ = {
			isa = PBXContainerItemProxy;
			containerPortal = 08FB7793FE84155DC02AAC07 /* Project object */;
			proxyType = 1;
			remoteGlobalIDString = DA023B2614BCA94C008184BB;
			remoteInfo = "Listener iOS Library";
		};
/* End PBXContainerItemProxy section */

/* Begin PBXCopyFilesBuildPhase section */
		27C706C51488668A00F0F099 /* CopyFiles */ = {
			isa = PBXCopyFilesBuildPhase;
			buildActionMask = 2147483647;
			dstPath = "";
			dstSubfolderSpec = 10;
			files = (
				270B3E27148939C500E0A926 /* TouchDB.framework in CopyFiles */,
				2711CDDE14C6584A00505D55 /* TouchDBListener.framework in CopyFiles */,
				27990704149E58B0003D4338 /* CouchCocoa.framework in CopyFiles */,
			);
			runOnlyForDeploymentPostprocessing = 0;
		};
		8DD76F690486A84900D96B5E /* CopyFiles */ = {
			isa = PBXCopyFilesBuildPhase;
			buildActionMask = 12;
			dstPath = "";
			dstSubfolderSpec = 10;
			files = (
			);
			runOnlyForDeploymentPostprocessing = 0;
		};
/* End PBXCopyFilesBuildPhase section */

/* Begin PBXFileReference section */
		2700BC5B14B64AA600B5B297 /* TDRouter+Handlers.m */ = {isa = PBXFileReference; fileEncoding = 4; lastKnownFileType = sourcecode.c.objc; path = "TDRouter+Handlers.m"; sourceTree = "<group>"; };
		270B3DEA1489359000E0A926 /* TouchDB.framework */ = {isa = PBXFileReference; explicitFileType = wrapper.framework; includeInIndex = 0; path = TouchDB.framework; sourceTree = BUILT_PRODUCTS_DIR; };
		270B3DEE1489359000E0A926 /* TouchDB-Info.plist */ = {isa = PBXFileReference; lastKnownFileType = text.plist.xml; path = "TouchDB-Info.plist"; sourceTree = "<group>"; };
		270B3DFB1489359000E0A926 /* TouchDBTests.octest */ = {isa = PBXFileReference; explicitFileType = wrapper.cfbundle; includeInIndex = 0; path = TouchDBTests.octest; sourceTree = BUILT_PRODUCTS_DIR; };
		270B3DFC1489359000E0A926 /* SenTestingKit.framework */ = {isa = PBXFileReference; lastKnownFileType = wrapper.framework; name = SenTestingKit.framework; path = Library/Frameworks/SenTestingKit.framework; sourceTree = DEVELOPER_DIR; };
		270B3E1F148938D800E0A926 /* TouchDB.h */ = {isa = PBXFileReference; lastKnownFileType = sourcecode.c.h; path = TouchDB.h; sourceTree = "<group>"; };
		270B3E28148940C000E0A926 /* README.md */ = {isa = PBXFileReference; lastKnownFileType = text; path = README.md; sourceTree = "<group>"; };
		270B3E291489581E00E0A926 /* TDPuller.h */ = {isa = PBXFileReference; fileEncoding = 4; lastKnownFileType = sourcecode.c.h; path = TDPuller.h; sourceTree = "<group>"; };
		270B3E2A1489581E00E0A926 /* TDPuller.m */ = {isa = PBXFileReference; fileEncoding = 4; lastKnownFileType = sourcecode.c.objc; path = TDPuller.m; sourceTree = "<group>"; };
		270B3E3714898DF200E0A926 /* TDRevision.h */ = {isa = PBXFileReference; fileEncoding = 4; lastKnownFileType = sourcecode.c.h; path = TDRevision.h; sourceTree = "<group>"; };
		270B3E3814898DF200E0A926 /* TDRevision.m */ = {isa = PBXFileReference; fileEncoding = 4; lastKnownFileType = sourcecode.c.objc; path = TDRevision.m; sourceTree = "<group>"; };
		270B3E3C148D7F0000E0A926 /* TDPusher.h */ = {isa = PBXFileReference; fileEncoding = 4; lastKnownFileType = sourcecode.c.h; path = TDPusher.h; sourceTree = "<group>"; };
		270B3E3D148D7F0000E0A926 /* TDPusher.m */ = {isa = PBXFileReference; fileEncoding = 4; lastKnownFileType = sourcecode.c.objc; path = TDPusher.m; sourceTree = "<group>"; };
		270BDD6815644EA8007D52F6 /* BuildFatLibrary.sh */ = {isa = PBXFileReference; lastKnownFileType = text.script.sh; path = BuildFatLibrary.sh; sourceTree = "<group>"; };
		270F5703156AE0BF000FEB8F /* TDAuthorizer.h */ = {isa = PBXFileReference; fileEncoding = 4; lastKnownFileType = sourcecode.c.h; path = TDAuthorizer.h; sourceTree = "<group>"; };
		270F5704156AE0BF000FEB8F /* TDAuthorizer.m */ = {isa = PBXFileReference; fileEncoding = 4; lastKnownFileType = sourcecode.c.objc; path = TDAuthorizer.m; sourceTree = "<group>"; };
		270FE0C814C5008C005FF647 /* TouchServ */ = {isa = PBXFileReference; explicitFileType = "compiled.mach-o.executable"; includeInIndex = 0; path = TouchServ; sourceTree = BUILT_PRODUCTS_DIR; };
		270FE0DC14C50382005FF647 /* TouchServ.m */ = {isa = PBXFileReference; fileEncoding = 4; lastKnownFileType = sourcecode.c.objc; path = TouchServ.m; sourceTree = "<group>"; };
		27103F8114E9CE4400DF7209 /* TDReachability.h */ = {isa = PBXFileReference; fileEncoding = 4; lastKnownFileType = sourcecode.c.h; path = TDReachability.h; sourceTree = "<group>"; };
		27103F8214E9CE4400DF7209 /* TDReachability.m */ = {isa = PBXFileReference; fileEncoding = 4; lastKnownFileType = sourcecode.c.objc; path = TDReachability.m; sourceTree = "<group>"; };
		27103F8714EA076600DF7209 /* SystemConfiguration.framework */ = {isa = PBXFileReference; lastKnownFileType = wrapper.framework; name = SystemConfiguration.framework; path = System/Library/Frameworks/SystemConfiguration.framework; sourceTree = SDKROOT; };
		2711CDFC14C7590A00505D55 /* TDDatabase+Attachments.h */ = {isa = PBXFileReference; fileEncoding = 4; lastKnownFileType = sourcecode.c.h; path = "TDDatabase+Attachments.h"; sourceTree = "<group>"; };
		2711CDFF14C7595900505D55 /* TDDatabase+Insertion.h */ = {isa = PBXFileReference; fileEncoding = 4; lastKnownFileType = sourcecode.c.h; path = "TDDatabase+Insertion.h"; sourceTree = "<group>"; };
		2711CE0214C759BD00505D55 /* TDDatabase+Replication.h */ = {isa = PBXFileReference; fileEncoding = 4; lastKnownFileType = sourcecode.c.h; path = "TDDatabase+Replication.h"; sourceTree = "<group>"; };
		2714CF511496AE5B00E03341 /* Entitlements.plist */ = {isa = PBXFileReference; fileEncoding = 4; lastKnownFileType = text.plist.xml; path = Entitlements.plist; sourceTree = "<group>"; };
		272B85121523691700A90CB2 /* TDJSON.h */ = {isa = PBXFileReference; fileEncoding = 4; lastKnownFileType = sourcecode.c.h; path = TDJSON.h; sourceTree = "<group>"; };
		272B85131523691700A90CB2 /* TDJSON.m */ = {isa = PBXFileReference; fileEncoding = 4; lastKnownFileType = sourcecode.c.objc; path = TDJSON.m; sourceTree = "<group>"; };
		274C3917149E6B0900A5E89B /* EmptyAppDelegate.h */ = {isa = PBXFileReference; fileEncoding = 4; lastKnownFileType = sourcecode.c.h; path = EmptyAppDelegate.h; sourceTree = "<group>"; };
		274C3918149E6B0900A5E89B /* EmptyAppDelegate.m */ = {isa = PBXFileReference; fileEncoding = 4; lastKnownFileType = sourcecode.c.objc; path = EmptyAppDelegate.m; sourceTree = "<group>"; };
		274C391B149FAE0000A5E89B /* TDDatabase+Attachments.m */ = {isa = PBXFileReference; fileEncoding = 4; lastKnownFileType = sourcecode.c.objc; path = "TDDatabase+Attachments.m"; sourceTree = "<group>"; };
		274F9807152E6E0C00247C46 /* TDStatus.h */ = {isa = PBXFileReference; lastKnownFileType = sourcecode.c.h; path = TDStatus.h; sourceTree = "<group>"; };
		2751D4E2151BAE7000F7FD57 /* TDDatabaseManager.h */ = {isa = PBXFileReference; fileEncoding = 4; lastKnownFileType = sourcecode.c.h; path = TDDatabaseManager.h; sourceTree = "<group>"; };
		2751D4E3151BAE7000F7FD57 /* TDDatabaseManager.m */ = {isa = PBXFileReference; fileEncoding = 4; lastKnownFileType = sourcecode.c.objc; path = TDDatabaseManager.m; sourceTree = "<group>"; };
		2753155114ACEFC90065964D /* DDData.h */ = {isa = PBXFileReference; fileEncoding = 4; lastKnownFileType = sourcecode.c.h; path = DDData.h; sourceTree = "<group>"; };
		2753155214ACEFC90065964D /* DDData.m */ = {isa = PBXFileReference; fileEncoding = 4; lastKnownFileType = sourcecode.c.objc; path = DDData.m; sourceTree = "<group>"; };
		2753155314ACEFC90065964D /* DDNumber.h */ = {isa = PBXFileReference; fileEncoding = 4; lastKnownFileType = sourcecode.c.h; path = DDNumber.h; sourceTree = "<group>"; };
		2753155414ACEFC90065964D /* DDNumber.m */ = {isa = PBXFileReference; fileEncoding = 4; lastKnownFileType = sourcecode.c.objc; path = DDNumber.m; sourceTree = "<group>"; };
		2753155514ACEFC90065964D /* DDRange.h */ = {isa = PBXFileReference; fileEncoding = 4; lastKnownFileType = sourcecode.c.h; path = DDRange.h; sourceTree = "<group>"; };
		2753155614ACEFC90065964D /* DDRange.m */ = {isa = PBXFileReference; fileEncoding = 4; lastKnownFileType = sourcecode.c.objc; path = DDRange.m; sourceTree = "<group>"; };
		2753155714ACEFC90065964D /* HTTPAuthenticationRequest.h */ = {isa = PBXFileReference; fileEncoding = 4; lastKnownFileType = sourcecode.c.h; path = HTTPAuthenticationRequest.h; sourceTree = "<group>"; };
		2753155814ACEFC90065964D /* HTTPAuthenticationRequest.m */ = {isa = PBXFileReference; fileEncoding = 4; lastKnownFileType = sourcecode.c.objc; path = HTTPAuthenticationRequest.m; sourceTree = "<group>"; };
		2753155914ACEFC90065964D /* HTTPConnection.h */ = {isa = PBXFileReference; fileEncoding = 4; lastKnownFileType = sourcecode.c.h; path = HTTPConnection.h; sourceTree = "<group>"; };
		2753155A14ACEFC90065964D /* HTTPConnection.m */ = {isa = PBXFileReference; fileEncoding = 4; lastKnownFileType = sourcecode.c.objc; path = HTTPConnection.m; sourceTree = "<group>"; };
		2753155B14ACEFC90065964D /* HTTPLogging.h */ = {isa = PBXFileReference; fileEncoding = 4; lastKnownFileType = sourcecode.c.h; path = HTTPLogging.h; sourceTree = "<group>"; };
		2753155C14ACEFC90065964D /* HTTPMessage.h */ = {isa = PBXFileReference; fileEncoding = 4; lastKnownFileType = sourcecode.c.h; path = HTTPMessage.h; sourceTree = "<group>"; };
		2753155D14ACEFC90065964D /* HTTPMessage.m */ = {isa = PBXFileReference; fileEncoding = 4; lastKnownFileType = sourcecode.c.objc; path = HTTPMessage.m; sourceTree = "<group>"; };
		2753155E14ACEFC90065964D /* HTTPResponse.h */ = {isa = PBXFileReference; fileEncoding = 4; lastKnownFileType = sourcecode.c.h; path = HTTPResponse.h; sourceTree = "<group>"; };
		2753155F14ACEFC90065964D /* HTTPServer.h */ = {isa = PBXFileReference; fileEncoding = 4; lastKnownFileType = sourcecode.c.h; path = HTTPServer.h; sourceTree = "<group>"; };
		2753156014ACEFC90065964D /* HTTPServer.m */ = {isa = PBXFileReference; fileEncoding = 4; lastKnownFileType = sourcecode.c.objc; path = HTTPServer.m; sourceTree = "<group>"; };
		2753156214ACEFC90065964D /* HTTPAsyncFileResponse.h */ = {isa = PBXFileReference; fileEncoding = 4; lastKnownFileType = sourcecode.c.h; path = HTTPAsyncFileResponse.h; sourceTree = "<group>"; };
		2753156314ACEFC90065964D /* HTTPAsyncFileResponse.m */ = {isa = PBXFileReference; fileEncoding = 4; lastKnownFileType = sourcecode.c.objc; path = HTTPAsyncFileResponse.m; sourceTree = "<group>"; };
		2753156414ACEFC90065964D /* HTTPDataResponse.h */ = {isa = PBXFileReference; fileEncoding = 4; lastKnownFileType = sourcecode.c.h; path = HTTPDataResponse.h; sourceTree = "<group>"; };
		2753156514ACEFC90065964D /* HTTPDataResponse.m */ = {isa = PBXFileReference; fileEncoding = 4; lastKnownFileType = sourcecode.c.objc; path = HTTPDataResponse.m; sourceTree = "<group>"; };
		2753156614ACEFC90065964D /* HTTPDynamicFileResponse.h */ = {isa = PBXFileReference; fileEncoding = 4; lastKnownFileType = sourcecode.c.h; path = HTTPDynamicFileResponse.h; sourceTree = "<group>"; };
		2753156714ACEFC90065964D /* HTTPDynamicFileResponse.m */ = {isa = PBXFileReference; fileEncoding = 4; lastKnownFileType = sourcecode.c.objc; path = HTTPDynamicFileResponse.m; sourceTree = "<group>"; };
		2753156814ACEFC90065964D /* HTTPFileResponse.h */ = {isa = PBXFileReference; fileEncoding = 4; lastKnownFileType = sourcecode.c.h; path = HTTPFileResponse.h; sourceTree = "<group>"; };
		2753156914ACEFC90065964D /* HTTPFileResponse.m */ = {isa = PBXFileReference; fileEncoding = 4; lastKnownFileType = sourcecode.c.objc; path = HTTPFileResponse.m; sourceTree = "<group>"; };
		2753156A14ACEFC90065964D /* HTTPRedirectResponse.h */ = {isa = PBXFileReference; fileEncoding = 4; lastKnownFileType = sourcecode.c.h; path = HTTPRedirectResponse.h; sourceTree = "<group>"; };
		2753156B14ACEFC90065964D /* HTTPRedirectResponse.m */ = {isa = PBXFileReference; fileEncoding = 4; lastKnownFileType = sourcecode.c.objc; path = HTTPRedirectResponse.m; sourceTree = "<group>"; };
		2753156C14ACEFC90065964D /* WebSocket.h */ = {isa = PBXFileReference; fileEncoding = 4; lastKnownFileType = sourcecode.c.h; path = WebSocket.h; sourceTree = "<group>"; };
		2753156D14ACEFC90065964D /* WebSocket.m */ = {isa = PBXFileReference; fileEncoding = 4; lastKnownFileType = sourcecode.c.objc; path = WebSocket.m; sourceTree = "<group>"; };
		275315A814ACF00B0065964D /* GCDAsyncSocket.h */ = {isa = PBXFileReference; fileEncoding = 4; lastKnownFileType = sourcecode.c.h; path = GCDAsyncSocket.h; sourceTree = "<group>"; };
		275315A914ACF00B0065964D /* GCDAsyncSocket.m */ = {isa = PBXFileReference; fileEncoding = 4; lastKnownFileType = sourcecode.c.objc; path = GCDAsyncSocket.m; sourceTree = "<group>"; };
		275315B014ACF0330065964D /* About.txt */ = {isa = PBXFileReference; fileEncoding = 4; lastKnownFileType = text; path = About.txt; sourceTree = "<group>"; };
		275315B114ACF0330065964D /* DDAbstractDatabaseLogger.h */ = {isa = PBXFileReference; fileEncoding = 4; lastKnownFileType = sourcecode.c.h; path = DDAbstractDatabaseLogger.h; sourceTree = "<group>"; };
		275315B214ACF0330065964D /* DDAbstractDatabaseLogger.m */ = {isa = PBXFileReference; fileEncoding = 4; lastKnownFileType = sourcecode.c.objc; path = DDAbstractDatabaseLogger.m; sourceTree = "<group>"; };
		275315B314ACF0330065964D /* DDASLLogger.h */ = {isa = PBXFileReference; fileEncoding = 4; lastKnownFileType = sourcecode.c.h; path = DDASLLogger.h; sourceTree = "<group>"; };
		275315B414ACF0330065964D /* DDASLLogger.m */ = {isa = PBXFileReference; fileEncoding = 4; lastKnownFileType = sourcecode.c.objc; path = DDASLLogger.m; sourceTree = "<group>"; };
		275315B514ACF0330065964D /* DDFileLogger.h */ = {isa = PBXFileReference; fileEncoding = 4; lastKnownFileType = sourcecode.c.h; path = DDFileLogger.h; sourceTree = "<group>"; };
		275315B614ACF0330065964D /* DDFileLogger.m */ = {isa = PBXFileReference; fileEncoding = 4; lastKnownFileType = sourcecode.c.objc; path = DDFileLogger.m; sourceTree = "<group>"; };
		275315B714ACF0330065964D /* DDLog.h */ = {isa = PBXFileReference; fileEncoding = 4; lastKnownFileType = sourcecode.c.h; path = DDLog.h; sourceTree = "<group>"; };
		275315B814ACF0330065964D /* DDLog.m */ = {isa = PBXFileReference; fileEncoding = 4; lastKnownFileType = sourcecode.c.objc; path = DDLog.m; sourceTree = "<group>"; };
		275315B914ACF0330065964D /* DDTTYLogger.h */ = {isa = PBXFileReference; fileEncoding = 4; lastKnownFileType = sourcecode.c.h; path = DDTTYLogger.h; sourceTree = "<group>"; };
		275315BA14ACF0330065964D /* DDTTYLogger.m */ = {isa = PBXFileReference; fileEncoding = 4; lastKnownFileType = sourcecode.c.objc; path = DDTTYLogger.m; sourceTree = "<group>"; };
		275315D514ACF0A10065964D /* TouchDBListener.framework */ = {isa = PBXFileReference; explicitFileType = wrapper.framework; includeInIndex = 0; path = TouchDBListener.framework; sourceTree = BUILT_PRODUCTS_DIR; };
		275315D914ACF0A20065964D /* TouchDBListener-Info.plist */ = {isa = PBXFileReference; lastKnownFileType = text.plist.xml; path = "TouchDBListener-Info.plist"; sourceTree = "<group>"; };
		275315DB14ACF0A20065964D /* en */ = {isa = PBXFileReference; lastKnownFileType = text.plist.strings; name = en; path = en.lproj/InfoPlist.strings; sourceTree = "<group>"; };
		275315DE14ACF0A20065964D /* TDListener.h */ = {isa = PBXFileReference; lastKnownFileType = sourcecode.c.h; path = TDListener.h; sourceTree = "<group>"; };
		275315DF14ACF0A20065964D /* TDListener.m */ = {isa = PBXFileReference; lastKnownFileType = sourcecode.c.objc; path = TDListener.m; sourceTree = "<group>"; };
		275315F414ACF1CC0065964D /* Security.framework */ = {isa = PBXFileReference; lastKnownFileType = wrapper.framework; name = Security.framework; path = System/Library/Frameworks/Security.framework; sourceTree = SDKROOT; };
		275315F714ACF2500065964D /* CoreServices.framework */ = {isa = PBXFileReference; lastKnownFileType = wrapper.framework; name = CoreServices.framework; path = System/Library/Frameworks/CoreServices.framework; sourceTree = SDKROOT; };
		275315FA14ACF7FF0065964D /* TouchDBListener.exp */ = {isa = PBXFileReference; fileEncoding = 4; lastKnownFileType = sourcecode.exports; path = TouchDBListener.exp; sourceTree = "<group>"; };
		2753160A14ACFC2A0065964D /* TDHTTPConnection.h */ = {isa = PBXFileReference; fileEncoding = 4; lastKnownFileType = sourcecode.c.h; path = TDHTTPConnection.h; sourceTree = "<group>"; };
		2753160B14ACFC2A0065964D /* TDHTTPConnection.m */ = {isa = PBXFileReference; fileEncoding = 4; lastKnownFileType = sourcecode.c.objc; path = TDHTTPConnection.m; sourceTree = "<group>"; };
		275F534E15C04F7B00BAF578 /* MYStreamUtils.h */ = {isa = PBXFileReference; fileEncoding = 4; lastKnownFileType = sourcecode.c.h; path = MYStreamUtils.h; sourceTree = "<group>"; };
		275F534F15C04F7B00BAF578 /* MYStreamUtils.m */ = {isa = PBXFileReference; fileEncoding = 4; lastKnownFileType = sourcecode.c.objc; path = MYStreamUtils.m; sourceTree = "<group>"; };
		2766EFF614DB7F9F009ECCA8 /* TDMultipartWriter.h */ = {isa = PBXFileReference; fileEncoding = 4; lastKnownFileType = sourcecode.c.h; path = TDMultipartWriter.h; sourceTree = "<group>"; };
		2766EFF714DB7F9F009ECCA8 /* TDMultipartWriter.m */ = {isa = PBXFileReference; fileEncoding = 4; lastKnownFileType = sourcecode.c.objc; path = TDMultipartWriter.m; sourceTree = "<group>"; };
		2766EFFB14DC7B37009ECCA8 /* TDMultiStreamWriter.h */ = {isa = PBXFileReference; fileEncoding = 4; lastKnownFileType = sourcecode.c.h; path = TDMultiStreamWriter.h; sourceTree = "<group>"; };
		2766EFFC14DC7B37009ECCA8 /* TDMultiStreamWriter.m */ = {isa = PBXFileReference; fileEncoding = 4; lastKnownFileType = sourcecode.c.objc; path = TDMultiStreamWriter.m; sourceTree = "<group>"; };
		27731EFD1493FA3100815D67 /* TDBlobStore.h */ = {isa = PBXFileReference; fileEncoding = 4; lastKnownFileType = sourcecode.c.h; path = TDBlobStore.h; sourceTree = "<group>"; };
		27731EFE1493FA3100815D67 /* TDBlobStore.m */ = {isa = PBXFileReference; fileEncoding = 4; lastKnownFileType = sourcecode.c.objc; path = TDBlobStore.m; sourceTree = "<group>"; };
		27731F2A1495CFEF00815D67 /* TouchDB Empty App.app */ = {isa = PBXFileReference; explicitFileType = wrapper.application; includeInIndex = 0; path = "TouchDB Empty App.app"; sourceTree = BUILT_PRODUCTS_DIR; };
		27731F2C1495CFF000815D67 /* iOS Empty App-Info.plist */ = {isa = PBXFileReference; lastKnownFileType = text.plist.xml; name = "iOS Empty App-Info.plist"; path = "/Volumes/HardDisk/Couchbase/TouchDB/Demo-iOS/iOS Empty App-Info.plist"; sourceTree = "<absolute>"; };
		27731F311496767100815D67 /* CouchCocoa.framework */ = {isa = PBXFileReference; lastKnownFileType = wrapper.framework; name = CouchCocoa.framework; path = Frameworks/CouchCocoa.framework; sourceTree = "<group>"; };
		27731F3314967A5F00815D67 /* RootViewController.h */ = {isa = PBXFileReference; fileEncoding = 4; lastKnownFileType = sourcecode.c.h; path = RootViewController.h; sourceTree = "<group>"; };
		27731F3414967A5F00815D67 /* RootViewController.m */ = {isa = PBXFileReference; fileEncoding = 4; lastKnownFileType = sourcecode.c.objc; path = RootViewController.m; sourceTree = "<group>"; };
		27731F3514967A5F00815D67 /* ConfigViewController.h */ = {isa = PBXFileReference; fileEncoding = 4; lastKnownFileType = sourcecode.c.h; path = ConfigViewController.h; sourceTree = "<group>"; };
		27731F3614967A5F00815D67 /* ConfigViewController.m */ = {isa = PBXFileReference; fileEncoding = 4; lastKnownFileType = sourcecode.c.objc; path = ConfigViewController.m; sourceTree = "<group>"; };
		27731F3914967A8400815D67 /* RootViewController.xib */ = {isa = PBXFileReference; fileEncoding = 4; lastKnownFileType = file.xib; path = RootViewController.xib; sourceTree = "<group>"; };
		27731F3A14967A8400815D67 /* MainWindow.xib */ = {isa = PBXFileReference; fileEncoding = 4; lastKnownFileType = file.xib; path = MainWindow.xib; sourceTree = "<group>"; };
		27731F3B14967A8400815D67 /* ConfigViewController.xib */ = {isa = PBXFileReference; fileEncoding = 4; lastKnownFileType = file.xib; path = ConfigViewController.xib; sourceTree = "<group>"; };
		27731F3F149685A000815D67 /* list_area___checkbox___checked.png */ = {isa = PBXFileReference; lastKnownFileType = image.png; path = "list_area___checkbox___checked.png"; sourceTree = "<group>"; };
		27731F40149685A100815D67 /* list_area___checkbox___unchecked.png */ = {isa = PBXFileReference; lastKnownFileType = image.png; path = "list_area___checkbox___unchecked.png"; sourceTree = "<group>"; };
		2773ADC514BD1EB80027A292 /* TDDatabase+LocalDocs.h */ = {isa = PBXFileReference; fileEncoding = 4; lastKnownFileType = sourcecode.c.h; path = "TDDatabase+LocalDocs.h"; sourceTree = "<group>"; };
		2773ADC614BD1EB80027A292 /* TDDatabase+LocalDocs.m */ = {isa = PBXFileReference; fileEncoding = 4; lastKnownFileType = sourcecode.c.objc; path = "TDDatabase+LocalDocs.m"; sourceTree = "<group>"; };
		2781E3C715C31FDA00E970DC /* MYRegexUtils.h */ = {isa = PBXFileReference; fileEncoding = 4; lastKnownFileType = sourcecode.c.h; path = MYRegexUtils.h; sourceTree = "<group>"; };
		2781E3C815C31FDA00E970DC /* MYRegexUtils.m */ = {isa = PBXFileReference; fileEncoding = 4; lastKnownFileType = sourcecode.c.objc; path = MYRegexUtils.m; sourceTree = "<group>"; };
		27821BB5148E7D6F0099B373 /* TDReplicator.h */ = {isa = PBXFileReference; fileEncoding = 4; lastKnownFileType = sourcecode.c.h; path = TDReplicator.h; sourceTree = "<group>"; };
		27821BB6148E7D6F0099B373 /* TDReplicator.m */ = {isa = PBXFileReference; fileEncoding = 4; lastKnownFileType = sourcecode.c.objc; path = TDReplicator.m; sourceTree = "<group>"; };
		27821BB9148FF56C0099B373 /* TDDatabase_Tests.m */ = {isa = PBXFileReference; fileEncoding = 4; lastKnownFileType = sourcecode.c.objc; path = TDDatabase_Tests.m; sourceTree = "<group>"; };
		27821BBB149001B20099B373 /* TDReplicator_Tests.m */ = {isa = PBXFileReference; fileEncoding = 4; lastKnownFileType = sourcecode.c.objc; path = TDReplicator_Tests.m; sourceTree = "<group>"; };
		27821BBD14906FB50099B373 /* TouchDBPrefix.h */ = {isa = PBXFileReference; fileEncoding = 4; lastKnownFileType = sourcecode.c.h; path = TouchDBPrefix.h; sourceTree = "<group>"; };
		27821BBF149078C70099B373 /* TouchDB.exp */ = {isa = PBXFileReference; lastKnownFileType = sourcecode.exports; path = TouchDB.exp; sourceTree = "<group>"; };
		278B0C9E152A8B1900577747 /* TDCanonicalJSON.h */ = {isa = PBXFileReference; fileEncoding = 4; lastKnownFileType = sourcecode.c.h; path = TDCanonicalJSON.h; sourceTree = "<group>"; };
		278B0C9F152A8B1900577747 /* TDCanonicalJSON.m */ = {isa = PBXFileReference; fileEncoding = 4; lastKnownFileType = sourcecode.c.objc; path = TDCanonicalJSON.m; sourceTree = "<group>"; };
		278E4DD61562B40B00DDCEF9 /* MYURLUtils.h */ = {isa = PBXFileReference; fileEncoding = 4; lastKnownFileType = sourcecode.c.h; path = MYURLUtils.h; sourceTree = "<group>"; };
		278E4DD71562B40B00DDCEF9 /* MYURLUtils.m */ = {isa = PBXFileReference; fileEncoding = 4; lastKnownFileType = sourcecode.c.objc; path = MYURLUtils.m; sourceTree = "<group>"; };
		279906E1149A65B7003D4338 /* TDRemoteRequest.h */ = {isa = PBXFileReference; fileEncoding = 4; lastKnownFileType = sourcecode.c.h; path = TDRemoteRequest.h; sourceTree = "<group>"; };
		279906E2149A65B8003D4338 /* TDRemoteRequest.m */ = {isa = PBXFileReference; fileEncoding = 4; lastKnownFileType = sourcecode.c.objc; path = TDRemoteRequest.m; sourceTree = "<group>"; };
		279906EC149ABFC1003D4338 /* TDBatcher.h */ = {isa = PBXFileReference; fileEncoding = 4; lastKnownFileType = sourcecode.c.h; path = TDBatcher.h; sourceTree = "<group>"; };
		279906ED149ABFC2003D4338 /* TDBatcher.m */ = {isa = PBXFileReference; fileEncoding = 4; lastKnownFileType = sourcecode.c.objc; path = TDBatcher.m; sourceTree = "<group>"; };
		27990702149D2576003D4338 /* CouchCocoa.framework */ = {isa = PBXFileReference; lastKnownFileType = wrapper.framework; name = CouchCocoa.framework; path = Frameworks/CouchCocoa.framework; sourceTree = "<group>"; };
		279C7E2C14F424090004A1E8 /* TDSequenceMap.h */ = {isa = PBXFileReference; fileEncoding = 4; lastKnownFileType = sourcecode.c.h; path = TDSequenceMap.h; sourceTree = "<group>"; };
		279C7E2D14F424090004A1E8 /* TDSequenceMap.m */ = {isa = PBXFileReference; fileEncoding = 4; lastKnownFileType = sourcecode.c.objc; path = TDSequenceMap.m; sourceTree = "<group>"; };
		279CE3B614D4A885009F3FA6 /* MYBlockUtils.h */ = {isa = PBXFileReference; fileEncoding = 4; lastKnownFileType = sourcecode.c.h; path = MYBlockUtils.h; sourceTree = "<group>"; };
		279CE3B714D4A885009F3FA6 /* MYBlockUtils.m */ = {isa = PBXFileReference; fileEncoding = 4; lastKnownFileType = sourcecode.c.objc; path = MYBlockUtils.m; sourceTree = "<group>"; };
		279CE3FE14D749A7009F3FA6 /* TDMultipartReader.h */ = {isa = PBXFileReference; fileEncoding = 4; lastKnownFileType = sourcecode.c.h; path = TDMultipartReader.h; sourceTree = "<group>"; };
		279CE3FF14D749A7009F3FA6 /* TDMultipartReader.m */ = {isa = PBXFileReference; fileEncoding = 4; lastKnownFileType = sourcecode.c.objc; path = TDMultipartReader.m; sourceTree = "<group>"; };
		279CE40414D88031009F3FA6 /* TDBlobStore_Tests.m */ = {isa = PBXFileReference; fileEncoding = 4; lastKnownFileType = sourcecode.c.objc; path = TDBlobStore_Tests.m; sourceTree = "<group>"; };
		279CE40814D8AA23009F3FA6 /* TDMultipartDownloader.h */ = {isa = PBXFileReference; fileEncoding = 4; lastKnownFileType = sourcecode.c.h; path = TDMultipartDownloader.h; sourceTree = "<group>"; };
		279CE40914D8AA23009F3FA6 /* TDMultipartDownloader.m */ = {isa = PBXFileReference; fileEncoding = 4; lastKnownFileType = sourcecode.c.objc; path = TDMultipartDownloader.m; sourceTree = "<group>"; };
		279EB2CC149140DE00E74185 /* TDView.h */ = {isa = PBXFileReference; fileEncoding = 4; lastKnownFileType = sourcecode.c.h; path = TDView.h; sourceTree = "<group>"; };
		279EB2CD149140DE00E74185 /* TDView.m */ = {isa = PBXFileReference; fileEncoding = 4; lastKnownFileType = sourcecode.c.objc; path = TDView.m; sourceTree = "<group>"; };
		279EB2D01491442500E74185 /* TDInternal.h */ = {isa = PBXFileReference; fileEncoding = 4; lastKnownFileType = sourcecode.c.h; path = TDInternal.h; sourceTree = "<group>"; };
		279EB2D91491C34300E74185 /* TDCollateJSON.h */ = {isa = PBXFileReference; fileEncoding = 4; lastKnownFileType = sourcecode.c.h; path = TDCollateJSON.h; sourceTree = "<group>"; };
		279EB2DA1491C34300E74185 /* TDCollateJSON.m */ = {isa = PBXFileReference; fileEncoding = 4; lastKnownFileType = sourcecode.c.objc; path = TDCollateJSON.m; sourceTree = "<group>"; };
		27A073EA14C0BB6200F52FE7 /* TDMisc.h */ = {isa = PBXFileReference; fileEncoding = 4; lastKnownFileType = sourcecode.c.h; path = TDMisc.h; sourceTree = "<group>"; };
		27A073EB14C0BB6200F52FE7 /* TDMisc.m */ = {isa = PBXFileReference; fileEncoding = 4; lastKnownFileType = sourcecode.c.objc; path = TDMisc.m; sourceTree = "<group>"; };
		27A7209E152B959100C0A0E8 /* TDAttachment.h */ = {isa = PBXFileReference; fileEncoding = 4; lastKnownFileType = sourcecode.c.h; path = TDAttachment.h; sourceTree = "<group>"; };
		27A7209F152B959100C0A0E8 /* TDAttachment.m */ = {isa = PBXFileReference; fileEncoding = 4; lastKnownFileType = sourcecode.c.objc; path = TDAttachment.m; sourceTree = "<group>"; };
		27A82E3414A1145000C0B850 /* FMDatabaseAdditions.h */ = {isa = PBXFileReference; fileEncoding = 4; lastKnownFileType = sourcecode.c.h; path = FMDatabaseAdditions.h; sourceTree = "<group>"; };
		27A82E3514A1145000C0B850 /* FMDatabaseAdditions.m */ = {isa = PBXFileReference; fileEncoding = 4; lastKnownFileType = sourcecode.c.objc; path = FMDatabaseAdditions.m; sourceTree = "<group>"; };
		27AA409A14AA86AD00E2A5FF /* TDDatabase+Insertion.m */ = {isa = PBXFileReference; fileEncoding = 4; lastKnownFileType = sourcecode.c.objc; path = "TDDatabase+Insertion.m"; sourceTree = "<group>"; };
		27AA40A014AA8A6600E2A5FF /* TDDatabase+Replication.m */ = {isa = PBXFileReference; fileEncoding = 4; lastKnownFileType = sourcecode.c.objc; path = "TDDatabase+Replication.m"; sourceTree = "<group>"; };
		27ADC077152502EE001ABC1D /* TDMultipartDocumentReader.h */ = {isa = PBXFileReference; fileEncoding = 4; indentWidth = 4; lastKnownFileType = sourcecode.c.h; path = TDMultipartDocumentReader.h; sourceTree = "<group>"; tabWidth = 4; usesTabs = 0; wrapsLines = 1; };
		27ADC078152502EE001ABC1D /* TDMultipartDocumentReader.m */ = {isa = PBXFileReference; fileEncoding = 4; indentWidth = 4; lastKnownFileType = sourcecode.c.objc; path = TDMultipartDocumentReader.m; sourceTree = "<group>"; tabWidth = 4; usesTabs = 0; wrapsLines = 1; };
		27B0B77F1491E73400A817AD /* TDView_Tests.m */ = {isa = PBXFileReference; lastKnownFileType = sourcecode.c.objc; path = TDView_Tests.m; sourceTree = "<group>"; };
		27B0B790149290AB00A817AD /* TDChangeTracker.h */ = {isa = PBXFileReference; fileEncoding = 4; lastKnownFileType = sourcecode.c.h; path = TDChangeTracker.h; sourceTree = "<group>"; };
		27B0B791149290AB00A817AD /* TDChangeTracker.m */ = {isa = PBXFileReference; fileEncoding = 4; lastKnownFileType = sourcecode.c.objc; path = TDChangeTracker.m; sourceTree = "<group>"; };
		27B0B792149290AB00A817AD /* TDConnectionChangeTracker.h */ = {isa = PBXFileReference; fileEncoding = 4; lastKnownFileType = sourcecode.c.h; path = TDConnectionChangeTracker.h; sourceTree = "<group>"; };
		27B0B793149290AB00A817AD /* TDConnectionChangeTracker.m */ = {isa = PBXFileReference; fileEncoding = 4; lastKnownFileType = sourcecode.c.objc; path = TDConnectionChangeTracker.m; sourceTree = "<group>"; };
		27B0B79C1492932700A817AD /* TDBase64.h */ = {isa = PBXFileReference; fileEncoding = 4; lastKnownFileType = sourcecode.c.h; path = TDBase64.h; sourceTree = "<group>"; };
		27B0B79D1492932700A817AD /* TDBase64.m */ = {isa = PBXFileReference; fileEncoding = 4; lastKnownFileType = sourcecode.c.objc; path = TDBase64.m; sourceTree = "<group>"; };
		27B0B7A91492B83B00A817AD /* libTouchDB.a */ = {isa = PBXFileReference; explicitFileType = archive.ar; includeInIndex = 0; path = libTouchDB.a; sourceTree = BUILT_PRODUCTS_DIR; };
		27B0B7B61492B83B00A817AD /* TouchDBiOSTests.octest */ = {isa = PBXFileReference; explicitFileType = wrapper.cfbundle; includeInIndex = 0; path = TouchDBiOSTests.octest; sourceTree = BUILT_PRODUCTS_DIR; };
		27B0B7B81492B83C00A817AD /* UIKit.framework */ = {isa = PBXFileReference; lastKnownFileType = wrapper.framework; name = UIKit.framework; path = Library/Frameworks/UIKit.framework; sourceTree = DEVELOPER_DIR; };
		27B0B7E71492BB6B00A817AD /* TouchDB.framework */ = {isa = PBXFileReference; explicitFileType = wrapper.cfbundle; includeInIndex = 0; path = TouchDB.framework; sourceTree = BUILT_PRODUCTS_DIR; };
		27B0B7E81492BB6B00A817AD /* CoreFoundation.framework */ = {isa = PBXFileReference; lastKnownFileType = wrapper.framework; name = CoreFoundation.framework; path = System/Library/Frameworks/CoreFoundation.framework; sourceTree = SDKROOT; };
		27B0B7F61492BC7A00A817AD /* Foundation.framework */ = {isa = PBXFileReference; lastKnownFileType = wrapper.framework; name = Foundation.framework; path = Platforms/iPhoneOS.platform/Developer/SDKs/iPhoneOS5.0.sdk/System/Library/Frameworks/Foundation.framework; sourceTree = DEVELOPER_DIR; };
		27B0B7F81492BC8000A817AD /* libsqlite3.dylib */ = {isa = PBXFileReference; lastKnownFileType = "compiled.mach-o.dylib"; name = libsqlite3.dylib; path = Platforms/iPhoneOS.platform/Developer/SDKs/iPhoneOS5.0.sdk/usr/lib/libsqlite3.dylib; sourceTree = DEVELOPER_DIR; };
		27B0B80B1492C16300A817AD /* TouchDB Demo.app */ = {isa = PBXFileReference; explicitFileType = wrapper.application; includeInIndex = 0; path = "TouchDB Demo.app"; sourceTree = BUILT_PRODUCTS_DIR; };
		27B0B80F1492C16300A817AD /* CoreGraphics.framework */ = {isa = PBXFileReference; lastKnownFileType = wrapper.framework; name = CoreGraphics.framework; path = Library/Frameworks/CoreGraphics.framework; sourceTree = DEVELOPER_DIR; };
		27B0B8131492C16300A817AD /* iOS Demo-Info.plist */ = {isa = PBXFileReference; lastKnownFileType = text.plist.xml; path = "iOS Demo-Info.plist"; sourceTree = "<group>"; };
		27B0B8151492C16300A817AD /* en */ = {isa = PBXFileReference; lastKnownFileType = text.plist.strings; name = en; path = en.lproj/InfoPlist.strings; sourceTree = "<group>"; };
		27B0B8171492C16300A817AD /* main.m */ = {isa = PBXFileReference; lastKnownFileType = sourcecode.c.objc; path = main.m; sourceTree = "<group>"; };
		27B0B8191492C16300A817AD /* iOS Demo-Prefix.pch */ = {isa = PBXFileReference; lastKnownFileType = sourcecode.c.h; path = "iOS Demo-Prefix.pch"; sourceTree = "<group>"; };
		27B0B81A1492C16300A817AD /* DemoAppDelegate.h */ = {isa = PBXFileReference; lastKnownFileType = sourcecode.c.h; path = DemoAppDelegate.h; sourceTree = "<group>"; };
		27B0B81B1492C16300A817AD /* DemoAppDelegate.m */ = {isa = PBXFileReference; lastKnownFileType = sourcecode.c.objc; path = DemoAppDelegate.m; sourceTree = "<group>"; };
		27C40C7714EC58BC00994283 /* TDReplicatorManager.h */ = {isa = PBXFileReference; fileEncoding = 4; lastKnownFileType = sourcecode.c.h; path = TDReplicatorManager.h; sourceTree = "<group>"; };
		27C40C7814EC58BC00994283 /* TDReplicatorManager.m */ = {isa = PBXFileReference; fileEncoding = 4; lastKnownFileType = sourcecode.c.objc; path = TDReplicatorManager.m; sourceTree = "<group>"; };
		27C5305214DF3A050078F886 /* TDMultipartUploader.h */ = {isa = PBXFileReference; fileEncoding = 4; lastKnownFileType = sourcecode.c.h; path = TDMultipartUploader.h; sourceTree = "<group>"; };
		27C5305314DF3A050078F886 /* TDMultipartUploader.m */ = {isa = PBXFileReference; fileEncoding = 4; lastKnownFileType = sourcecode.c.objc; path = TDMultipartUploader.m; sourceTree = "<group>"; };
		27C706401486BBD500F0F099 /* TDServer.h */ = {isa = PBXFileReference; fileEncoding = 4; lastKnownFileType = sourcecode.c.h; path = TDServer.h; sourceTree = "<group>"; };
		27C706411486BBD500F0F099 /* TDServer.m */ = {isa = PBXFileReference; fileEncoding = 4; lastKnownFileType = sourcecode.c.objc; path = TDServer.m; sourceTree = "<group>"; };
		27C706431486BE7100F0F099 /* TDRouter.h */ = {isa = PBXFileReference; fileEncoding = 4; lastKnownFileType = sourcecode.c.h; path = TDRouter.h; sourceTree = "<group>"; };
		27C706441486BE7100F0F099 /* TDRouter.m */ = {isa = PBXFileReference; fileEncoding = 4; lastKnownFileType = sourcecode.c.objc; path = TDRouter.m; sourceTree = "<group>"; };
		27C706461487584300F0F099 /* TDURLProtocol.h */ = {isa = PBXFileReference; fileEncoding = 4; lastKnownFileType = sourcecode.c.h; path = TDURLProtocol.h; sourceTree = "<group>"; };
		27C706471487584300F0F099 /* TDURLProtocol.m */ = {isa = PBXFileReference; fileEncoding = 4; lastKnownFileType = sourcecode.c.objc; path = TDURLProtocol.m; sourceTree = "<group>"; };
		27C7064A1488311100F0F099 /* TDRouter_Tests.m */ = {isa = PBXFileReference; fileEncoding = 4; lastKnownFileType = sourcecode.c.objc; path = TDRouter_Tests.m; sourceTree = "<group>"; };
		27C7066F1488634300F0F099 /* AppKit.framework */ = {isa = PBXFileReference; lastKnownFileType = wrapper.framework; name = AppKit.framework; path = System/Library/Frameworks/AppKit.framework; sourceTree = SDKROOT; };
		27C70694148864BA00F0F099 /* TouchDB Demo.app */ = {isa = PBXFileReference; explicitFileType = wrapper.application; includeInIndex = 0; path = "TouchDB Demo.app"; sourceTree = BUILT_PRODUCTS_DIR; };
		27C70697148864BA00F0F099 /* Cocoa.framework */ = {isa = PBXFileReference; lastKnownFileType = wrapper.framework; name = Cocoa.framework; path = System/Library/Frameworks/Cocoa.framework; sourceTree = SDKROOT; };
		27C7069A148864BA00F0F099 /* AppKit.framework */ = {isa = PBXFileReference; lastKnownFileType = wrapper.framework; name = AppKit.framework; path = System/Library/Frameworks/AppKit.framework; sourceTree = SDKROOT; };
		27C7069B148864BA00F0F099 /* CoreData.framework */ = {isa = PBXFileReference; lastKnownFileType = wrapper.framework; name = CoreData.framework; path = System/Library/Frameworks/CoreData.framework; sourceTree = SDKROOT; };
		27C7069C148864BA00F0F099 /* Foundation.framework */ = {isa = PBXFileReference; lastKnownFileType = wrapper.framework; name = Foundation.framework; path = System/Library/Frameworks/Foundation.framework; sourceTree = SDKROOT; };
		27C706CB1488679500F0F099 /* DemoAppController.h */ = {isa = PBXFileReference; fileEncoding = 4; lastKnownFileType = sourcecode.c.h; path = DemoAppController.h; sourceTree = "<group>"; };
		27C706CC1488679500F0F099 /* DemoAppController.m */ = {isa = PBXFileReference; fileEncoding = 4; lastKnownFileType = sourcecode.c.objc; path = DemoAppController.m; sourceTree = "<group>"; };
		27C706CD1488679500F0F099 /* DemoQuery.h */ = {isa = PBXFileReference; fileEncoding = 4; lastKnownFileType = sourcecode.c.h; path = DemoQuery.h; sourceTree = "<group>"; };
		27C706CE1488679500F0F099 /* DemoQuery.m */ = {isa = PBXFileReference; fileEncoding = 4; lastKnownFileType = sourcecode.c.objc; path = DemoQuery.m; sourceTree = "<group>"; };
		27C706CF1488679500F0F099 /* ShoppingDemo-Info.plist */ = {isa = PBXFileReference; fileEncoding = 4; lastKnownFileType = text.plist.xml; path = "ShoppingDemo-Info.plist"; sourceTree = "<group>"; };
		27C706D01488679500F0F099 /* ShoppingDemo.xib */ = {isa = PBXFileReference; fileEncoding = 4; lastKnownFileType = file.xib; path = ShoppingDemo.xib; sourceTree = "<group>"; };
		27C706D11488679500F0F099 /* ShoppingItem.h */ = {isa = PBXFileReference; fileEncoding = 4; lastKnownFileType = sourcecode.c.h; path = ShoppingItem.h; sourceTree = "<group>"; };
		27C706D21488679500F0F099 /* ShoppingItem.m */ = {isa = PBXFileReference; fileEncoding = 4; lastKnownFileType = sourcecode.c.objc; path = ShoppingItem.m; sourceTree = "<group>"; };
		27CF5D2C152F514A0015D7A9 /* TDStatus.m */ = {isa = PBXFileReference; fileEncoding = 4; lastKnownFileType = sourcecode.c.objc; path = TDStatus.m; sourceTree = "<group>"; };
		27D90B1615601C2F0000735E /* MYErrorUtils.h */ = {isa = PBXFileReference; lastKnownFileType = sourcecode.c.h; path = MYErrorUtils.h; sourceTree = "<group>"; };
		27D90B1715601C2F0000735E /* MYErrorUtils.m */ = {isa = PBXFileReference; lastKnownFileType = sourcecode.c.objc; path = MYErrorUtils.m; sourceTree = "<group>"; };
		27DB90D514DB249700FC7118 /* GTMNSData+zlib.h */ = {isa = PBXFileReference; fileEncoding = 4; lastKnownFileType = sourcecode.c.h; path = "GTMNSData+zlib.h"; sourceTree = "<group>"; };
		27DB90D614DB249700FC7118 /* GTMNSData+zlib.m */ = {isa = PBXFileReference; fileEncoding = 4; lastKnownFileType = sourcecode.c.objc; path = "GTMNSData+zlib.m"; sourceTree = "<group>"; };
		27DB90DA14DB24E800FC7118 /* GTMDefines.h */ = {isa = PBXFileReference; fileEncoding = 4; lastKnownFileType = sourcecode.c.h; path = GTMDefines.h; sourceTree = "<group>"; };
		27DB90DC14DB250500FC7118 /* libz.dylib */ = {isa = PBXFileReference; lastKnownFileType = "compiled.mach-o.dylib"; name = libz.dylib; path = usr/lib/libz.dylib; sourceTree = SDKROOT; };
		27DB90DE14DB4B0100FC7118 /* libz.dylib */ = {isa = PBXFileReference; lastKnownFileType = "compiled.mach-o.dylib"; name = libz.dylib; path = Platforms/iPhoneOS.platform/Developer/SDKs/iPhoneOS5.0.sdk/usr/lib/libz.dylib; sourceTree = DEVELOPER_DIR; };
		27E00C8D14EC2C74004BCBA9 /* SystemConfiguration.framework */ = {isa = PBXFileReference; lastKnownFileType = wrapper.framework; name = SystemConfiguration.framework; path = Platforms/iPhoneOS.platform/Developer/SDKs/iPhoneOS5.0.sdk/System/Library/Frameworks/SystemConfiguration.framework; sourceTree = DEVELOPER_DIR; };
		27E11F0C14ACFFC60006B340 /* TDHTTPServer.h */ = {isa = PBXFileReference; fileEncoding = 4; lastKnownFileType = sourcecode.c.h; path = TDHTTPServer.h; sourceTree = "<group>"; };
		27E11F0E14AD15940006B340 /* TDHTTPResponse.h */ = {isa = PBXFileReference; fileEncoding = 4; lastKnownFileType = sourcecode.c.h; path = TDHTTPResponse.h; sourceTree = "<group>"; };
		27E11F0F14AD15940006B340 /* TDHTTPResponse.m */ = {isa = PBXFileReference; fileEncoding = 4; lastKnownFileType = sourcecode.c.objc; path = TDHTTPResponse.m; sourceTree = "<group>"; };
		27E7FAEA155D78C20025F93A /* TDChangeTracker_Tests.m */ = {isa = PBXFileReference; fileEncoding = 4; lastKnownFileType = sourcecode.c.objc; path = TDChangeTracker_Tests.m; sourceTree = "<group>"; };
		27E7FAEF155D8EBA0025F93A /* CFNetwork.framework */ = {isa = PBXFileReference; lastKnownFileType = wrapper.framework; name = CFNetwork.framework; path = Platforms/iPhoneOS.platform/Developer/SDKs/iPhoneOS5.1.sdk/System/Library/Frameworks/CFNetwork.framework; sourceTree = DEVELOPER_DIR; };
		27E7FB02155DBDA20025F93A /* Security.framework */ = {isa = PBXFileReference; lastKnownFileType = wrapper.framework; name = Security.framework; path = Platforms/iPhoneOS.platform/Developer/SDKs/iPhoneOS5.1.sdk/System/Library/Frameworks/Security.framework; sourceTree = DEVELOPER_DIR; };
		27F0744611CD4B6D00E9A2AB /* TDDatabase.h */ = {isa = PBXFileReference; fileEncoding = 4; lastKnownFileType = sourcecode.c.h; path = TDDatabase.h; sourceTree = "<group>"; };
		27F0744711CD4B6D00E9A2AB /* TDDatabase.m */ = {isa = PBXFileReference; fileEncoding = 4; lastKnownFileType = sourcecode.c.objc; path = TDDatabase.m; sourceTree = "<group>"; };
		27F0744911CD4BA000E9A2AB /* libsqlite3.dylib */ = {isa = PBXFileReference; lastKnownFileType = "compiled.mach-o.dylib"; name = libsqlite3.dylib; path = usr/lib/libsqlite3.dylib; sourceTree = SDKROOT; };
		27F0745C11CD50A600E9A2AB /* Foundation.framework */ = {isa = PBXFileReference; lastKnownFileType = wrapper.framework; name = Foundation.framework; path = System/Library/Frameworks/Foundation.framework; sourceTree = SDKROOT; };
		27F0746F11CD51A200E9A2AB /* FMDatabase.h */ = {isa = PBXFileReference; fileEncoding = 4; lastKnownFileType = sourcecode.c.h; path = FMDatabase.h; sourceTree = "<group>"; };
		27F0747011CD51A200E9A2AB /* FMDatabase.m */ = {isa = PBXFileReference; fileEncoding = 4; lastKnownFileType = sourcecode.c.objc; path = FMDatabase.m; sourceTree = "<group>"; };
		27F0747111CD51A200E9A2AB /* FMResultSet.h */ = {isa = PBXFileReference; fileEncoding = 4; lastKnownFileType = sourcecode.c.h; path = FMResultSet.h; sourceTree = "<group>"; };
		27F0747211CD51A200E9A2AB /* FMResultSet.m */ = {isa = PBXFileReference; fileEncoding = 4; lastKnownFileType = sourcecode.c.objc; path = FMResultSet.m; sourceTree = "<group>"; };
		27F0749B11CD5B4F00E9A2AB /* CollectionUtils.h */ = {isa = PBXFileReference; fileEncoding = 4; lastKnownFileType = sourcecode.c.h; path = CollectionUtils.h; sourceTree = "<group>"; };
		27F0749C11CD5B4F00E9A2AB /* CollectionUtils.m */ = {isa = PBXFileReference; fileEncoding = 4; lastKnownFileType = sourcecode.c.objc; path = CollectionUtils.m; sourceTree = "<group>"; };
		27F0749D11CD5B4F00E9A2AB /* Test.h */ = {isa = PBXFileReference; fileEncoding = 4; lastKnownFileType = sourcecode.c.h; path = Test.h; sourceTree = "<group>"; };
		27F0749E11CD5B4F00E9A2AB /* Test.m */ = {isa = PBXFileReference; fileEncoding = 4; lastKnownFileType = sourcecode.c.objc; path = Test.m; sourceTree = "<group>"; };
		27F074A911CD5D7A00E9A2AB /* TDBody.h */ = {isa = PBXFileReference; fileEncoding = 4; lastKnownFileType = sourcecode.c.h; path = TDBody.h; sourceTree = "<group>"; };
		27F074AA11CD5D7A00E9A2AB /* TDBody.m */ = {isa = PBXFileReference; fileEncoding = 4; lastKnownFileType = sourcecode.c.objc; path = TDBody.m; sourceTree = "<group>"; };
		27F074F811CDC71800E9A2AB /* MYUtilities_Debug.xcconfig */ = {isa = PBXFileReference; fileEncoding = 4; lastKnownFileType = text.xcconfig; path = MYUtilities_Debug.xcconfig; sourceTree = "<group>"; };
		27F074F911CDC71800E9A2AB /* MYUtilities_Release.xcconfig */ = {isa = PBXFileReference; fileEncoding = 4; lastKnownFileType = text.xcconfig; path = MYUtilities_Release.xcconfig; sourceTree = "<group>"; };
		27F074FA11CDC71800E9A2AB /* MYUtilities.xcconfig */ = {isa = PBXFileReference; fileEncoding = 4; lastKnownFileType = text.xcconfig; path = MYUtilities.xcconfig; sourceTree = "<group>"; };
		27F0751111CDC7F900E9A2AB /* Logging.h */ = {isa = PBXFileReference; fileEncoding = 4; lastKnownFileType = sourcecode.c.h; path = Logging.h; sourceTree = "<group>"; };
		27F0751211CDC7F900E9A2AB /* Logging.m */ = {isa = PBXFileReference; fileEncoding = 4; lastKnownFileType = sourcecode.c.objc; path = Logging.m; sourceTree = "<group>"; };
		27F0751611CDC80A00E9A2AB /* ExceptionUtils.h */ = {isa = PBXFileReference; fileEncoding = 4; lastKnownFileType = sourcecode.c.h; path = ExceptionUtils.h; sourceTree = "<group>"; };
		27F0751711CDC80A00E9A2AB /* ExceptionUtils.m */ = {isa = PBXFileReference; fileEncoding = 4; lastKnownFileType = sourcecode.c.objc; path = ExceptionUtils.m; sourceTree = "<group>"; };
		27F12846156ABE24008465C2 /* NSString+URLEncoding.h */ = {isa = PBXFileReference; fileEncoding = 4; lastKnownFileType = sourcecode.c.h; path = "NSString+URLEncoding.h"; sourceTree = "<group>"; };
		27F12847156ABE24008465C2 /* NSString+URLEncoding.m */ = {isa = PBXFileReference; fileEncoding = 4; lastKnownFileType = sourcecode.c.objc; path = "NSString+URLEncoding.m"; sourceTree = "<group>"; };
		27F12855156ABE24008465C2 /* OAConsumer.h */ = {isa = PBXFileReference; fileEncoding = 4; lastKnownFileType = sourcecode.c.h; path = OAConsumer.h; sourceTree = "<group>"; };
		27F12856156ABE24008465C2 /* OAConsumer.m */ = {isa = PBXFileReference; fileEncoding = 4; lastKnownFileType = sourcecode.c.objc; path = OAConsumer.m; sourceTree = "<group>"; };
		27F1285B156ABE24008465C2 /* OAMutableURLRequest.h */ = {isa = PBXFileReference; fileEncoding = 4; lastKnownFileType = sourcecode.c.h; path = OAMutableURLRequest.h; sourceTree = "<group>"; };
		27F1285C156ABE24008465C2 /* OAMutableURLRequest.m */ = {isa = PBXFileReference; fileEncoding = 4; lastKnownFileType = sourcecode.c.objc; path = OAMutableURLRequest.m; sourceTree = "<group>"; };
		27F1285D156ABE24008465C2 /* OAPlaintextSignatureProvider.h */ = {isa = PBXFileReference; fileEncoding = 4; lastKnownFileType = sourcecode.c.h; path = OAPlaintextSignatureProvider.h; sourceTree = "<group>"; };
		27F1285E156ABE24008465C2 /* OAPlaintextSignatureProvider.m */ = {isa = PBXFileReference; fileEncoding = 4; lastKnownFileType = sourcecode.c.objc; path = OAPlaintextSignatureProvider.m; sourceTree = "<group>"; };
		27F12861156ABE24008465C2 /* OARequestParameter.h */ = {isa = PBXFileReference; fileEncoding = 4; lastKnownFileType = sourcecode.c.h; path = OARequestParameter.h; sourceTree = "<group>"; };
		27F12862156ABE24008465C2 /* OARequestParameter.m */ = {isa = PBXFileReference; fileEncoding = 4; lastKnownFileType = sourcecode.c.objc; path = OARequestParameter.m; sourceTree = "<group>"; };
		27F12865156ABE24008465C2 /* OASignatureProviding.h */ = {isa = PBXFileReference; fileEncoding = 4; lastKnownFileType = sourcecode.c.h; path = OASignatureProviding.h; sourceTree = "<group>"; };
		27F12867156ABE24008465C2 /* OAToken.h */ = {isa = PBXFileReference; fileEncoding = 4; lastKnownFileType = sourcecode.c.h; path = OAToken.h; sourceTree = "<group>"; };
		27F12868156ABE24008465C2 /* OAToken.m */ = {isa = PBXFileReference; fileEncoding = 4; lastKnownFileType = sourcecode.c.objc; path = OAToken.m; sourceTree = "<group>"; };
		27F128A7156ABFE0008465C2 /* NSMutableURLRequest+Parameters.m */ = {isa = PBXFileReference; fileEncoding = 4; lastKnownFileType = sourcecode.c.objc; path = "NSMutableURLRequest+Parameters.m"; sourceTree = "<group>"; };
		27F128AA156AC004008465C2 /* NSMutableURLRequest+Parameters.h */ = {isa = PBXFileReference; fileEncoding = 4; lastKnownFileType = sourcecode.c.h; path = "NSMutableURLRequest+Parameters.h"; sourceTree = "<group>"; };
		27F128AF156AC1C8008465C2 /* TDOAuth1Authorizer.h */ = {isa = PBXFileReference; fileEncoding = 4; lastKnownFileType = sourcecode.c.h; path = TDOAuth1Authorizer.h; sourceTree = "<group>"; };
		27F128B0156AC1C9008465C2 /* TDOAuth1Authorizer.m */ = {isa = PBXFileReference; fileEncoding = 4; lastKnownFileType = sourcecode.c.objc; path = TDOAuth1Authorizer.m; sourceTree = "<group>"; };
		27F87BE61558890600F0A416 /* TDGNUstep.h */ = {isa = PBXFileReference; lastKnownFileType = sourcecode.c.h; path = TDGNUstep.h; sourceTree = "<group>"; };
		27F87BE71558890700F0A416 /* TDGNUstep.m */ = {isa = PBXFileReference; lastKnownFileType = sourcecode.c.objc; path = TDGNUstep.m; sourceTree = "<group>"; };
		8DD76F6C0486A84900D96B5E /* TouchDB */ = {isa = PBXFileReference; explicitFileType = "compiled.mach-o.executable"; includeInIndex = 0; path = TouchDB; sourceTree = BUILT_PRODUCTS_DIR; };
		DA023B6414BCA94C008184BB /* libTouchDBListener.a */ = {isa = PBXFileReference; explicitFileType = archive.ar; includeInIndex = 0; path = libTouchDBListener.a; sourceTree = BUILT_PRODUCTS_DIR; };
		DA147C3614BCAC3B0052DA4D /* TouchDBListener.framework */ = {isa = PBXFileReference; explicitFileType = wrapper.cfbundle; includeInIndex = 0; path = TouchDBListener.framework; sourceTree = BUILT_PRODUCTS_DIR; };
		DA147C3A14BCAC780052DA4D /* MobileCoreServices.framework */ = {isa = PBXFileReference; lastKnownFileType = wrapper.framework; name = MobileCoreServices.framework; path = Platforms/iPhoneOS.platform/Developer/SDKs/iPhoneOS5.0.sdk/System/Library/Frameworks/MobileCoreServices.framework; sourceTree = DEVELOPER_DIR; };
		DA147C3B14BCAC780052DA4D /* Security.framework */ = {isa = PBXFileReference; lastKnownFileType = wrapper.framework; name = Security.framework; path = Platforms/iPhoneOS.platform/Developer/SDKs/iPhoneOS5.0.sdk/System/Library/Frameworks/Security.framework; sourceTree = DEVELOPER_DIR; };
/* End PBXFileReference section */

/* Begin PBXFrameworksBuildPhase section */
		270B3DE61489359000E0A926 /* Frameworks */ = {
			isa = PBXFrameworksBuildPhase;
			buildActionMask = 2147483647;
			files = (
				27E7FB04155DBDBF0025F93A /* Security.framework in Frameworks */,
				27E7FAEE155D7F110025F93A /* CoreServices.framework in Frameworks */,
				27103F8814EA076600DF7209 /* SystemConfiguration.framework in Frameworks */,
				27DB90DD14DB250500FC7118 /* libz.dylib in Frameworks */,
				270B3E1E1489385C00E0A926 /* Foundation.framework in Frameworks */,
				270B3E1D1489384700E0A926 /* libsqlite3.dylib in Frameworks */,
			);
			runOnlyForDeploymentPostprocessing = 0;
		};
		270B3DF71489359000E0A926 /* Frameworks */ = {
			isa = PBXFrameworksBuildPhase;
			buildActionMask = 2147483647;
			files = (
				270B3DFD1489359000E0A926 /* SenTestingKit.framework in Frameworks */,
				270B3DFE1489359000E0A926 /* Cocoa.framework in Frameworks */,
				270B3E011489359000E0A926 /* TouchDB.framework in Frameworks */,
			);
			runOnlyForDeploymentPostprocessing = 0;
		};
		270FE0C514C5008C005FF647 /* Frameworks */ = {
			isa = PBXFrameworksBuildPhase;
			buildActionMask = 2147483647;
			files = (
				270FE0D514C50134005FF647 /* TouchDB.framework in Frameworks */,
				270FE0D614C50134005FF647 /* TouchDBListener.framework in Frameworks */,
				270FE0CA14C5008C005FF647 /* Foundation.framework in Frameworks */,
			);
			runOnlyForDeploymentPostprocessing = 0;
		};
		275315D114ACF0A10065964D /* Frameworks */ = {
			isa = PBXFrameworksBuildPhase;
			buildActionMask = 2147483647;
			files = (
				275315FC14ACF83C0065964D /* TouchDB.framework in Frameworks */,
				275315F814ACF2500065964D /* CoreServices.framework in Frameworks */,
				275315F314ACF1C20065964D /* Foundation.framework in Frameworks */,
				275315F514ACF1CC0065964D /* Security.framework in Frameworks */,
			);
			runOnlyForDeploymentPostprocessing = 0;
		};
		27731F1D1495CFEF00815D67 /* Frameworks */ = {
			isa = PBXFrameworksBuildPhase;
			buildActionMask = 2147483647;
			files = (
				27E7FB03155DBDA20025F93A /* Security.framework in Frameworks */,
				27E7FAF1155D8ECE0025F93A /* CFNetwork.framework in Frameworks */,
				27E00C8F14EC2CAB004BCBA9 /* SystemConfiguration.framework in Frameworks */,
				27DB90E014DB4B0A00FC7118 /* libz.dylib in Frameworks */,
				27731F1E1495CFEF00815D67 /* libTouchDB.a in Frameworks */,
				27731F1F1495CFEF00815D67 /* libsqlite3.dylib in Frameworks */,
				27731F201495CFEF00815D67 /* UIKit.framework in Frameworks */,
				27731F211495CFEF00815D67 /* Foundation.framework in Frameworks */,
				27731F221495CFEF00815D67 /* CoreGraphics.framework in Frameworks */,
			);
			runOnlyForDeploymentPostprocessing = 0;
		};
		27B0B7A61492B83B00A817AD /* Frameworks */ = {
			isa = PBXFrameworksBuildPhase;
			buildActionMask = 2147483647;
			files = (
				27B0B7AA1492B83B00A817AD /* Foundation.framework in Frameworks */,
			);
			runOnlyForDeploymentPostprocessing = 0;
		};
		27B0B7B21492B83B00A817AD /* Frameworks */ = {
			isa = PBXFrameworksBuildPhase;
			buildActionMask = 2147483647;
			files = (
				27B0B7B71492B83C00A817AD /* SenTestingKit.framework in Frameworks */,
				27B0B7B91492B83C00A817AD /* UIKit.framework in Frameworks */,
				27B0B7BA1492B83C00A817AD /* Foundation.framework in Frameworks */,
				27B0B7BD1492B83C00A817AD /* libTouchDB.a in Frameworks */,
			);
			runOnlyForDeploymentPostprocessing = 0;
		};
		27B0B7E41492BB6B00A817AD /* Frameworks */ = {
			isa = PBXFrameworksBuildPhase;
			buildActionMask = 2147483647;
			files = (
				27B0B7F91492BC8100A817AD /* libsqlite3.dylib in Frameworks */,
				27B0B7F71492BC7A00A817AD /* Foundation.framework in Frameworks */,
			);
			runOnlyForDeploymentPostprocessing = 0;
		};
		27B0B8081492C16300A817AD /* Frameworks */ = {
			isa = PBXFrameworksBuildPhase;
			buildActionMask = 2147483647;
			files = (
				27D90B1A15601F8C0000735E /* Security.framework in Frameworks */,
				27E7FAF0155D8EBA0025F93A /* CFNetwork.framework in Frameworks */,
				27E00C8E14EC2C74004BCBA9 /* SystemConfiguration.framework in Frameworks */,
				27DB90DF14DB4B0100FC7118 /* libz.dylib in Frameworks */,
				27B0B8531492CBE400A817AD /* libTouchDB.a in Frameworks */,
				27B0B82D1492C4DB00A817AD /* libsqlite3.dylib in Frameworks */,
				27B0B80D1492C16300A817AD /* UIKit.framework in Frameworks */,
				27B0B80E1492C16300A817AD /* Foundation.framework in Frameworks */,
				27B0B8101492C16300A817AD /* CoreGraphics.framework in Frameworks */,
				27731F321496767100815D67 /* CouchCocoa.framework in Frameworks */,
			);
			runOnlyForDeploymentPostprocessing = 0;
		};
		27C70691148864BA00F0F099 /* Frameworks */ = {
			isa = PBXFrameworksBuildPhase;
			buildActionMask = 2147483647;
			files = (
				27C70698148864BA00F0F099 /* Cocoa.framework in Frameworks */,
				270B3E26148939BD00E0A926 /* TouchDB.framework in Frameworks */,
				27E11F1214AD172F0006B340 /* TouchDBListener.framework in Frameworks */,
				27990703149D2576003D4338 /* CouchCocoa.framework in Frameworks */,
			);
			runOnlyForDeploymentPostprocessing = 0;
		};
		8DD76F660486A84900D96B5E /* Frameworks */ = {
			isa = PBXFrameworksBuildPhase;
			buildActionMask = 2147483647;
			files = (
				27F0744A11CD4BA000E9A2AB /* libsqlite3.dylib in Frameworks */,
				27F0745D11CD50A600E9A2AB /* Foundation.framework in Frameworks */,
				27C706701488634300F0F099 /* AppKit.framework in Frameworks */,
			);
			runOnlyForDeploymentPostprocessing = 0;
		};
		DA023B4514BCA94C008184BB /* Frameworks */ = {
			isa = PBXFrameworksBuildPhase;
			buildActionMask = 2147483647;
			files = (
				DA023B4614BCA94C008184BB /* Foundation.framework in Frameworks */,
			);
			runOnlyForDeploymentPostprocessing = 0;
		};
		DA147C2314BCAC3B0052DA4D /* Frameworks */ = {
			isa = PBXFrameworksBuildPhase;
			buildActionMask = 2147483647;
			files = (
				DA147C3C14BCAC780052DA4D /* MobileCoreServices.framework in Frameworks */,
				DA147C3D14BCAC780052DA4D /* Security.framework in Frameworks */,
				DA147C2514BCAC3B0052DA4D /* Foundation.framework in Frameworks */,
			);
			runOnlyForDeploymentPostprocessing = 0;
		};
/* End PBXFrameworksBuildPhase section */

/* Begin PBXGroup section */
		08FB7794FE84155DC02AAC07 /* CouchLite */ = {
			isa = PBXGroup;
			children = (
				270B3E28148940C000E0A926 /* README.md */,
				08FB7795FE84155DC02AAC07 /* Source */,
				275315D714ACF0A20065964D /* Listener */,
				27C706CA1488679500F0F099 /* Demo-Mac */,
				27B0B8111492C16300A817AD /* Demo-iOS */,
				2753154D14ACEF350065964D /* vendor */,
				27C70696148864BA00F0F099 /* Frameworks */,
				1AB674ADFE9D54B511CA2CBB /* Products */,
			);
			name = CouchLite;
			sourceTree = "<group>";
		};
		08FB7795FE84155DC02AAC07 /* Source */ = {
			isa = PBXGroup;
			children = (
				270DC1A415ADE195002A2AF4 /* Database */,
				279EB2D7149192C700E74185 /* Router */,
				27821BB4148E7D590099B373 /* Replicator */,
				27E2E62E159A26A1005B9234 /* Networking */,
				279EB2D8149192DF00E74185 /* Support */,
				2713789014BCCA7B0058C5CD /* Tests */,
			);
			path = Source;
			sourceTree = "<group>";
		};
		1AB674ADFE9D54B511CA2CBB /* Products */ = {
			isa = PBXGroup;
			children = (
				8DD76F6C0486A84900D96B5E /* TouchDB */,
				27C70694148864BA00F0F099 /* TouchDB Demo.app */,
				270B3DEA1489359000E0A926 /* TouchDB.framework */,
				270B3DFB1489359000E0A926 /* TouchDBTests.octest */,
				27B0B7A91492B83B00A817AD /* libTouchDB.a */,
				27B0B7B61492B83B00A817AD /* TouchDBiOSTests.octest */,
				27B0B7E71492BB6B00A817AD /* TouchDB.framework */,
				27B0B80B1492C16300A817AD /* TouchDB Demo.app */,
				27731F2A1495CFEF00815D67 /* TouchDB Empty App.app */,
				275315D514ACF0A10065964D /* TouchDBListener.framework */,
				DA023B6414BCA94C008184BB /* libTouchDBListener.a */,
				DA147C3614BCAC3B0052DA4D /* TouchDBListener.framework */,
				270FE0C814C5008C005FF647 /* TouchServ */,
			);
			name = Products;
			sourceTree = "<group>";
		};
		270DC1A415ADE195002A2AF4 /* Database */ = {
			isa = PBXGroup;
			children = (
				27F0744611CD4B6D00E9A2AB /* TDDatabase.h */,
				27F0744711CD4B6D00E9A2AB /* TDDatabase.m */,
				2711CDFC14C7590A00505D55 /* TDDatabase+Attachments.h */,
				274C391B149FAE0000A5E89B /* TDDatabase+Attachments.m */,
				2711CDFF14C7595900505D55 /* TDDatabase+Insertion.h */,
				27AA409A14AA86AD00E2A5FF /* TDDatabase+Insertion.m */,
				2711CE0214C759BD00505D55 /* TDDatabase+Replication.h */,
				27AA40A014AA8A6600E2A5FF /* TDDatabase+Replication.m */,
				2773ADC514BD1EB80027A292 /* TDDatabase+LocalDocs.h */,
				2773ADC614BD1EB80027A292 /* TDDatabase+LocalDocs.m */,
				2751D4E2151BAE7000F7FD57 /* TDDatabaseManager.h */,
				2751D4E3151BAE7000F7FD57 /* TDDatabaseManager.m */,
				279EB2CC149140DE00E74185 /* TDView.h */,
				279EB2CD149140DE00E74185 /* TDView.m */,
				27F074A911CD5D7A00E9A2AB /* TDBody.h */,
				27F074AA11CD5D7A00E9A2AB /* TDBody.m */,
				270B3E3714898DF200E0A926 /* TDRevision.h */,
				270B3E3814898DF200E0A926 /* TDRevision.m */,
				27A7209E152B959100C0A0E8 /* TDAttachment.h */,
				27A7209F152B959100C0A0E8 /* TDAttachment.m */,
				27C706401486BBD500F0F099 /* TDServer.h */,
				27C706411486BBD500F0F099 /* TDServer.m */,
				27731EFD1493FA3100815D67 /* TDBlobStore.h */,
				27731EFE1493FA3100815D67 /* TDBlobStore.m */,
			);
			name = Database;
			sourceTree = "<group>";
		};
		2713789014BCCA7B0058C5CD /* Tests */ = {
			isa = PBXGroup;
			children = (
				27821BB9148FF56C0099B373 /* TDDatabase_Tests.m */,
				27B0B77F1491E73400A817AD /* TDView_Tests.m */,
				27C7064A1488311100F0F099 /* TDRouter_Tests.m */,
				27821BBB149001B20099B373 /* TDReplicator_Tests.m */,
				279CE40414D88031009F3FA6 /* TDBlobStore_Tests.m */,
				27E7FAEA155D78C20025F93A /* TDChangeTracker_Tests.m */,
			);
			name = Tests;
			sourceTree = "<group>";
		};
		2753154D14ACEF350065964D /* vendor */ = {
			isa = PBXGroup;
			children = (
				27F0746C11CD51A200E9A2AB /* FMDB */,
				27F0749A11CD5B1200E9A2AB /* MYUtilities */,
				2753154E14ACEF5C0065964D /* CocoaHTTPServer */,
				27DB90D414DB249700FC7118 /* google-toolbox-for-mac */,
				27F12842156ABE23008465C2 /* oauthconsumer */,
			);
			path = vendor;
			sourceTree = "<group>";
		};
		2753154E14ACEF5C0065964D /* CocoaHTTPServer */ = {
			isa = PBXGroup;
			children = (
				2753154F14ACEFC90065964D /* Core */,
			);
			path = CocoaHTTPServer;
			sourceTree = "<group>";
		};
		2753154F14ACEFC90065964D /* Core */ = {
			isa = PBXGroup;
			children = (
				2753155014ACEFC90065964D /* Categories */,
				2753155714ACEFC90065964D /* HTTPAuthenticationRequest.h */,
				2753155814ACEFC90065964D /* HTTPAuthenticationRequest.m */,
				2753155914ACEFC90065964D /* HTTPConnection.h */,
				2753155A14ACEFC90065964D /* HTTPConnection.m */,
				2753155B14ACEFC90065964D /* HTTPLogging.h */,
				2753155C14ACEFC90065964D /* HTTPMessage.h */,
				2753155D14ACEFC90065964D /* HTTPMessage.m */,
				2753155E14ACEFC90065964D /* HTTPResponse.h */,
				2753155F14ACEFC90065964D /* HTTPServer.h */,
				2753156014ACEFC90065964D /* HTTPServer.m */,
				2753156114ACEFC90065964D /* Responses */,
				2753156C14ACEFC90065964D /* WebSocket.h */,
				2753156D14ACEFC90065964D /* WebSocket.m */,
				275315A614ACF00B0065964D /* CocoaAsyncSocket */,
				275315AF14ACF0330065964D /* CocoaLumberjack */,
			);
			path = Core;
			sourceTree = "<group>";
		};
		2753155014ACEFC90065964D /* Categories */ = {
			isa = PBXGroup;
			children = (
				2753155114ACEFC90065964D /* DDData.h */,
				2753155214ACEFC90065964D /* DDData.m */,
				2753155314ACEFC90065964D /* DDNumber.h */,
				2753155414ACEFC90065964D /* DDNumber.m */,
				2753155514ACEFC90065964D /* DDRange.h */,
				2753155614ACEFC90065964D /* DDRange.m */,
			);
			path = Categories;
			sourceTree = "<group>";
		};
		2753156114ACEFC90065964D /* Responses */ = {
			isa = PBXGroup;
			children = (
				2753156214ACEFC90065964D /* HTTPAsyncFileResponse.h */,
				2753156314ACEFC90065964D /* HTTPAsyncFileResponse.m */,
				2753156414ACEFC90065964D /* HTTPDataResponse.h */,
				2753156514ACEFC90065964D /* HTTPDataResponse.m */,
				2753156614ACEFC90065964D /* HTTPDynamicFileResponse.h */,
				2753156714ACEFC90065964D /* HTTPDynamicFileResponse.m */,
				2753156814ACEFC90065964D /* HTTPFileResponse.h */,
				2753156914ACEFC90065964D /* HTTPFileResponse.m */,
				2753156A14ACEFC90065964D /* HTTPRedirectResponse.h */,
				2753156B14ACEFC90065964D /* HTTPRedirectResponse.m */,
			);
			path = Responses;
			sourceTree = "<group>";
		};
		275315A614ACF00B0065964D /* CocoaAsyncSocket */ = {
			isa = PBXGroup;
			children = (
				275315A814ACF00B0065964D /* GCDAsyncSocket.h */,
				275315A914ACF00B0065964D /* GCDAsyncSocket.m */,
			);
			name = CocoaAsyncSocket;
			path = vendor/CocoaHTTPServer/Vendor/CocoaAsyncSocket;
			sourceTree = SOURCE_ROOT;
		};
		275315AF14ACF0330065964D /* CocoaLumberjack */ = {
			isa = PBXGroup;
			children = (
				275315B014ACF0330065964D /* About.txt */,
				275315B114ACF0330065964D /* DDAbstractDatabaseLogger.h */,
				275315B214ACF0330065964D /* DDAbstractDatabaseLogger.m */,
				275315B314ACF0330065964D /* DDASLLogger.h */,
				275315B414ACF0330065964D /* DDASLLogger.m */,
				275315B514ACF0330065964D /* DDFileLogger.h */,
				275315B614ACF0330065964D /* DDFileLogger.m */,
				275315B714ACF0330065964D /* DDLog.h */,
				275315B814ACF0330065964D /* DDLog.m */,
				275315B914ACF0330065964D /* DDTTYLogger.h */,
				275315BA14ACF0330065964D /* DDTTYLogger.m */,
			);
			name = CocoaLumberjack;
			path = vendor/CocoaHTTPServer/Vendor/CocoaLumberjack;
			sourceTree = SOURCE_ROOT;
		};
		275315D714ACF0A20065964D /* Listener */ = {
			isa = PBXGroup;
			children = (
				275315DE14ACF0A20065964D /* TDListener.h */,
				275315DF14ACF0A20065964D /* TDListener.m */,
				27E11F0C14ACFFC60006B340 /* TDHTTPServer.h */,
				2753160A14ACFC2A0065964D /* TDHTTPConnection.h */,
				2753160B14ACFC2A0065964D /* TDHTTPConnection.m */,
				27E11F0E14AD15940006B340 /* TDHTTPResponse.h */,
				27E11F0F14AD15940006B340 /* TDHTTPResponse.m */,
				275315D814ACF0A20065964D /* Supporting Files */,
			);
			path = Listener;
			sourceTree = "<group>";
		};
		275315D814ACF0A20065964D /* Supporting Files */ = {
			isa = PBXGroup;
			children = (
				275315D914ACF0A20065964D /* TouchDBListener-Info.plist */,
				275315DA14ACF0A20065964D /* InfoPlist.strings */,
				275315FA14ACF7FF0065964D /* TouchDBListener.exp */,
			);
			name = "Supporting Files";
			sourceTree = "<group>";
		};
		27821BB4148E7D590099B373 /* Replicator */ = {
			isa = PBXGroup;
			children = (
				27821BB5148E7D6F0099B373 /* TDReplicator.h */,
				27821BB6148E7D6F0099B373 /* TDReplicator.m */,
				270B3E291489581E00E0A926 /* TDPuller.h */,
				270B3E2A1489581E00E0A926 /* TDPuller.m */,
				270B3E3C148D7F0000E0A926 /* TDPusher.h */,
				270B3E3D148D7F0000E0A926 /* TDPusher.m */,
				27ADC077152502EE001ABC1D /* TDMultipartDocumentReader.h */,
				27ADC078152502EE001ABC1D /* TDMultipartDocumentReader.m */,
				279CE40814D8AA23009F3FA6 /* TDMultipartDownloader.h */,
				279CE40914D8AA23009F3FA6 /* TDMultipartDownloader.m */,
				27C5305214DF3A050078F886 /* TDMultipartUploader.h */,
				27C5305314DF3A050078F886 /* TDMultipartUploader.m */,
				27C40C7714EC58BC00994283 /* TDReplicatorManager.h */,
				27C40C7814EC58BC00994283 /* TDReplicatorManager.m */,
				27B0B78F149290AB00A817AD /* ChangeTracker */,
			);
			name = Replicator;
			sourceTree = "<group>";
		};
		279EB2D7149192C700E74185 /* Router */ = {
			isa = PBXGroup;
			children = (
				27C706431486BE7100F0F099 /* TDRouter.h */,
				27C706441486BE7100F0F099 /* TDRouter.m */,
				2700BC5B14B64AA600B5B297 /* TDRouter+Handlers.m */,
				27C706461487584300F0F099 /* TDURLProtocol.h */,
				27C706471487584300F0F099 /* TDURLProtocol.m */,
			);
			name = Router;
			sourceTree = "<group>";
		};
		279EB2D8149192DF00E74185 /* Support */ = {
			isa = PBXGroup;
			children = (
				274F9807152E6E0C00247C46 /* TDStatus.h */,
				27CF5D2C152F514A0015D7A9 /* TDStatus.m */,
				279EB2D01491442500E74185 /* TDInternal.h */,
				272B85121523691700A90CB2 /* TDJSON.h */,
				272B85131523691700A90CB2 /* TDJSON.m */,
				278B0C9E152A8B1900577747 /* TDCanonicalJSON.h */,
				278B0C9F152A8B1900577747 /* TDCanonicalJSON.m */,
				27B0B79C1492932700A817AD /* TDBase64.h */,
				27B0B79D1492932700A817AD /* TDBase64.m */,
				279EB2D91491C34300E74185 /* TDCollateJSON.h */,
				279EB2DA1491C34300E74185 /* TDCollateJSON.m */,
				279906EC149ABFC1003D4338 /* TDBatcher.h */,
				279906ED149ABFC2003D4338 /* TDBatcher.m */,
				270F5703156AE0BF000FEB8F /* TDAuthorizer.h */,
				270F5704156AE0BF000FEB8F /* TDAuthorizer.m */,
				27F128AF156AC1C8008465C2 /* TDOAuth1Authorizer.h */,
				27F128B0156AC1C9008465C2 /* TDOAuth1Authorizer.m */,
				279C7E2C14F424090004A1E8 /* TDSequenceMap.h */,
				279C7E2D14F424090004A1E8 /* TDSequenceMap.m */,
				27A073EA14C0BB6200F52FE7 /* TDMisc.h */,
				27A073EB14C0BB6200F52FE7 /* TDMisc.m */,
				270B3DEE1489359000E0A926 /* TouchDB-Info.plist */,
				270B3E1F148938D800E0A926 /* TouchDB.h */,
				27821BBD14906FB50099B373 /* TouchDBPrefix.h */,
				27821BBF149078C70099B373 /* TouchDB.exp */,
				27F87BE61558890600F0A416 /* TDGNUstep.h */,
				27F87BE71558890700F0A416 /* TDGNUstep.m */,
				270BDD6815644EA8007D52F6 /* BuildFatLibrary.sh */,
			);
			name = Support;
			sourceTree = "<group>";
		};
		27B0B78F149290AB00A817AD /* ChangeTracker */ = {
			isa = PBXGroup;
			children = (
				27B0B790149290AB00A817AD /* TDChangeTracker.h */,
				27B0B791149290AB00A817AD /* TDChangeTracker.m */,
				27B0B792149290AB00A817AD /* TDConnectionChangeTracker.h */,
				27B0B793149290AB00A817AD /* TDConnectionChangeTracker.m */,
			);
			path = ChangeTracker;
			sourceTree = "<group>";
		};
		27B0B8111492C16300A817AD /* Demo-iOS */ = {
			isa = PBXGroup;
			children = (
				27B0B81A1492C16300A817AD /* DemoAppDelegate.h */,
				27B0B81B1492C16300A817AD /* DemoAppDelegate.m */,
				27731F3314967A5F00815D67 /* RootViewController.h */,
				27731F3414967A5F00815D67 /* RootViewController.m */,
				27731F3514967A5F00815D67 /* ConfigViewController.h */,
				27731F3614967A5F00815D67 /* ConfigViewController.m */,
				27731F3A14967A8400815D67 /* MainWindow.xib */,
				27731F3914967A8400815D67 /* RootViewController.xib */,
				27731F3B14967A8400815D67 /* ConfigViewController.xib */,
				274C3917149E6B0900A5E89B /* EmptyAppDelegate.h */,
				274C3918149E6B0900A5E89B /* EmptyAppDelegate.m */,
				27B0B8121492C16300A817AD /* Supporting Files */,
				27731F311496767100815D67 /* CouchCocoa.framework */,
			);
			path = "Demo-iOS";
			sourceTree = "<group>";
		};
		27B0B8121492C16300A817AD /* Supporting Files */ = {
			isa = PBXGroup;
			children = (
				27731F3F149685A000815D67 /* list_area___checkbox___checked.png */,
				27731F40149685A100815D67 /* list_area___checkbox___unchecked.png */,
				27B0B8131492C16300A817AD /* iOS Demo-Info.plist */,
				27731F2C1495CFF000815D67 /* iOS Empty App-Info.plist */,
				27B0B8141492C16300A817AD /* InfoPlist.strings */,
				2714CF511496AE5B00E03341 /* Entitlements.plist */,
				27B0B8171492C16300A817AD /* main.m */,
				27B0B8191492C16300A817AD /* iOS Demo-Prefix.pch */,
			);
			name = "Supporting Files";
			sourceTree = "<group>";
		};
		27C70696148864BA00F0F099 /* Frameworks */ = {
			isa = PBXGroup;
			children = (
				27C7066F1488634300F0F099 /* AppKit.framework */,
				27F0745C11CD50A600E9A2AB /* Foundation.framework */,
				27C70697148864BA00F0F099 /* Cocoa.framework */,
				27F0744911CD4BA000E9A2AB /* libsqlite3.dylib */,
				270B3DFC1489359000E0A926 /* SenTestingKit.framework */,
				27B0B7B81492B83C00A817AD /* UIKit.framework */,
				27B0B7E81492BB6B00A817AD /* CoreFoundation.framework */,
				27B0B80F1492C16300A817AD /* CoreGraphics.framework */,
				27C70699148864BA00F0F099 /* Other Frameworks */,
				27B0B7F81492BC8000A817AD /* libsqlite3.dylib */,
				27DB90DC14DB250500FC7118 /* libz.dylib */,
				27DB90DE14DB4B0100FC7118 /* libz.dylib */,
				27B0B7F61492BC7A00A817AD /* Foundation.framework */,
				275315F714ACF2500065964D /* CoreServices.framework */,
				275315F414ACF1CC0065964D /* Security.framework */,
				DA147C3A14BCAC780052DA4D /* MobileCoreServices.framework */,
				DA147C3B14BCAC780052DA4D /* Security.framework */,
				275315F714ACF2500065964D /* CoreServices.framework */,
				275315F414ACF1CC0065964D /* Security.framework */,
				27103F8714EA076600DF7209 /* SystemConfiguration.framework */,
				27E00C8D14EC2C74004BCBA9 /* SystemConfiguration.framework */,
				27E7FAEF155D8EBA0025F93A /* CFNetwork.framework */,
				27E7FB02155DBDA20025F93A /* Security.framework */,
			);
			name = Frameworks;
			sourceTree = "<group>";
		};
		27C70699148864BA00F0F099 /* Other Frameworks */ = {
			isa = PBXGroup;
			children = (
				27C7069A148864BA00F0F099 /* AppKit.framework */,
				27C7069B148864BA00F0F099 /* CoreData.framework */,
				27C7069C148864BA00F0F099 /* Foundation.framework */,
			);
			name = "Other Frameworks";
			sourceTree = "<group>";
		};
		27C706CA1488679500F0F099 /* Demo-Mac */ = {
			isa = PBXGroup;
			children = (
				27C706CB1488679500F0F099 /* DemoAppController.h */,
				27C706CC1488679500F0F099 /* DemoAppController.m */,
				27C706CD1488679500F0F099 /* DemoQuery.h */,
				27C706CE1488679500F0F099 /* DemoQuery.m */,
				27C706CF1488679500F0F099 /* ShoppingDemo-Info.plist */,
				27C706D01488679500F0F099 /* ShoppingDemo.xib */,
				27C706D11488679500F0F099 /* ShoppingItem.h */,
				27C706D21488679500F0F099 /* ShoppingItem.m */,
				270FE0DC14C50382005FF647 /* TouchServ.m */,
				27990702149D2576003D4338 /* CouchCocoa.framework */,
			);
			path = "Demo-Mac";
			sourceTree = "<group>";
		};
		27DB90D414DB249700FC7118 /* google-toolbox-for-mac */ = {
			isa = PBXGroup;
			children = (
				27DB90DA14DB24E800FC7118 /* GTMDefines.h */,
				27DB90D514DB249700FC7118 /* GTMNSData+zlib.h */,
				27DB90D614DB249700FC7118 /* GTMNSData+zlib.m */,
			);
			path = "google-toolbox-for-mac";
			sourceTree = "<group>";
		};
		27E2E62E159A26A1005B9234 /* Networking */ = {
			isa = PBXGroup;
			children = (
				279906E1149A65B7003D4338 /* TDRemoteRequest.h */,
				279906E2149A65B8003D4338 /* TDRemoteRequest.m */,
				279CE3FE14D749A7009F3FA6 /* TDMultipartReader.h */,
				279CE3FF14D749A7009F3FA6 /* TDMultipartReader.m */,
				2766EFFB14DC7B37009ECCA8 /* TDMultiStreamWriter.h */,
				2766EFFC14DC7B37009ECCA8 /* TDMultiStreamWriter.m */,
				2766EFF614DB7F9F009ECCA8 /* TDMultipartWriter.h */,
				2766EFF714DB7F9F009ECCA8 /* TDMultipartWriter.m */,
				27103F8114E9CE4400DF7209 /* TDReachability.h */,
				27103F8214E9CE4400DF7209 /* TDReachability.m */,
			);
			name = Networking;
			sourceTree = "<group>";
		};
		27F0746C11CD51A200E9A2AB /* FMDB */ = {
			isa = PBXGroup;
			children = (
				27F0746F11CD51A200E9A2AB /* FMDatabase.h */,
				27F0747011CD51A200E9A2AB /* FMDatabase.m */,
				27A82E3414A1145000C0B850 /* FMDatabaseAdditions.h */,
				27A82E3514A1145000C0B850 /* FMDatabaseAdditions.m */,
				27F0747111CD51A200E9A2AB /* FMResultSet.h */,
				27F0747211CD51A200E9A2AB /* FMResultSet.m */,
			);
			name = FMDB;
			path = vendor/fmdb/src;
			sourceTree = SOURCE_ROOT;
		};
		27F0749A11CD5B1200E9A2AB /* MYUtilities */ = {
			isa = PBXGroup;
			children = (
				27F0751611CDC80A00E9A2AB /* ExceptionUtils.h */,
				27F0751711CDC80A00E9A2AB /* ExceptionUtils.m */,
				27F0751111CDC7F900E9A2AB /* Logging.h */,
				27F0751211CDC7F900E9A2AB /* Logging.m */,
				27F074F811CDC71800E9A2AB /* MYUtilities_Debug.xcconfig */,
				27F074F911CDC71800E9A2AB /* MYUtilities_Release.xcconfig */,
				27F074FA11CDC71800E9A2AB /* MYUtilities.xcconfig */,
				27F0749B11CD5B4F00E9A2AB /* CollectionUtils.h */,
				27F0749C11CD5B4F00E9A2AB /* CollectionUtils.m */,
				27F0749D11CD5B4F00E9A2AB /* Test.h */,
				27F0749E11CD5B4F00E9A2AB /* Test.m */,
				279CE3B614D4A885009F3FA6 /* MYBlockUtils.h */,
				279CE3B714D4A885009F3FA6 /* MYBlockUtils.m */,
				275F534E15C04F7B00BAF578 /* MYStreamUtils.h */,
				275F534F15C04F7B00BAF578 /* MYStreamUtils.m */,
				27D90B1615601C2F0000735E /* MYErrorUtils.h */,
				27D90B1715601C2F0000735E /* MYErrorUtils.m */,
				2781E3C715C31FDA00E970DC /* MYRegexUtils.h */,
				2781E3C815C31FDA00E970DC /* MYRegexUtils.m */,
				278E4DD61562B40B00DDCEF9 /* MYURLUtils.h */,
				278E4DD71562B40B00DDCEF9 /* MYURLUtils.m */,
			);
			path = MYUtilities;
			sourceTree = "<group>";
		};
		27F12842156ABE23008465C2 /* oauthconsumer */ = {
			isa = PBXGroup;
			children = (
				27F12843156ABE24008465C2 /* Categories */,
				27F12855156ABE24008465C2 /* OAConsumer.h */,
				27F12856156ABE24008465C2 /* OAConsumer.m */,
				27F1285B156ABE24008465C2 /* OAMutableURLRequest.h */,
				27F1285C156ABE24008465C2 /* OAMutableURLRequest.m */,
				27F1285D156ABE24008465C2 /* OAPlaintextSignatureProvider.h */,
				27F1285E156ABE24008465C2 /* OAPlaintextSignatureProvider.m */,
				27F12861156ABE24008465C2 /* OARequestParameter.h */,
				27F12862156ABE24008465C2 /* OARequestParameter.m */,
				27F12865156ABE24008465C2 /* OASignatureProviding.h */,
				27F12867156ABE24008465C2 /* OAToken.h */,
				27F12868156ABE24008465C2 /* OAToken.m */,
			);
			path = oauthconsumer;
			sourceTree = "<group>";
		};
		27F12843156ABE24008465C2 /* Categories */ = {
			isa = PBXGroup;
			children = (
				27F128AA156AC004008465C2 /* NSMutableURLRequest+Parameters.h */,
				27F128A7156ABFE0008465C2 /* NSMutableURLRequest+Parameters.m */,
				27F12846156ABE24008465C2 /* NSString+URLEncoding.h */,
				27F12847156ABE24008465C2 /* NSString+URLEncoding.m */,
			);
			path = Categories;
			sourceTree = "<group>";
		};
/* End PBXGroup section */

/* Begin PBXHeadersBuildPhase section */
		270B3DE71489359000E0A926 /* Headers */ = {
			isa = PBXHeadersBuildPhase;
			buildActionMask = 2147483647;
			files = (
				270B3E231489392100E0A926 /* TDBody.h in Headers */,
				270B3E221489391E00E0A926 /* TDDatabase.h in Headers */,
				2711CDFD14C7590A00505D55 /* TDDatabase+Attachments.h in Headers */,
				2711CE0014C7595900505D55 /* TDDatabase+Insertion.h in Headers */,
				2773ADC714BD1EB80027A292 /* TDDatabase+LocalDocs.h in Headers */,
				2711CE0314C759BD00505D55 /* TDDatabase+Replication.h in Headers */,
				270B3E2B1489581E00E0A926 /* TDPuller.h in Headers */,
				270B3E3E148D7F0000E0A926 /* TDPusher.h in Headers */,
				27821BB7148E7D6F0099B373 /* TDReplicator.h in Headers */,
				270B3E3914898DF200E0A926 /* TDRevision.h in Headers */,
				270B3E251489392C00E0A926 /* TDRouter.h in Headers */,
				270B3E241489392600E0A926 /* TDServer.h in Headers */,
				270B3E211489390F00E0A926 /* TDURLProtocol.h in Headers */,
				279EB2CE149140DE00E74185 /* TDView.h in Headers */,
				270B3E201489390000E0A926 /* TouchDB.h in Headers */,
				27821BBE14906FB60099B373 /* TouchDBPrefix.h in Headers */,
				279EB2D11491442500E74185 /* TDInternal.h in Headers */,
				279EB2DB1491C34300E74185 /* TDCollateJSON.h in Headers */,
				27B0B796149290AB00A817AD /* TDChangeTracker.h in Headers */,
				27B0B798149290AB00A817AD /* TDConnectionChangeTracker.h in Headers */,
				27B0B79E1492932800A817AD /* TDBase64.h in Headers */,
				27731EFF1493FA3100815D67 /* TDBlobStore.h in Headers */,
				279906E3149A65B8003D4338 /* TDRemoteRequest.h in Headers */,
				279906EE149ABFC2003D4338 /* TDBatcher.h in Headers */,
				27A82E3614A1145000C0B850 /* FMDatabaseAdditions.h in Headers */,
				2753156E14ACEFC90065964D /* DDData.h in Headers */,
				2753157214ACEFC90065964D /* DDNumber.h in Headers */,
				2753157614ACEFC90065964D /* DDRange.h in Headers */,
				2753157A14ACEFC90065964D /* HTTPAuthenticationRequest.h in Headers */,
				2753157E14ACEFC90065964D /* HTTPConnection.h in Headers */,
				2753158214ACEFC90065964D /* HTTPLogging.h in Headers */,
				2753158414ACEFC90065964D /* HTTPMessage.h in Headers */,
				2753158814ACEFC90065964D /* HTTPResponse.h in Headers */,
				2753158A14ACEFC90065964D /* HTTPServer.h in Headers */,
				2753158E14ACEFC90065964D /* HTTPAsyncFileResponse.h in Headers */,
				2753159214ACEFC90065964D /* HTTPDataResponse.h in Headers */,
				2753159614ACEFC90065964D /* HTTPDynamicFileResponse.h in Headers */,
				2753159A14ACEFC90065964D /* HTTPFileResponse.h in Headers */,
				2753159E14ACEFC90065964D /* HTTPRedirectResponse.h in Headers */,
				275315A214ACEFC90065964D /* WebSocket.h in Headers */,
				275315AB14ACF00B0065964D /* GCDAsyncSocket.h in Headers */,
				275315BC14ACF0330065964D /* DDAbstractDatabaseLogger.h in Headers */,
				275315C014ACF0330065964D /* DDASLLogger.h in Headers */,
				275315C414ACF0330065964D /* DDFileLogger.h in Headers */,
				275315C814ACF0330065964D /* DDLog.h in Headers */,
				275315CC14ACF0330065964D /* DDTTYLogger.h in Headers */,
				27A073EC14C0BB6200F52FE7 /* TDMisc.h in Headers */,
				279CE3B814D4A885009F3FA6 /* MYBlockUtils.h in Headers */,
				279CE40014D749A7009F3FA6 /* TDMultipartReader.h in Headers */,
				279CE40A14D8AA23009F3FA6 /* TDMultipartDownloader.h in Headers */,
				27DB90D714DB249700FC7118 /* GTMNSData+zlib.h in Headers */,
				27DB90DB14DB24E800FC7118 /* GTMDefines.h in Headers */,
				2766EFF814DB7F9F009ECCA8 /* TDMultipartWriter.h in Headers */,
				2766EFFD14DC7B37009ECCA8 /* TDMultiStreamWriter.h in Headers */,
				27C5305414DF3A050078F886 /* TDMultipartUploader.h in Headers */,
				27103F8314E9CE4400DF7209 /* TDReachability.h in Headers */,
				27C40C7914EC58BC00994283 /* TDReplicatorManager.h in Headers */,
				279C7E2E14F424090004A1E8 /* TDSequenceMap.h in Headers */,
				2751D4E4151BAE7000F7FD57 /* TDDatabaseManager.h in Headers */,
				272B85141523691700A90CB2 /* TDJSON.h in Headers */,
				27ADC079152502EE001ABC1D /* TDMultipartDocumentReader.h in Headers */,
				278B0CA0152A8B1900577747 /* TDCanonicalJSON.h in Headers */,
				27A720A0152B959100C0A0E8 /* TDAttachment.h in Headers */,
				27E4152F154F6E8500771FC5 /* TDStatus.h in Headers */,
				278E4DD81562B40B00DDCEF9 /* MYURLUtils.h in Headers */,
				27F128AB156AC004008465C2 /* NSMutableURLRequest+Parameters.h in Headers */,
				27F128B1156AC1CA008465C2 /* TDOAuth1Authorizer.h in Headers */,
				270F5705156AE0BF000FEB8F /* TDAuthorizer.h in Headers */,
				275F535015C04F7B00BAF578 /* MYStreamUtils.h in Headers */,
				2781E3C915C31FDA00E970DC /* MYRegexUtils.h in Headers */,
			);
			runOnlyForDeploymentPostprocessing = 0;
		};
		275315D214ACF0A10065964D /* Headers */ = {
			isa = PBXHeadersBuildPhase;
			buildActionMask = 2147483647;
			files = (
				275315F914ACF2D70065964D /* TDListener.h in Headers */,
				2753160C14ACFC2A0065964D /* TDHTTPConnection.h in Headers */,
				27E11F0D14ACFFC60006B340 /* TDHTTPServer.h in Headers */,
				27E11F1014AD15940006B340 /* TDHTTPResponse.h in Headers */,
			);
			runOnlyForDeploymentPostprocessing = 0;
		};
		27B0B7FA1492BC9600A817AD /* Headers */ = {
			isa = PBXHeadersBuildPhase;
			buildActionMask = 2147483647;
			files = (
				27B0B7FB1492BDE800A817AD /* TDDatabase.h in Headers */,
				2711CDFE14C7590A00505D55 /* TDDatabase+Attachments.h in Headers */,
				2711CE0114C7595900505D55 /* TDDatabase+Insertion.h in Headers */,
				2711CE1414C75B6E00505D55 /* TDDatabase+LocalDocs.h in Headers */,
				2711CE0414C759BD00505D55 /* TDDatabase+Replication.h in Headers */,
				27B0B7FC1492BDE800A817AD /* TDView.h in Headers */,
				27B0B7FD1492BDE800A817AD /* TDBody.h in Headers */,
				27B0B7FE1492BDE800A817AD /* TDRevision.h in Headers */,
				27B0B7FF1492BDE800A817AD /* TDServer.h in Headers */,
				27B0B8001492BDE800A817AD /* TDRouter.h in Headers */,
				27B0B8011492BDE800A817AD /* TDURLProtocol.h in Headers */,
				27B0B8021492BDE800A817AD /* TDReplicator.h in Headers */,
				27B0B8031492BDE800A817AD /* TDPuller.h in Headers */,
				27B0B8041492BDE800A817AD /* TDPusher.h in Headers */,
				27B0B8051492BDE800A817AD /* TouchDB.h in Headers */,
				27E41530154F6E9C00771FC5 /* TDStatus.h in Headers */,
				27F08C8A15A7A30D003C3E2B /* TDDatabaseManager.h in Headers */,
				27F08C8B15A7A31B003C3E2B /* TDAttachment.h in Headers */,
			);
			runOnlyForDeploymentPostprocessing = 0;
		};
		DA147C2614BCAC3B0052DA4D /* Headers */ = {
			isa = PBXHeadersBuildPhase;
			buildActionMask = 2147483647;
			files = (
				DA147C3E14BCAC9D0052DA4D /* TDListener.h in Headers */,
			);
			runOnlyForDeploymentPostprocessing = 0;
		};
/* End PBXHeadersBuildPhase section */

/* Begin PBXNativeTarget section */
		270B3DE91489359000E0A926 /* TouchDB */ = {
			isa = PBXNativeTarget;
			buildConfigurationList = 270B3E0B1489359100E0A926 /* Build configuration list for PBXNativeTarget "TouchDB" */;
			buildPhases = (
				270B3DE51489359000E0A926 /* Sources */,
				270B3DE61489359000E0A926 /* Frameworks */,
				270B3DE71489359000E0A926 /* Headers */,
				270B3DE81489359000E0A926 /* Resources */,
			);
			buildRules = (
			);
			dependencies = (
			);
			name = TouchDB;
			productName = ToyCouch;
			productReference = 270B3DEA1489359000E0A926 /* TouchDB.framework */;
			productType = "com.apple.product-type.framework";
		};
		270B3DFA1489359000E0A926 /* TouchDBTests */ = {
			isa = PBXNativeTarget;
			buildConfigurationList = 270B3E0E1489359100E0A926 /* Build configuration list for PBXNativeTarget "TouchDBTests" */;
			buildPhases = (
				270B3DF61489359000E0A926 /* Sources */,
				270B3DF71489359000E0A926 /* Frameworks */,
				270B3DF81489359000E0A926 /* Resources */,
				270B3DF91489359000E0A926 /* ShellScript */,
			);
			buildRules = (
			);
			dependencies = (
				270B3E001489359000E0A926 /* PBXTargetDependency */,
			);
			name = TouchDBTests;
			productName = ToyCouchTests;
			productReference = 270B3DFB1489359000E0A926 /* TouchDBTests.octest */;
			productType = "com.apple.product-type.bundle";
		};
		270FE0C714C5008C005FF647 /* TouchServ */ = {
			isa = PBXNativeTarget;
			buildConfigurationList = 270FE0D414C5008C005FF647 /* Build configuration list for PBXNativeTarget "TouchServ" */;
			buildPhases = (
				270FE0C414C5008C005FF647 /* Sources */,
				270FE0C514C5008C005FF647 /* Frameworks */,
			);
			buildRules = (
			);
			dependencies = (
				270BDD6F15645127007D52F6 /* PBXTargetDependency */,
				270BDD711564512A007D52F6 /* PBXTargetDependency */,
			);
			name = TouchServ;
			productName = TouchServ;
			productReference = 270FE0C814C5008C005FF647 /* TouchServ */;
			productType = "com.apple.product-type.tool";
		};
		275315D414ACF0A10065964D /* TouchDBListener */ = {
			isa = PBXNativeTarget;
			buildConfigurationList = 275315E114ACF0A20065964D /* Build configuration list for PBXNativeTarget "TouchDBListener" */;
			buildPhases = (
				275315D014ACF0A10065964D /* Sources */,
				275315D114ACF0A10065964D /* Frameworks */,
				275315D214ACF0A10065964D /* Headers */,
				275315D314ACF0A10065964D /* Resources */,
			);
			buildRules = (
			);
			dependencies = (
				275315FE14ACF87F0065964D /* PBXTargetDependency */,
			);
			name = TouchDBListener;
			productName = TouchDBListener;
			productReference = 275315D514ACF0A10065964D /* TouchDBListener.framework */;
			productType = "com.apple.product-type.framework";
		};
		27731F131495CFEF00815D67 /* iOS Empty App */ = {
			isa = PBXNativeTarget;
			buildConfigurationList = 27731F271495CFEF00815D67 /* Build configuration list for PBXNativeTarget "iOS Empty App" */;
			buildPhases = (
				27731F141495CFEF00815D67 /* Sources */,
				27731F1D1495CFEF00815D67 /* Frameworks */,
				27731F231495CFEF00815D67 /* Resources */,
			);
			buildRules = (
			);
			dependencies = (
				270BDD751564514C007D52F6 /* PBXTargetDependency */,
			);
			name = "iOS Empty App";
			productName = "iOS Demo";
			productReference = 27731F2A1495CFEF00815D67 /* TouchDB Empty App.app */;
			productType = "com.apple.product-type.application";
		};
		27B0B7A81492B83B00A817AD /* iOS Library */ = {
			isa = PBXNativeTarget;
			buildConfigurationList = 27B0B7C71492B83C00A817AD /* Build configuration list for PBXNativeTarget "iOS Library" */;
			buildPhases = (
				27B0B7A51492B83B00A817AD /* Sources */,
				27B0B7A61492B83B00A817AD /* Frameworks */,
				27B0B7E21492BA5900A817AD /* Build Fat Library */,
			);
			buildRules = (
			);
			dependencies = (
			);
			name = "iOS Library";
			productName = TouchDBiOS;
			productReference = 27B0B7A91492B83B00A817AD /* libTouchDB.a */;
			productType = "com.apple.product-type.library.static";
		};
		27B0B7B51492B83B00A817AD /* TouchDBiOSTests */ = {
			isa = PBXNativeTarget;
			buildConfigurationList = 27B0B7CA1492B83C00A817AD /* Build configuration list for PBXNativeTarget "TouchDBiOSTests" */;
			buildPhases = (
				27B0B7B11492B83B00A817AD /* Sources */,
				27B0B7B21492B83B00A817AD /* Frameworks */,
				27B0B7B31492B83B00A817AD /* Resources */,
				27B0B7B41492B83B00A817AD /* ShellScript */,
			);
			buildRules = (
			);
			dependencies = (
				27B0B7BC1492B83C00A817AD /* PBXTargetDependency */,
			);
			name = TouchDBiOSTests;
			productName = TouchDBiOSTests;
			productReference = 27B0B7B61492B83B00A817AD /* TouchDBiOSTests.octest */;
			productType = "com.apple.product-type.bundle";
		};
		27B0B7E61492BB6B00A817AD /* iOS Framework */ = {
			isa = PBXNativeTarget;
			buildConfigurationList = 27B0B7F11492BB6C00A817AD /* Build configuration list for PBXNativeTarget "iOS Framework" */;
			buildPhases = (
				27B0B7E31492BB6B00A817AD /* Sources */,
				27B0B7E41492BB6B00A817AD /* Frameworks */,
				27B0B7FA1492BC9600A817AD /* Headers */,
				27B0B8061492BE2100A817AD /* Copy Library */,
			);
			buildRules = (
			);
			dependencies = (
				27B0B7F51492BC5B00A817AD /* PBXTargetDependency */,
			);
			name = "iOS Framework";
			productName = iTouchDB;
			productReference = 27B0B7E71492BB6B00A817AD /* TouchDB.framework */;
			productType = "com.apple.product-type.bundle";
		};
		27B0B80A1492C16300A817AD /* iOS Demo */ = {
			isa = PBXNativeTarget;
			buildConfigurationList = 27B0B8291492C16300A817AD /* Build configuration list for PBXNativeTarget "iOS Demo" */;
			buildPhases = (
				27B0B8071492C16300A817AD /* Sources */,
				27B0B8081492C16300A817AD /* Frameworks */,
				27B0B8091492C16300A817AD /* Resources */,
			);
			buildRules = (
			);
			dependencies = (
				270BDD7315645147007D52F6 /* PBXTargetDependency */,
			);
			name = "iOS Demo";
			productName = "iOS Demo";
			productReference = 27B0B80B1492C16300A817AD /* TouchDB Demo.app */;
			productType = "com.apple.product-type.application";
		};
		27C70693148864BA00F0F099 /* TouchDB Demo */ = {
			isa = PBXNativeTarget;
			buildConfigurationList = 27C706AF148864BA00F0F099 /* Build configuration list for PBXNativeTarget "TouchDB Demo" */;
			buildPhases = (
				27C70690148864BA00F0F099 /* Sources */,
				27C70691148864BA00F0F099 /* Frameworks */,
				27C70692148864BA00F0F099 /* Resources */,
				27C706C51488668A00F0F099 /* CopyFiles */,
			);
			buildRules = (
			);
			dependencies = (
				27E11F1D14AD25570006B340 /* PBXTargetDependency */,
				27E11F1B14AD251C0006B340 /* PBXTargetDependency */,
			);
			name = "TouchDB Demo";
			productName = "ToyCouch Demo";
			productReference = 27C70694148864BA00F0F099 /* TouchDB Demo.app */;
			productType = "com.apple.product-type.application";
		};
		8DD76F620486A84900D96B5E /* Tests */ = {
			isa = PBXNativeTarget;
			buildConfigurationList = 1DEB923108733DC60010E9CD /* Build configuration list for PBXNativeTarget "Tests" */;
			buildPhases = (
				8DD76F640486A84900D96B5E /* Sources */,
				8DD76F660486A84900D96B5E /* Frameworks */,
				8DD76F690486A84900D96B5E /* CopyFiles */,
			);
			buildRules = (
			);
			dependencies = (
			);
			name = Tests;
			productInstallPath = "$(HOME)/bin";
			productName = CouchLite;
			productReference = 8DD76F6C0486A84900D96B5E /* TouchDB */;
			productType = "com.apple.product-type.tool";
		};
		DA023B2614BCA94C008184BB /* Listener iOS Library */ = {
			isa = PBXNativeTarget;
			buildConfigurationList = DA023B6114BCA94C008184BB /* Build configuration list for PBXNativeTarget "Listener iOS Library" */;
			buildPhases = (
				DA023B2714BCA94C008184BB /* Sources */,
				DA023B4514BCA94C008184BB /* Frameworks */,
				DA023B6014BCA94C008184BB /* Build Fat Library */,
			);
			buildRules = (
			);
			dependencies = (
			);
			name = "Listener iOS Library";
			productName = TouchDBiOS;
			productReference = DA023B6414BCA94C008184BB /* libTouchDBListener.a */;
			productType = "com.apple.product-type.library.static";
		};
		DA147C1F14BCAC3B0052DA4D /* Listener iOS Framework */ = {
			isa = PBXNativeTarget;
			buildConfigurationList = DA147C3314BCAC3B0052DA4D /* Build configuration list for PBXNativeTarget "Listener iOS Framework" */;
			buildPhases = (
				DA147C2214BCAC3B0052DA4D /* Sources */,
				DA147C2314BCAC3B0052DA4D /* Frameworks */,
				DA147C2614BCAC3B0052DA4D /* Headers */,
				DA147C3214BCAC3B0052DA4D /* Copy Library */,
			);
			buildRules = (
			);
			dependencies = (
				DA147C3914BCAC670052DA4D /* PBXTargetDependency */,
			);
			name = "Listener iOS Framework";
			productName = iTouchDB;
			productReference = DA147C3614BCAC3B0052DA4D /* TouchDBListener.framework */;
			productType = "com.apple.product-type.bundle";
		};
/* End PBXNativeTarget section */

/* Begin PBXProject section */
		08FB7793FE84155DC02AAC07 /* Project object */ = {
			isa = PBXProject;
			attributes = {
				LastUpgradeCheck = 0440;
			};
			buildConfigurationList = 1DEB923508733DC60010E9CD /* Build configuration list for PBXProject "TouchDB" */;
			compatibilityVersion = "Xcode 3.2";
			developmentRegion = English;
			hasScannedForEncodings = 1;
			knownRegions = (
				en,
			);
			mainGroup = 08FB7794FE84155DC02AAC07 /* CouchLite */;
			projectDirPath = "";
			projectRoot = "";
			targets = (
				270B3DE91489359000E0A926 /* TouchDB */,
				275315D414ACF0A10065964D /* TouchDBListener */,
				270B3DFA1489359000E0A926 /* TouchDBTests */,
				27C70693148864BA00F0F099 /* TouchDB Demo */,
				8DD76F620486A84900D96B5E /* Tests */,
				27B0B7A81492B83B00A817AD /* iOS Library */,
				27B0B7B51492B83B00A817AD /* TouchDBiOSTests */,
				27B0B7E61492BB6B00A817AD /* iOS Framework */,
				27B0B80A1492C16300A817AD /* iOS Demo */,
				27731F131495CFEF00815D67 /* iOS Empty App */,
				DA023B2614BCA94C008184BB /* Listener iOS Library */,
				DA147C1F14BCAC3B0052DA4D /* Listener iOS Framework */,
				270FE0C714C5008C005FF647 /* TouchServ */,
			);
		};
/* End PBXProject section */

/* Begin PBXResourcesBuildPhase section */
		270B3DE81489359000E0A926 /* Resources */ = {
			isa = PBXResourcesBuildPhase;
			buildActionMask = 2147483647;
			files = (
			);
			runOnlyForDeploymentPostprocessing = 0;
		};
		270B3DF81489359000E0A926 /* Resources */ = {
			isa = PBXResourcesBuildPhase;
			buildActionMask = 2147483647;
			files = (
			);
			runOnlyForDeploymentPostprocessing = 0;
		};
		275315D314ACF0A10065964D /* Resources */ = {
			isa = PBXResourcesBuildPhase;
			buildActionMask = 2147483647;
			files = (
				275315DC14ACF0A20065964D /* InfoPlist.strings in Resources */,
			);
			runOnlyForDeploymentPostprocessing = 0;
		};
		27731F231495CFEF00815D67 /* Resources */ = {
			isa = PBXResourcesBuildPhase;
			buildActionMask = 2147483647;
			files = (
				27731F241495CFEF00815D67 /* InfoPlist.strings in Resources */,
			);
			runOnlyForDeploymentPostprocessing = 0;
		};
		27B0B7B31492B83B00A817AD /* Resources */ = {
			isa = PBXResourcesBuildPhase;
			buildActionMask = 2147483647;
			files = (
			);
			runOnlyForDeploymentPostprocessing = 0;
		};
		27B0B8091492C16300A817AD /* Resources */ = {
			isa = PBXResourcesBuildPhase;
			buildActionMask = 2147483647;
			files = (
				27B0B8161492C16300A817AD /* InfoPlist.strings in Resources */,
				27731F3C14967A8400815D67 /* RootViewController.xib in Resources */,
				27731F3D14967A8400815D67 /* MainWindow.xib in Resources */,
				27731F3E14967A8400815D67 /* ConfigViewController.xib in Resources */,
				27731F41149685A100815D67 /* list_area___checkbox___checked.png in Resources */,
				27731F42149685A100815D67 /* list_area___checkbox___unchecked.png in Resources */,
				27D895CB14E4EF9E00AC701E /* Entitlements.plist in Resources */,
			);
			runOnlyForDeploymentPostprocessing = 0;
		};
		27C70692148864BA00F0F099 /* Resources */ = {
			isa = PBXResourcesBuildPhase;
			buildActionMask = 2147483647;
			files = (
				27C706D61488679500F0F099 /* ShoppingDemo.xib in Resources */,
			);
			runOnlyForDeploymentPostprocessing = 0;
		};
/* End PBXResourcesBuildPhase section */

/* Begin PBXShellScriptBuildPhase section */
		270B3DF91489359000E0A926 /* ShellScript */ = {
			isa = PBXShellScriptBuildPhase;
			buildActionMask = 2147483647;
			files = (
			);
			inputPaths = (
			);
			outputPaths = (
			);
			runOnlyForDeploymentPostprocessing = 0;
			shellPath = /bin/sh;
			shellScript = "# Run the unit tests in this test bundle.\n\"${SYSTEM_DEVELOPER_DIR}/Tools/RunUnitTests\"\n";
		};
		27B0B7B41492B83B00A817AD /* ShellScript */ = {
			isa = PBXShellScriptBuildPhase;
			buildActionMask = 2147483647;
			files = (
			);
			inputPaths = (
			);
			outputPaths = (
			);
			runOnlyForDeploymentPostprocessing = 0;
			shellPath = /bin/sh;
			shellScript = "# Run the unit tests in this test bundle.\n\"${SYSTEM_DEVELOPER_DIR}/Tools/RunUnitTests\"\n";
		};
		27B0B7E21492BA5900A817AD /* Build Fat Library */ = {
			isa = PBXShellScriptBuildPhase;
			buildActionMask = 2147483647;
			files = (
			);
			inputPaths = (
				"$(SRCROOT)/Source/BuildFatLibrary.sh",
			);
			name = "Build Fat Library";
			outputPaths = (
			);
			runOnlyForDeploymentPostprocessing = 0;
			shellPath = /bin/sh;
			shellScript = "source \"$SCRIPT_INPUT_FILE_0\"";
			showEnvVarsInLog = 0;
		};
		27B0B8061492BE2100A817AD /* Copy Library */ = {
			isa = PBXShellScriptBuildPhase;
			buildActionMask = 2147483647;
			files = (
			);
			inputPaths = (
			);
			name = "Copy Library";
			outputPaths = (
			);
			runOnlyForDeploymentPostprocessing = 0;
			shellPath = /bin/sh;
			shellScript = "CREATING_UNIVERSAL_DIR=${SYMROOT}/${CONFIGURATION}-${PRODUCT_NAME}-ios-universal\ncp \"${CREATING_UNIVERSAL_DIR}/libTouchDB.a\" \"${CONFIGURATION_BUILD_DIR}/${EXECUTABLE_PATH}\"";
			showEnvVarsInLog = 0;
		};
		DA023B6014BCA94C008184BB /* Build Fat Library */ = {
			isa = PBXShellScriptBuildPhase;
			buildActionMask = 2147483647;
			files = (
			);
			inputPaths = (
				"$(SRCROOT)/Source/BuildFatLibrary.sh",
			);
			name = "Build Fat Library";
			outputPaths = (
			);
			runOnlyForDeploymentPostprocessing = 0;
			shellPath = /bin/sh;
			shellScript = "source \"$SCRIPT_INPUT_FILE_0\"";
			showEnvVarsInLog = 0;
		};
		DA147C3214BCAC3B0052DA4D /* Copy Library */ = {
			isa = PBXShellScriptBuildPhase;
			buildActionMask = 2147483647;
			files = (
			);
			inputPaths = (
			);
			name = "Copy Library";
			outputPaths = (
			);
			runOnlyForDeploymentPostprocessing = 0;
			shellPath = /bin/sh;
			shellScript = "CREATING_UNIVERSAL_DIR=${SYMROOT}/${CONFIGURATION}-${PRODUCT_NAME}-ios-universal\ncp \"${CREATING_UNIVERSAL_DIR}/libTouchDBListener.a\" \"${CONFIGURATION_BUILD_DIR}/${EXECUTABLE_PATH}\"";
			showEnvVarsInLog = 0;
		};
/* End PBXShellScriptBuildPhase section */

/* Begin PBXSourcesBuildPhase section */
		270B3DE51489359000E0A926 /* Sources */ = {
			isa = PBXSourcesBuildPhase;
			buildActionMask = 2147483647;
			files = (
				270B3E161489382F00E0A926 /* FMDatabase.m in Sources */,
				27A82E3814A1145000C0B850 /* FMDatabaseAdditions.m in Sources */,
				270B3E181489382F00E0A926 /* FMResultSet.m in Sources */,
				270B3E111489382F00E0A926 /* TDDatabase.m in Sources */,
				270B3E121489382F00E0A926 /* TDBody.m in Sources */,
				270B3E131489382F00E0A926 /* TDServer.m in Sources */,
				270B3E141489382F00E0A926 /* TDRouter.m in Sources */,
				270B3E151489382F00E0A926 /* TDURLProtocol.m in Sources */,
				270B3E2C1489581E00E0A926 /* TDPuller.m in Sources */,
				270B3E3A14898DF200E0A926 /* TDRevision.m in Sources */,
				270B3E3F148D7F0000E0A926 /* TDPusher.m in Sources */,
				27821BB8148E7D6F0099B373 /* TDReplicator.m in Sources */,
				27821BBA148FF56D0099B373 /* TDDatabase_Tests.m in Sources */,
				27821BBC149001B30099B373 /* TDReplicator_Tests.m in Sources */,
				279EB2CB14913BBE00E74185 /* TDRouter_Tests.m in Sources */,
				279EB2CF149140DE00E74185 /* TDView.m in Sources */,
				279EB2DC1491C34300E74185 /* TDCollateJSON.m in Sources */,
				27B0B7801491E76200A817AD /* TDView_Tests.m in Sources */,
				27B0B797149290AB00A817AD /* TDChangeTracker.m in Sources */,
				27B0B799149290AB00A817AD /* TDConnectionChangeTracker.m in Sources */,
				27B0B79F1492932800A817AD /* TDBase64.m in Sources */,
				27731F001493FA3100815D67 /* TDBlobStore.m in Sources */,
				279906E5149A65B8003D4338 /* TDRemoteRequest.m in Sources */,
				279906F0149ABFC2003D4338 /* TDBatcher.m in Sources */,
				274C391E149FAE0000A5E89B /* TDDatabase+Attachments.m in Sources */,
				27AA409D14AA86AE00E2A5FF /* TDDatabase+Insertion.m in Sources */,
				27AA40A314AA8A6600E2A5FF /* TDDatabase+Replication.m in Sources */,
				275315FF14ACF9330065964D /* ExceptionUtils.m in Sources */,
				2753160014ACF9330065964D /* Logging.m in Sources */,
				2753160114ACF9330065964D /* CollectionUtils.m in Sources */,
				2753160214ACF9330065964D /* Test.m in Sources */,
				2700BC5E14B64AA600B5B297 /* TDRouter+Handlers.m in Sources */,
				2773ADC814BD1EB80027A292 /* TDDatabase+LocalDocs.m in Sources */,
				27A073ED14C0BB6200F52FE7 /* TDMisc.m in Sources */,
				279CE3B914D4A885009F3FA6 /* MYBlockUtils.m in Sources */,
				279CE40114D749A7009F3FA6 /* TDMultipartReader.m in Sources */,
				279CE40614D88032009F3FA6 /* TDBlobStore_Tests.m in Sources */,
				279CE40B14D8AA23009F3FA6 /* TDMultipartDownloader.m in Sources */,
				27DB90D814DB249700FC7118 /* GTMNSData+zlib.m in Sources */,
				2766EFF914DB7F9F009ECCA8 /* TDMultipartWriter.m in Sources */,
				2766EFFE14DC7B37009ECCA8 /* TDMultiStreamWriter.m in Sources */,
				27C5305514DF3A050078F886 /* TDMultipartUploader.m in Sources */,
				27103F8414E9CE4400DF7209 /* TDReachability.m in Sources */,
				27C40C7A14EC58BC00994283 /* TDReplicatorManager.m in Sources */,
				279C7E2F14F424090004A1E8 /* TDSequenceMap.m in Sources */,
				2751D4E5151BAE7000F7FD57 /* TDDatabaseManager.m in Sources */,
				272B85151523691700A90CB2 /* TDJSON.m in Sources */,
				27ADC07A152502EE001ABC1D /* TDMultipartDocumentReader.m in Sources */,
				278B0CA1152A8B1900577747 /* TDCanonicalJSON.m in Sources */,
				27A720A1152B959100C0A0E8 /* TDAttachment.m in Sources */,
				27CF5D2D152F514A0015D7A9 /* TDStatus.m in Sources */,
				27E7FAED155D78DA0025F93A /* TDChangeTracker_Tests.m in Sources */,
				27D90B1815601C340000735E /* MYErrorUtils.m in Sources */,
				278E4DD91562B40B00DDCEF9 /* MYURLUtils.m in Sources */,
				27F128A8156ABFE0008465C2 /* NSMutableURLRequest+Parameters.m in Sources */,
				27F128B2156AC1CA008465C2 /* TDOAuth1Authorizer.m in Sources */,
				27F128B5156AC8B7008465C2 /* OAToken.m in Sources */,
				27F128B7156AC8C5008465C2 /* OAPlaintextSignatureProvider.m in Sources */,
				27F128B8156AC8EC008465C2 /* OAConsumer.m in Sources */,
				27F128B9156AC8F0008465C2 /* OAMutableURLRequest.m in Sources */,
				270F5702156AD215000FEB8F /* OARequestParameter.m in Sources */,
				270F5706156AE0BF000FEB8F /* TDAuthorizer.m in Sources */,
				275F535115C04F7B00BAF578 /* MYStreamUtils.m in Sources */,
				2781E3CA15C31FDA00E970DC /* MYRegexUtils.m in Sources */,
			);
			runOnlyForDeploymentPostprocessing = 0;
		};
		270B3DF61489359000E0A926 /* Sources */ = {
			isa = PBXSourcesBuildPhase;
			buildActionMask = 2147483647;
			files = (
			);
			runOnlyForDeploymentPostprocessing = 0;
		};
		270FE0C414C5008C005FF647 /* Sources */ = {
			isa = PBXSourcesBuildPhase;
			buildActionMask = 2147483647;
			files = (
				270FE0DE14C50390005FF647 /* TouchServ.m in Sources */,
			);
			runOnlyForDeploymentPostprocessing = 0;
		};
		275315D014ACF0A10065964D /* Sources */ = {
			isa = PBXSourcesBuildPhase;
			buildActionMask = 2147483647;
			files = (
				275315E014ACF0A20065964D /* TDListener.m in Sources */,
				2753160D14ACFC2A0065964D /* TDHTTPConnection.m in Sources */,
				27E11F1114AD15940006B340 /* TDHTTPResponse.m in Sources */,
				275315E414ACF1130065964D /* DDData.m in Sources */,
				275315F214ACF1130065964D /* DDLog.m in Sources */,
				275315E514ACF1130065964D /* DDNumber.m in Sources */,
				275315E614ACF1130065964D /* DDRange.m in Sources */,
				275315F114ACF1130065964D /* GCDAsyncSocket.m in Sources */,
				275315EA14ACF1130065964D /* HTTPServer.m in Sources */,
				275315E914ACF1130065964D /* HTTPMessage.m in Sources */,
				275315E714ACF1130065964D /* HTTPAuthenticationRequest.m in Sources */,
				275315E814ACF1130065964D /* HTTPConnection.m in Sources */,
				275315EC14ACF1130065964D /* HTTPDataResponse.m in Sources */,
				2700BC5114B3864B00B5B297 /* HTTPFileResponse.m in Sources */,
				275315F014ACF1130065964D /* WebSocket.m in Sources */,
				2767D7DF14C8D3E500ED0F26 /* Logging.m in Sources */,
				2767D7E014C8D3EA00ED0F26 /* CollectionUtils.m in Sources */,
				279CE39014D1EDA0009F3FA6 /* Test.m in Sources */,
			);
			runOnlyForDeploymentPostprocessing = 0;
		};
		27731F141495CFEF00815D67 /* Sources */ = {
			isa = PBXSourcesBuildPhase;
			buildActionMask = 2147483647;
			files = (
				274C3919149E6B0900A5E89B /* EmptyAppDelegate.m in Sources */,
				27731F191495CFEF00815D67 /* TDRouter_Tests.m in Sources */,
				27731F1A1495CFEF00815D67 /* TDView_Tests.m in Sources */,
				27731F1B1495CFEF00815D67 /* TDDatabase_Tests.m in Sources */,
				27731F1C1495CFEF00815D67 /* TDReplicator_Tests.m in Sources */,
				27C5308514E09E2C0078F886 /* TDBlobStore_Tests.m in Sources */,
			);
			runOnlyForDeploymentPostprocessing = 0;
		};
		27B0B7A51492B83B00A817AD /* Sources */ = {
			isa = PBXSourcesBuildPhase;
			buildActionMask = 2147483647;
			files = (
				27B0B7CD1492B86C00A817AD /* TDDatabase.m in Sources */,
				27B0B7CE1492B86F00A817AD /* TDView.m in Sources */,
				27B0B7CF1492B87200A817AD /* TDBody.m in Sources */,
				27B0B7D01492B87500A817AD /* TDRevision.m in Sources */,
				27B0B7D11492B87800A817AD /* TDServer.m in Sources */,
				27B0B7D21492B87D00A817AD /* TDCollateJSON.m in Sources */,
				27B0B7D31492B88300A817AD /* TDRouter.m in Sources */,
				27B0B7D41492B88500A817AD /* TDURLProtocol.m in Sources */,
				27B0B7D51492B88F00A817AD /* TDReplicator.m in Sources */,
				27B0B7D61492B8A200A817AD /* TDPuller.m in Sources */,
				27B0B7D71492B8A200A817AD /* TDPusher.m in Sources */,
				27B0B7D81492B8A200A817AD /* TDChangeTracker.m in Sources */,
				27B0B7D91492B8A200A817AD /* TDConnectionChangeTracker.m in Sources */,
				27B0B7DB1492B8A200A817AD /* TDBase64.m in Sources */,
				27B0B7DC1492B8B200A817AD /* FMDatabase.m in Sources */,
				27B0B7DD1492B8B200A817AD /* FMResultSet.m in Sources */,
				27B0B7DE1492B8C100A817AD /* ExceptionUtils.m in Sources */,
				27B0B7DF1492B8C100A817AD /* Logging.m in Sources */,
				27B0B7E01492B8C100A817AD /* CollectionUtils.m in Sources */,
				27B0B7E11492B8C100A817AD /* Test.m in Sources */,
				27731F061495335B00815D67 /* TDBlobStore.m in Sources */,
				279906E6149A65B8003D4338 /* TDRemoteRequest.m in Sources */,
				279906F1149ABFC2003D4338 /* TDBatcher.m in Sources */,
				274C391F149FAE0000A5E89B /* TDDatabase+Attachments.m in Sources */,
				27A82E3914A1145000C0B850 /* FMDatabaseAdditions.m in Sources */,
				27AA409E14AA86AE00E2A5FF /* TDDatabase+Insertion.m in Sources */,
				27AA40A414AA8A6600E2A5FF /* TDDatabase+Replication.m in Sources */,
				2700BC5F14B64AA600B5B297 /* TDRouter+Handlers.m in Sources */,
				2773ADC914BD1EB80027A292 /* TDDatabase+LocalDocs.m in Sources */,
				27A073EE14C0BB6200F52FE7 /* TDMisc.m in Sources */,
				279CE3BA14D4A886009F3FA6 /* MYBlockUtils.m in Sources */,
				279CE40214D749A7009F3FA6 /* TDMultipartReader.m in Sources */,
				279CE40C14D8AA23009F3FA6 /* TDMultipartDownloader.m in Sources */,
				27DB90D914DB249700FC7118 /* GTMNSData+zlib.m in Sources */,
				2766EFFA14DB7F9F009ECCA8 /* TDMultipartWriter.m in Sources */,
				2766EFFF14DC7B37009ECCA8 /* TDMultiStreamWriter.m in Sources */,
				27C5305614DF3A050078F886 /* TDMultipartUploader.m in Sources */,
				27103F8514E9CE4400DF7209 /* TDReachability.m in Sources */,
				27C40C7B14EC58BC00994283 /* TDReplicatorManager.m in Sources */,
				279C7E3014F424090004A1E8 /* TDSequenceMap.m in Sources */,
				2751D4E6151BAE7000F7FD57 /* TDDatabaseManager.m in Sources */,
				272B85161523691700A90CB2 /* TDJSON.m in Sources */,
				27ADC07B152502EE001ABC1D /* TDMultipartDocumentReader.m in Sources */,
				278B0CA2152A8B1900577747 /* TDCanonicalJSON.m in Sources */,
				27A720A2152B959100C0A0E8 /* TDAttachment.m in Sources */,
				27CF5D2E152F514A0015D7A9 /* TDStatus.m in Sources */,
				27D90B1915601C350000735E /* MYErrorUtils.m in Sources */,
				278E4DDA1562B40B00DDCEF9 /* MYURLUtils.m in Sources */,
				27F12887156ABE24008465C2 /* OAConsumer.m in Sources */,
				27F12890156ABE24008465C2 /* OAMutableURLRequest.m in Sources */,
				27F12893156ABE24008465C2 /* OAPlaintextSignatureProvider.m in Sources */,
				27F12899156ABE24008465C2 /* OARequestParameter.m in Sources */,
				27F128A1156ABE24008465C2 /* OAToken.m in Sources */,
				27F128A9156ABFE0008465C2 /* NSMutableURLRequest+Parameters.m in Sources */,
				27F128B3156AC1CA008465C2 /* TDOAuth1Authorizer.m in Sources */,
				270F5707156AE0BF000FEB8F /* TDAuthorizer.m in Sources */,
				275F535215C04F7B00BAF578 /* MYStreamUtils.m in Sources */,
				2781E3CB15C31FDA00E970DC /* MYRegexUtils.m in Sources */,
			);
			runOnlyForDeploymentPostprocessing = 0;
		};
		27B0B7B11492B83B00A817AD /* Sources */ = {
			isa = PBXSourcesBuildPhase;
			buildActionMask = 2147483647;
			files = (
			);
			runOnlyForDeploymentPostprocessing = 0;
		};
		27B0B7E31492BB6B00A817AD /* Sources */ = {
			isa = PBXSourcesBuildPhase;
			buildActionMask = 2147483647;
			files = (
			);
			runOnlyForDeploymentPostprocessing = 0;
		};
		27B0B8071492C16300A817AD /* Sources */ = {
			isa = PBXSourcesBuildPhase;
			buildActionMask = 2147483647;
			files = (
				27B0B8181492C16300A817AD /* main.m in Sources */,
				27B0B81C1492C16300A817AD /* DemoAppDelegate.m in Sources */,
				27731F3714967A5F00815D67 /* RootViewController.m in Sources */,
				27731F3814967A5F00815D67 /* ConfigViewController.m in Sources */,
				27B0B8541492D09B00A817AD /* TDRouter_Tests.m in Sources */,
				27B0B8551492D0A000A817AD /* TDView_Tests.m in Sources */,
				27B0B8561492D0A400A817AD /* TDDatabase_Tests.m in Sources */,
				27B0B8571492D0AA00A817AD /* TDReplicator_Tests.m in Sources */,
				27C5308414E09E2B0078F886 /* TDBlobStore_Tests.m in Sources */,
				27E7FAEC155D78C20025F93A /* TDChangeTracker_Tests.m in Sources */,
			);
			runOnlyForDeploymentPostprocessing = 0;
		};
		27C70690148864BA00F0F099 /* Sources */ = {
			isa = PBXSourcesBuildPhase;
			buildActionMask = 2147483647;
			files = (
				27C706D31488679500F0F099 /* DemoAppController.m in Sources */,
				27C706D41488679500F0F099 /* DemoQuery.m in Sources */,
				27C706D71488679500F0F099 /* ShoppingItem.m in Sources */,
				279CE3BB14D4C775009F3FA6 /* MYBlockUtils.m in Sources */,
			);
			runOnlyForDeploymentPostprocessing = 0;
		};
		8DD76F640486A84900D96B5E /* Sources */ = {
			isa = PBXSourcesBuildPhase;
			buildActionMask = 2147483647;
			files = (
				27F0747611CD51A200E9A2AB /* FMDatabase.m in Sources */,
				27F0747711CD51A200E9A2AB /* FMResultSet.m in Sources */,
				27F0749F11CD5B4F00E9A2AB /* CollectionUtils.m in Sources */,
				27F074A011CD5B4F00E9A2AB /* Test.m in Sources */,
				27F074AB11CD5D7A00E9A2AB /* TDBody.m in Sources */,
				27F0751311CDC7F900E9A2AB /* Logging.m in Sources */,
				27F0751811CDC80A00E9A2AB /* ExceptionUtils.m in Sources */,
				27C706421486BBD500F0F099 /* TDServer.m in Sources */,
				27C706481487584300F0F099 /* TDURLProtocol.m in Sources */,
			);
			runOnlyForDeploymentPostprocessing = 0;
		};
		DA023B2714BCA94C008184BB /* Sources */ = {
			isa = PBXSourcesBuildPhase;
			buildActionMask = 2147483647;
			files = (
				DA147C1C14BCAABE0052DA4D /* HTTPDataResponse.m in Sources */,
				DA147C1D14BCAABE0052DA4D /* HTTPFileResponse.m in Sources */,
				DA147C1E14BCAABE0052DA4D /* WebSocket.m in Sources */,
				DA147C1814BCAAAD0052DA4D /* HTTPAuthenticationRequest.m in Sources */,
				DA147C1914BCAAAD0052DA4D /* HTTPConnection.m in Sources */,
				DA147C1A14BCAAAD0052DA4D /* HTTPMessage.m in Sources */,
				DA147C1B14BCAAAD0052DA4D /* HTTPServer.m in Sources */,
				DA147C1714BCAA9C0052DA4D /* GCDAsyncSocket.m in Sources */,
				DA147C1614BCAA8F0052DA4D /* DDLog.m in Sources */,
				DA147C1314BCAA870052DA4D /* DDData.m in Sources */,
				DA147C1414BCAA870052DA4D /* DDNumber.m in Sources */,
				DA147C1514BCAA870052DA4D /* DDRange.m in Sources */,
				DA147C0C14BCA98A0052DA4D /* TDListener.m in Sources */,
				DA147C0D14BCA98A0052DA4D /* TDHTTPConnection.m in Sources */,
				DA147C0E14BCA98A0052DA4D /* TDHTTPResponse.m in Sources */,
			);
			runOnlyForDeploymentPostprocessing = 0;
		};
		DA147C2214BCAC3B0052DA4D /* Sources */ = {
			isa = PBXSourcesBuildPhase;
			buildActionMask = 2147483647;
			files = (
			);
			runOnlyForDeploymentPostprocessing = 0;
		};
/* End PBXSourcesBuildPhase section */

/* Begin PBXTargetDependency section */
		270B3E001489359000E0A926 /* PBXTargetDependency */ = {
			isa = PBXTargetDependency;
			target = 270B3DE91489359000E0A926 /* TouchDB */;
			targetProxy = 270B3DFF1489359000E0A926 /* PBXContainerItemProxy */;
		};
		270BDD6F15645127007D52F6 /* PBXTargetDependency */ = {
			isa = PBXTargetDependency;
			target = 275315D414ACF0A10065964D /* TouchDBListener */;
			targetProxy = 270BDD6E15645127007D52F6 /* PBXContainerItemProxy */;
		};
		270BDD711564512A007D52F6 /* PBXTargetDependency */ = {
			isa = PBXTargetDependency;
			target = 270B3DE91489359000E0A926 /* TouchDB */;
			targetProxy = 270BDD701564512A007D52F6 /* PBXContainerItemProxy */;
		};
		270BDD7315645147007D52F6 /* PBXTargetDependency */ = {
			isa = PBXTargetDependency;
			target = 27B0B7E61492BB6B00A817AD /* iOS Framework */;
			targetProxy = 270BDD7215645147007D52F6 /* PBXContainerItemProxy */;
		};
		270BDD751564514C007D52F6 /* PBXTargetDependency */ = {
			isa = PBXTargetDependency;
			target = 27B0B7E61492BB6B00A817AD /* iOS Framework */;
			targetProxy = 270BDD741564514C007D52F6 /* PBXContainerItemProxy */;
		};
		275315FE14ACF87F0065964D /* PBXTargetDependency */ = {
			isa = PBXTargetDependency;
			target = 270B3DE91489359000E0A926 /* TouchDB */;
			targetProxy = 275315FD14ACF87F0065964D /* PBXContainerItemProxy */;
		};
		27B0B7BC1492B83C00A817AD /* PBXTargetDependency */ = {
			isa = PBXTargetDependency;
			target = 27B0B7A81492B83B00A817AD /* iOS Library */;
			targetProxy = 27B0B7BB1492B83C00A817AD /* PBXContainerItemProxy */;
		};
		27B0B7F51492BC5B00A817AD /* PBXTargetDependency */ = {
			isa = PBXTargetDependency;
			target = 27B0B7A81492B83B00A817AD /* iOS Library */;
			targetProxy = 27B0B7F41492BC5B00A817AD /* PBXContainerItemProxy */;
		};
		27E11F1B14AD251C0006B340 /* PBXTargetDependency */ = {
			isa = PBXTargetDependency;
			target = 270B3DE91489359000E0A926 /* TouchDB */;
			targetProxy = 27E11F1A14AD251C0006B340 /* PBXContainerItemProxy */;
		};
		27E11F1D14AD25570006B340 /* PBXTargetDependency */ = {
			isa = PBXTargetDependency;
			target = 275315D414ACF0A10065964D /* TouchDBListener */;
			targetProxy = 27E11F1C14AD25570006B340 /* PBXContainerItemProxy */;
		};
		DA147C3914BCAC670052DA4D /* PBXTargetDependency */ = {
			isa = PBXTargetDependency;
			target = DA023B2614BCA94C008184BB /* Listener iOS Library */;
			targetProxy = DA147C3814BCAC670052DA4D /* PBXContainerItemProxy */;
		};
/* End PBXTargetDependency section */

/* Begin PBXVariantGroup section */
		275315DA14ACF0A20065964D /* InfoPlist.strings */ = {
			isa = PBXVariantGroup;
			children = (
				275315DB14ACF0A20065964D /* en */,
			);
			name = InfoPlist.strings;
			sourceTree = "<group>";
		};
		27B0B8141492C16300A817AD /* InfoPlist.strings */ = {
			isa = PBXVariantGroup;
			children = (
				27B0B8151492C16300A817AD /* en */,
			);
			name = InfoPlist.strings;
			sourceTree = "<group>";
		};
/* End PBXVariantGroup section */

/* Begin XCBuildConfiguration section */
		1DEB923208733DC60010E9CD /* Debug */ = {
			isa = XCBuildConfiguration;
			buildSettings = {
				ALWAYS_SEARCH_USER_PATHS = NO;
				COPY_PHASE_STRIP = NO;
				FRAMEWORK_SEARCH_PATHS = (
					"$(inherited)",
					"\"$(SRCROOT)/../iOS-Couchbase-repo/CouchCocoa/build/CouchCocoa/Build/Products/Debug\"",
				);
				GCC_DYNAMIC_NO_PIC = NO;
				GCC_OPTIMIZATION_LEVEL = 0;
				GCC_PREFIX_HEADER = Source/TouchDBPrefix.h;
				INFOPLIST_FILE = "ShoppingDemo-Info.plist";
				INSTALL_PATH = /usr/local/bin;
				PRODUCT_NAME = TouchDB;
			};
			name = Debug;
		};
		1DEB923308733DC60010E9CD /* Release */ = {
			isa = XCBuildConfiguration;
			buildSettings = {
				ALWAYS_SEARCH_USER_PATHS = NO;
				DEBUG_INFORMATION_FORMAT = "dwarf-with-dsym";
				FRAMEWORK_SEARCH_PATHS = (
					"$(inherited)",
					"\"$(SRCROOT)/../iOS-Couchbase-repo/CouchCocoa/build/CouchCocoa/Build/Products/Debug\"",
				);
				GCC_PREFIX_HEADER = Source/TouchDBPrefix.h;
				INFOPLIST_FILE = "ShoppingDemo-Info.plist";
				INSTALL_PATH = /usr/local/bin;
				PRODUCT_NAME = TouchDB;
			};
			name = Release;
		};
		1DEB923608733DC60010E9CD /* Debug */ = {
			isa = XCBuildConfiguration;
			baseConfigurationReference = 27F074F811CDC71800E9A2AB /* MYUtilities_Debug.xcconfig */;
			buildSettings = {
				ARCHS = "$(ARCHS_STANDARD_32_64_BIT)";
				CLANG_ANALYZER_SECURITY_INSECUREAPI_STRCPY = YES;
				CLANG_WARN_OBJC_MISSING_PROPERTY_SYNTHESIS = YES;
				CLANG_WARN_SUSPICIOUS_IMPLICIT_CONVERSION = YES;
<<<<<<< HEAD
				CURRENT_PROJECT_VERSION = 0.951;
=======
				CLANG_WARN__DUPLICATE_METHOD_MATCH = YES;
				CURRENT_PROJECT_VERSION = 0.952;
>>>>>>> 4e89b276
				GCC_C_LANGUAGE_STANDARD = c99;
				GCC_DYNAMIC_NO_PIC = NO;
				GCC_INCREASE_PRECOMPILED_HEADER_SHARING = NO;
				GCC_OPTIMIZATION_LEVEL = 0;
				GCC_VERSION = com.apple.compilers.llvm.clang.1_0;
				GCC_WARN_64_TO_32_BIT_CONVERSION = YES;
				GCC_WARN_ABOUT_RETURN_TYPE = YES;
				GCC_WARN_UNDECLARED_SELECTOR = YES;
				GCC_WARN_UNINITIALIZED_AUTOS = YES;
				GCC_WARN_UNUSED_FUNCTION = YES;
				GCC_WARN_UNUSED_VARIABLE = YES;
				ONLY_ACTIVE_ARCH = NO;
				SDKROOT = macosx;
				VERSIONING_SYSTEM = "apple-generic";
				VERSION_INFO_FILE = "$(PRODUCT_NAME)_vers.c";
			};
			name = Debug;
		};
		1DEB923708733DC60010E9CD /* Release */ = {
			isa = XCBuildConfiguration;
			baseConfigurationReference = 27F074F911CDC71800E9A2AB /* MYUtilities_Release.xcconfig */;
			buildSettings = {
				ARCHS = "$(ARCHS_STANDARD_32_64_BIT)";
				CLANG_ANALYZER_SECURITY_INSECUREAPI_STRCPY = YES;
				CLANG_WARN_OBJC_MISSING_PROPERTY_SYNTHESIS = YES;
				CLANG_WARN_SUSPICIOUS_IMPLICIT_CONVERSION = YES;
<<<<<<< HEAD
				CURRENT_PROJECT_VERSION = 0.951;
=======
				CLANG_WARN__DUPLICATE_METHOD_MATCH = YES;
				CURRENT_PROJECT_VERSION = 0.952;
>>>>>>> 4e89b276
				GCC_C_LANGUAGE_STANDARD = c99;
				GCC_DYNAMIC_NO_PIC = NO;
				GCC_INCREASE_PRECOMPILED_HEADER_SHARING = NO;
				GCC_VERSION = com.apple.compilers.llvm.clang.1_0;
				GCC_WARN_64_TO_32_BIT_CONVERSION = YES;
				GCC_WARN_ABOUT_RETURN_TYPE = YES;
				GCC_WARN_UNDECLARED_SELECTOR = YES;
				GCC_WARN_UNINITIALIZED_AUTOS = YES;
				GCC_WARN_UNUSED_FUNCTION = YES;
				GCC_WARN_UNUSED_VARIABLE = YES;
				SDKROOT = macosx;
				VERSIONING_SYSTEM = "apple-generic";
				VERSION_INFO_FILE = "$(PRODUCT_NAME)_vers.c";
			};
			name = Release;
		};
		270B3E0C1489359100E0A926 /* Debug */ = {
			isa = XCBuildConfiguration;
			buildSettings = {
				ALWAYS_SEARCH_USER_PATHS = NO;
				ARCHS = "$(ARCHS_STANDARD_64_BIT)";
				COMBINE_HIDPI_IMAGES = YES;
				DYLIB_COMPATIBILITY_VERSION = 1;
				DYLIB_CURRENT_VERSION = 1;
				EXPORTED_SYMBOLS_FILE = "";
				FRAMEWORK_VERSION = A;
				GCC_DYNAMIC_NO_PIC = NO;
				GCC_PRECOMPILE_PREFIX_HEADER = YES;
				GCC_PREFIX_HEADER = Source/TouchDBPrefix.h;
				GCC_SYMBOLS_PRIVATE_EXTERN = NO;
				INFOPLIST_FILE = "Source/TouchDB-Info.plist";
				LD_DYLIB_INSTALL_NAME = "@rpath/$(EXECUTABLE_PATH)";
				MACOSX_DEPLOYMENT_TARGET = 10.7;
				PRODUCT_NAME = TouchDB;
				WRAPPER_EXTENSION = framework;
			};
			name = Debug;
		};
		270B3E0D1489359100E0A926 /* Release */ = {
			isa = XCBuildConfiguration;
			buildSettings = {
				ALWAYS_SEARCH_USER_PATHS = NO;
				ARCHS = "$(ARCHS_STANDARD_64_BIT)";
				COMBINE_HIDPI_IMAGES = YES;
				DEPLOYMENT_POSTPROCESSING = YES;
				DYLIB_COMPATIBILITY_VERSION = 1;
				DYLIB_CURRENT_VERSION = 1;
				EXPORTED_SYMBOLS_FILE = Source/TouchDB.exp;
				FRAMEWORK_VERSION = A;
				GCC_DYNAMIC_NO_PIC = NO;
				GCC_PRECOMPILE_PREFIX_HEADER = YES;
				GCC_PREFIX_HEADER = Source/TouchDBPrefix.h;
				GCC_SYMBOLS_PRIVATE_EXTERN = NO;
				INFOPLIST_FILE = "Source/TouchDB-Info.plist";
				LD_DYLIB_INSTALL_NAME = "@rpath/$(EXECUTABLE_PATH)";
				MACOSX_DEPLOYMENT_TARGET = 10.7;
				PRODUCT_NAME = TouchDB;
				STRIP_INSTALLED_PRODUCT = YES;
				WRAPPER_EXTENSION = framework;
			};
			name = Release;
		};
		270B3E0F1489359100E0A926 /* Debug */ = {
			isa = XCBuildConfiguration;
			buildSettings = {
				ALWAYS_SEARCH_USER_PATHS = NO;
				ARCHS = "$(ARCHS_STANDARD_64_BIT)";
				COMBINE_HIDPI_IMAGES = YES;
				COPY_PHASE_STRIP = NO;
				FRAMEWORK_SEARCH_PATHS = "$(DEVELOPER_LIBRARY_DIR)/Frameworks";
				GCC_DYNAMIC_NO_PIC = NO;
				GCC_ENABLE_OBJC_EXCEPTIONS = YES;
				GCC_PRECOMPILE_PREFIX_HEADER = YES;
				GCC_PREPROCESSOR_DEFINITIONS = (
					"DEBUG=1",
					"$(inherited)",
				);
				GCC_SYMBOLS_PRIVATE_EXTERN = NO;
				GCC_VERSION = com.apple.compilers.llvm.clang.1_0;
				GCC_WARN_64_TO_32_BIT_CONVERSION = YES;
				GCC_WARN_ABOUT_MISSING_PROTOTYPES = YES;
				INFOPLIST_FILE = "TouchDBTests/TouchDBTests-Info.plist";
				MACOSX_DEPLOYMENT_TARGET = 10.7;
				PRODUCT_NAME = TouchDBTests;
				WRAPPER_EXTENSION = octest;
			};
			name = Debug;
		};
		270B3E101489359100E0A926 /* Release */ = {
			isa = XCBuildConfiguration;
			buildSettings = {
				ALWAYS_SEARCH_USER_PATHS = NO;
				ARCHS = "$(ARCHS_STANDARD_64_BIT)";
				COMBINE_HIDPI_IMAGES = YES;
				COPY_PHASE_STRIP = YES;
				DEBUG_INFORMATION_FORMAT = "dwarf-with-dsym";
				FRAMEWORK_SEARCH_PATHS = "$(DEVELOPER_LIBRARY_DIR)/Frameworks";
				GCC_ENABLE_OBJC_EXCEPTIONS = YES;
				GCC_PRECOMPILE_PREFIX_HEADER = YES;
				GCC_VERSION = com.apple.compilers.llvm.clang.1_0;
				GCC_WARN_64_TO_32_BIT_CONVERSION = YES;
				GCC_WARN_ABOUT_MISSING_PROTOTYPES = YES;
				INFOPLIST_FILE = "TouchDBTests/TouchDBTests-Info.plist";
				MACOSX_DEPLOYMENT_TARGET = 10.7;
				PRODUCT_NAME = TouchDBTests;
				WRAPPER_EXTENSION = octest;
			};
			name = Release;
		};
		270FE0D214C5008C005FF647 /* Debug */ = {
			isa = XCBuildConfiguration;
			buildSettings = {
				ALWAYS_SEARCH_USER_PATHS = NO;
				ARCHS = "$(ARCHS_STANDARD_64_BIT)";
				COPY_PHASE_STRIP = NO;
				GCC_C_LANGUAGE_STANDARD = gnu99;
				GCC_DYNAMIC_NO_PIC = NO;
				GCC_ENABLE_OBJC_EXCEPTIONS = YES;
				GCC_PREPROCESSOR_DEFINITIONS = (
					"DEBUG=1",
					"$(inherited)",
				);
				GCC_SYMBOLS_PRIVATE_EXTERN = NO;
				GCC_WARN_ABOUT_MISSING_PROTOTYPES = YES;
				LD_RUNPATH_SEARCH_PATHS = "@loader_path/";
				MACOSX_DEPLOYMENT_TARGET = 10.7;
				PRODUCT_NAME = "$(TARGET_NAME)";
			};
			name = Debug;
		};
		270FE0D314C5008C005FF647 /* Release */ = {
			isa = XCBuildConfiguration;
			buildSettings = {
				ALWAYS_SEARCH_USER_PATHS = NO;
				ARCHS = "$(ARCHS_STANDARD_64_BIT)";
				COPY_PHASE_STRIP = YES;
				DEBUG_INFORMATION_FORMAT = "dwarf-with-dsym";
				GCC_C_LANGUAGE_STANDARD = gnu99;
				GCC_ENABLE_OBJC_EXCEPTIONS = YES;
				GCC_WARN_ABOUT_MISSING_PROTOTYPES = YES;
				LD_RUNPATH_SEARCH_PATHS = "@loader_path/";
				MACOSX_DEPLOYMENT_TARGET = 10.7;
				PRODUCT_NAME = "$(TARGET_NAME)";
			};
			name = Release;
		};
		275315E214ACF0A20065964D /* Debug */ = {
			isa = XCBuildConfiguration;
			buildSettings = {
				ALWAYS_SEARCH_USER_PATHS = NO;
				ARCHS = "$(ARCHS_STANDARD_64_BIT)";
				CLANG_WARN_SUSPICIOUS_IMPLICIT_CONVERSION = NO;
				COMBINE_HIDPI_IMAGES = YES;
				COPY_PHASE_STRIP = NO;
				DYLIB_COMPATIBILITY_VERSION = 1;
				DYLIB_CURRENT_VERSION = 1;
				EXPORTED_SYMBOLS_FILE = Listener/TouchDBListener.exp;
				FRAMEWORK_VERSION = A;
				GCC_C_LANGUAGE_STANDARD = gnu99;
				GCC_DYNAMIC_NO_PIC = NO;
				GCC_ENABLE_OBJC_EXCEPTIONS = YES;
				GCC_PREPROCESSOR_DEFINITIONS = (
					"DEBUG=1",
					"$(inherited)",
				);
				GCC_SYMBOLS_PRIVATE_EXTERN = NO;
				GCC_WARN_SIGN_COMPARE = NO;
				GCC_WARN_UNINITIALIZED_AUTOS = YES;
				INFOPLIST_FILE = "Listener/TouchDBListener-Info.plist";
				LD_DYLIB_INSTALL_NAME = "@rpath/$(EXECUTABLE_PATH)";
				MACOSX_DEPLOYMENT_TARGET = 10.7;
				PRODUCT_NAME = "$(TARGET_NAME)";
				WRAPPER_EXTENSION = framework;
			};
			name = Debug;
		};
		275315E314ACF0A20065964D /* Release */ = {
			isa = XCBuildConfiguration;
			buildSettings = {
				ALWAYS_SEARCH_USER_PATHS = NO;
				ARCHS = "$(ARCHS_STANDARD_64_BIT)";
				CLANG_WARN_SUSPICIOUS_IMPLICIT_CONVERSION = NO;
				COMBINE_HIDPI_IMAGES = YES;
				COPY_PHASE_STRIP = YES;
				DEBUG_INFORMATION_FORMAT = "dwarf-with-dsym";
				DEPLOYMENT_POSTPROCESSING = YES;
				DYLIB_COMPATIBILITY_VERSION = 1;
				DYLIB_CURRENT_VERSION = 1;
				EXPORTED_SYMBOLS_FILE = Listener/TouchDBListener.exp;
				FRAMEWORK_VERSION = A;
				GCC_C_LANGUAGE_STANDARD = gnu99;
				GCC_DYNAMIC_NO_PIC = NO;
				GCC_ENABLE_OBJC_EXCEPTIONS = YES;
				GCC_SYMBOLS_PRIVATE_EXTERN = NO;
				GCC_WARN_SIGN_COMPARE = NO;
				GCC_WARN_UNINITIALIZED_AUTOS = YES;
				INFOPLIST_FILE = "Listener/TouchDBListener-Info.plist";
				LD_DYLIB_INSTALL_NAME = "@rpath/$(EXECUTABLE_PATH)";
				MACOSX_DEPLOYMENT_TARGET = 10.7;
				PRODUCT_NAME = "$(TARGET_NAME)";
				STRIP_INSTALLED_PRODUCT = YES;
				WRAPPER_EXTENSION = framework;
			};
			name = Release;
		};
		27731F281495CFEF00815D67 /* Debug */ = {
			isa = XCBuildConfiguration;
			buildSettings = {
				ALWAYS_SEARCH_USER_PATHS = NO;
				ARCHS = "$(ARCHS_STANDARD_32_BIT)";
				CODE_SIGN_IDENTITY = "";
				"CODE_SIGN_IDENTITY[sdk=iphoneos*]" = "iPhone Developer";
				COPY_PHASE_STRIP = NO;
				FRAMEWORK_SEARCH_PATHS = (
					"$(inherited)",
					"\"$(DEVELOPER_FRAMEWORKS_DIR)\"",
					"\"$(SRCROOT)/Demo-iOS/Frameworks\"",
				);
				GCC_C_LANGUAGE_STANDARD = gnu99;
				GCC_DYNAMIC_NO_PIC = NO;
				GCC_PRECOMPILE_PREFIX_HEADER = YES;
				GCC_PREFIX_HEADER = "Demo-iOS/iOS Demo-Prefix.pch";
				GCC_PREPROCESSOR_DEFINITIONS = (
					"DEBUG=1",
					"$(inherited)",
				);
				GCC_SYMBOLS_PRIVATE_EXTERN = NO;
				GCC_WARN_ABOUT_MISSING_PROTOTYPES = YES;
				INFOPLIST_FILE = "Demo-iOS/iOS Empty App-Info.plist";
				IPHONEOS_DEPLOYMENT_TARGET = 5.0;
				OTHER_LDFLAGS = "-ObjC";
				PRODUCT_NAME = "TouchDB Empty App";
				SDKROOT = iphoneos;
				TARGETED_DEVICE_FAMILY = "1,2";
				WRAPPER_EXTENSION = app;
			};
			name = Debug;
		};
		27731F291495CFEF00815D67 /* Release */ = {
			isa = XCBuildConfiguration;
			buildSettings = {
				ALWAYS_SEARCH_USER_PATHS = NO;
				ARCHS = "$(ARCHS_STANDARD_32_BIT)";
				CODE_SIGN_IDENTITY = "";
				"CODE_SIGN_IDENTITY[sdk=iphoneos*]" = "iPhone Developer";
				COPY_PHASE_STRIP = YES;
				FRAMEWORK_SEARCH_PATHS = (
					"$(inherited)",
					"\"$(DEVELOPER_FRAMEWORKS_DIR)\"",
					"\"$(SRCROOT)/Demo-iOS/Frameworks\"",
				);
				GCC_C_LANGUAGE_STANDARD = gnu99;
				GCC_PRECOMPILE_PREFIX_HEADER = YES;
				GCC_PREFIX_HEADER = "Demo-iOS/iOS Demo-Prefix.pch";
				GCC_WARN_ABOUT_MISSING_PROTOTYPES = YES;
				INFOPLIST_FILE = "Demo-iOS/iOS Empty App-Info.plist";
				IPHONEOS_DEPLOYMENT_TARGET = 5.0;
				OTHER_CFLAGS = "-DNS_BLOCK_ASSERTIONS=1";
				OTHER_LDFLAGS = "-ObjC";
				PRODUCT_NAME = "TouchDB Empty App";
				SDKROOT = iphoneos;
				TARGETED_DEVICE_FAMILY = "1,2";
				VALIDATE_PRODUCT = YES;
				WRAPPER_EXTENSION = app;
			};
			name = Release;
		};
		27B0B7C81492B83C00A817AD /* Debug */ = {
			isa = XCBuildConfiguration;
			buildSettings = {
				ALWAYS_SEARCH_USER_PATHS = NO;
				ARCHS = "$(ARCHS_STANDARD_32_BIT)";
				COPY_PHASE_STRIP = NO;
				DSTROOT = /tmp/TouchDBiOS.dst;
				GCC_C_LANGUAGE_STANDARD = gnu99;
				GCC_DYNAMIC_NO_PIC = NO;
				GCC_PRECOMPILE_PREFIX_HEADER = NO;
				GCC_PREFIX_HEADER = Source/TouchDBPrefix.h;
				GCC_SYMBOLS_PRIVATE_EXTERN = NO;
				GCC_WARN_ABOUT_MISSING_PROTOTYPES = YES;
				IPHONEOS_DEPLOYMENT_TARGET = 5.0;
				OTHER_LDFLAGS = "-ObjC";
				PRODUCT_NAME = TouchDB;
				SDKROOT = iphoneos;
				SKIP_INSTALL = YES;
			};
			name = Debug;
		};
		27B0B7C91492B83C00A817AD /* Release */ = {
			isa = XCBuildConfiguration;
			buildSettings = {
				ALWAYS_SEARCH_USER_PATHS = NO;
				ARCHS = "$(ARCHS_STANDARD_32_BIT)";
				COPY_PHASE_STRIP = YES;
				DSTROOT = /tmp/TouchDBiOS.dst;
				GCC_C_LANGUAGE_STANDARD = gnu99;
				GCC_PRECOMPILE_PREFIX_HEADER = NO;
				GCC_PREFIX_HEADER = Source/TouchDBPrefix.h;
				GCC_WARN_ABOUT_MISSING_PROTOTYPES = YES;
				IPHONEOS_DEPLOYMENT_TARGET = 5.0;
				OTHER_LDFLAGS = "-ObjC";
				PRODUCT_NAME = TouchDB;
				SDKROOT = iphoneos;
				SKIP_INSTALL = YES;
				VALIDATE_PRODUCT = YES;
			};
			name = Release;
		};
		27B0B7CB1492B83C00A817AD /* Debug */ = {
			isa = XCBuildConfiguration;
			buildSettings = {
				ALWAYS_SEARCH_USER_PATHS = NO;
				ARCHS = "$(ARCHS_STANDARD_32_BIT)";
				COPY_PHASE_STRIP = NO;
				FRAMEWORK_SEARCH_PATHS = (
					"$(SDKROOT)/Developer/Library/Frameworks",
					"$(DEVELOPER_LIBRARY_DIR)/Frameworks",
				);
				GCC_C_LANGUAGE_STANDARD = gnu99;
				GCC_DYNAMIC_NO_PIC = NO;
				GCC_PRECOMPILE_PREFIX_HEADER = YES;
				GCC_PREFIX_HEADER = "TouchDBiOS/TouchDBiOS-Prefix.pch";
				GCC_PREPROCESSOR_DEFINITIONS = (
					"DEBUG=1",
					"$(inherited)",
				);
				GCC_SYMBOLS_PRIVATE_EXTERN = NO;
				GCC_WARN_ABOUT_MISSING_PROTOTYPES = YES;
				INFOPLIST_FILE = "TouchDBiOSTests/TouchDBiOSTests-Info.plist";
				IPHONEOS_DEPLOYMENT_TARGET = 5.0;
				PRODUCT_NAME = "$(TARGET_NAME)";
				SDKROOT = iphoneos;
				WRAPPER_EXTENSION = octest;
			};
			name = Debug;
		};
		27B0B7CC1492B83C00A817AD /* Release */ = {
			isa = XCBuildConfiguration;
			buildSettings = {
				ALWAYS_SEARCH_USER_PATHS = NO;
				ARCHS = "$(ARCHS_STANDARD_32_BIT)";
				COPY_PHASE_STRIP = YES;
				FRAMEWORK_SEARCH_PATHS = (
					"$(SDKROOT)/Developer/Library/Frameworks",
					"$(DEVELOPER_LIBRARY_DIR)/Frameworks",
				);
				GCC_C_LANGUAGE_STANDARD = gnu99;
				GCC_PRECOMPILE_PREFIX_HEADER = YES;
				GCC_PREFIX_HEADER = "TouchDBiOS/TouchDBiOS-Prefix.pch";
				GCC_WARN_ABOUT_MISSING_PROTOTYPES = YES;
				INFOPLIST_FILE = "TouchDBiOSTests/TouchDBiOSTests-Info.plist";
				IPHONEOS_DEPLOYMENT_TARGET = 5.0;
				PRODUCT_NAME = "$(TARGET_NAME)";
				SDKROOT = iphoneos;
				VALIDATE_PRODUCT = YES;
				WRAPPER_EXTENSION = octest;
			};
			name = Release;
		};
		27B0B7F21492BB6C00A817AD /* Debug */ = {
			isa = XCBuildConfiguration;
			buildSettings = {
				ALWAYS_SEARCH_USER_PATHS = NO;
				ARCHS = "$(ARCHS_STANDARD_32_BIT)";
				CONFIGURATION_BUILD_DIR = "$(BUILD_DIR)/$(CONFIGURATION)-ios-universal";
				COPY_PHASE_STRIP = NO;
				GCC_C_LANGUAGE_STANDARD = gnu99;
				GCC_DYNAMIC_NO_PIC = NO;
				GCC_ENABLE_OBJC_EXCEPTIONS = YES;
				GCC_PRECOMPILE_PREFIX_HEADER = YES;
				GCC_PREFIX_HEADER = "iTouchDB/iTouchDB-Prefix.pch";
				GCC_PREPROCESSOR_DEFINITIONS = (
					"DEBUG=1",
					"$(inherited)",
				);
				GCC_SYMBOLS_PRIVATE_EXTERN = NO;
				GCC_WARN_ABOUT_MISSING_PROTOTYPES = YES;
				INFOPLIST_FILE = "Source/TouchDB-Info.plist";
				INSTALL_PATH = "$(LOCAL_LIBRARY_DIR)/Frameworks";
				MACH_O_TYPE = mh_dylib;
				ONLY_ACTIVE_ARCH = NO;
				PRODUCT_NAME = TouchDB;
				SDKROOT = iphoneos;
				TARGETED_DEVICE_FAMILY = "1,2";
				WRAPPER_EXTENSION = framework;
			};
			name = Debug;
		};
		27B0B7F31492BB6C00A817AD /* Release */ = {
			isa = XCBuildConfiguration;
			buildSettings = {
				ALWAYS_SEARCH_USER_PATHS = NO;
				ARCHS = "$(ARCHS_STANDARD_32_BIT)";
				CONFIGURATION_BUILD_DIR = "$(BUILD_DIR)/$(CONFIGURATION)-ios-universal";
				COPY_PHASE_STRIP = YES;
				DEBUG_INFORMATION_FORMAT = "dwarf-with-dsym";
				GCC_C_LANGUAGE_STANDARD = gnu99;
				GCC_ENABLE_OBJC_EXCEPTIONS = YES;
				GCC_PRECOMPILE_PREFIX_HEADER = YES;
				GCC_PREFIX_HEADER = "iTouchDB/iTouchDB-Prefix.pch";
				GCC_WARN_ABOUT_MISSING_PROTOTYPES = YES;
				INFOPLIST_FILE = "Source/TouchDB-Info.plist";
				INSTALL_PATH = "$(LOCAL_LIBRARY_DIR)/Frameworks";
				MACH_O_TYPE = mh_dylib;
				ONLY_ACTIVE_ARCH = NO;
				PRODUCT_NAME = TouchDB;
				SDKROOT = iphoneos;
				TARGETED_DEVICE_FAMILY = "1,2";
				WRAPPER_EXTENSION = framework;
			};
			name = Release;
		};
		27B0B82A1492C16300A817AD /* Debug */ = {
			isa = XCBuildConfiguration;
			buildSettings = {
				ALWAYS_SEARCH_USER_PATHS = NO;
				ARCHS = "$(ARCHS_STANDARD_32_BIT)";
				CLANG_ENABLE_OBJC_ARC = YES;
				CODE_SIGN_IDENTITY = "";
				"CODE_SIGN_IDENTITY[sdk=iphoneos*]" = "iPhone Developer";
				COPY_PHASE_STRIP = NO;
				FRAMEWORK_SEARCH_PATHS = (
					"$(inherited)",
					"\"$(DEVELOPER_FRAMEWORKS_DIR)\"",
					"\"$(SRCROOT)/Demo-iOS/Frameworks\"",
				);
				GCC_C_LANGUAGE_STANDARD = gnu99;
				GCC_PRECOMPILE_PREFIX_HEADER = YES;
				GCC_PREFIX_HEADER = "Demo-iOS/iOS Demo-Prefix.pch";
				GCC_PREPROCESSOR_DEFINITIONS = (
					"DEBUG=1",
					"$(inherited)",
				);
				GCC_SYMBOLS_PRIVATE_EXTERN = NO;
				GCC_WARN_ABOUT_MISSING_PROTOTYPES = YES;
				INFOPLIST_FILE = "Demo-iOS/iOS Demo-Info.plist";
				IPHONEOS_DEPLOYMENT_TARGET = 5.0;
				OTHER_LDFLAGS = "-ObjC";
				PRODUCT_NAME = "TouchDB Demo";
				"PROVISIONING_PROFILE[sdk=iphoneos*]" = "";
				SDKROOT = iphoneos;
				TARGETED_DEVICE_FAMILY = "1,2";
				WRAPPER_EXTENSION = app;
			};
			name = Debug;
		};
		27B0B82B1492C16300A817AD /* Release */ = {
			isa = XCBuildConfiguration;
			buildSettings = {
				ALWAYS_SEARCH_USER_PATHS = NO;
				ARCHS = "$(ARCHS_STANDARD_32_BIT)";
				CLANG_ENABLE_OBJC_ARC = YES;
				CODE_SIGN_IDENTITY = "";
				"CODE_SIGN_IDENTITY[sdk=iphoneos*]" = "iPhone Developer";
				COPY_PHASE_STRIP = YES;
				FRAMEWORK_SEARCH_PATHS = (
					"$(inherited)",
					"\"$(DEVELOPER_FRAMEWORKS_DIR)\"",
					"\"$(SRCROOT)/Demo-iOS/Frameworks\"",
				);
				GCC_C_LANGUAGE_STANDARD = gnu99;
				GCC_PRECOMPILE_PREFIX_HEADER = YES;
				GCC_PREFIX_HEADER = "Demo-iOS/iOS Demo-Prefix.pch";
				GCC_WARN_ABOUT_MISSING_PROTOTYPES = YES;
				INFOPLIST_FILE = "Demo-iOS/iOS Demo-Info.plist";
				IPHONEOS_DEPLOYMENT_TARGET = 5.0;
				OTHER_CFLAGS = "-DNS_BLOCK_ASSERTIONS=1";
				OTHER_LDFLAGS = "-ObjC";
				PRODUCT_NAME = "TouchDB Demo";
				"PROVISIONING_PROFILE[sdk=iphoneos*]" = "";
				SDKROOT = iphoneos;
				TARGETED_DEVICE_FAMILY = "1,2";
				VALIDATE_PRODUCT = YES;
				WRAPPER_EXTENSION = app;
			};
			name = Release;
		};
		27C706B0148864BA00F0F099 /* Debug */ = {
			isa = XCBuildConfiguration;
			buildSettings = {
				ALWAYS_SEARCH_USER_PATHS = NO;
				ARCHS = "$(ARCHS_STANDARD_64_BIT)";
				COMBINE_HIDPI_IMAGES = YES;
				COPY_PHASE_STRIP = NO;
				FRAMEWORK_SEARCH_PATHS = (
					"$(inherited)",
					"\"$(SRCROOT)/Demo-Mac/Frameworks\"",
				);
				GCC_DYNAMIC_NO_PIC = NO;
				GCC_PRECOMPILE_PREFIX_HEADER = YES;
				GCC_SYMBOLS_PRIVATE_EXTERN = NO;
				GCC_VERSION = com.apple.compilers.llvm.clang.1_0;
				GCC_WARN_64_TO_32_BIT_CONVERSION = YES;
				GCC_WARN_ABOUT_MISSING_PROTOTYPES = YES;
				INFOPLIST_FILE = "Demo-Mac/ShoppingDemo-Info.plist";
				LD_RUNPATH_SEARCH_PATHS = "@loader_path/../Frameworks";
				MACOSX_DEPLOYMENT_TARGET = 10.7;
				PRODUCT_NAME = "TouchDB Demo";
				VALID_ARCHS = x86_64;
				WRAPPER_EXTENSION = app;
			};
			name = Debug;
		};
		27C706B1148864BA00F0F099 /* Release */ = {
			isa = XCBuildConfiguration;
			buildSettings = {
				ALWAYS_SEARCH_USER_PATHS = NO;
				ARCHS = "$(ARCHS_STANDARD_64_BIT)";
				COMBINE_HIDPI_IMAGES = YES;
				COPY_PHASE_STRIP = YES;
				DEBUG_INFORMATION_FORMAT = "dwarf-with-dsym";
				FRAMEWORK_SEARCH_PATHS = (
					"$(inherited)",
					"\"$(SRCROOT)/Demo-Mac/Frameworks\"",
				);
				GCC_PRECOMPILE_PREFIX_HEADER = YES;
				GCC_VERSION = com.apple.compilers.llvm.clang.1_0;
				GCC_WARN_64_TO_32_BIT_CONVERSION = YES;
				GCC_WARN_ABOUT_MISSING_PROTOTYPES = YES;
				INFOPLIST_FILE = "Demo-Mac/ShoppingDemo-Info.plist";
				LD_RUNPATH_SEARCH_PATHS = "@loader_path/../Frameworks";
				MACOSX_DEPLOYMENT_TARGET = 10.7;
				PRODUCT_NAME = "TouchDB Demo";
				VALID_ARCHS = x86_64;
				WRAPPER_EXTENSION = app;
			};
			name = Release;
		};
		DA023B6214BCA94C008184BB /* Debug */ = {
			isa = XCBuildConfiguration;
			buildSettings = {
				ALWAYS_SEARCH_USER_PATHS = NO;
				ARCHS = "$(ARCHS_STANDARD_32_BIT)";
				CLANG_ENABLE_OBJC_ARC = YES;
				CLANG_WARN_SUSPICIOUS_IMPLICIT_CONVERSION = NO;
				COPY_PHASE_STRIP = NO;
				DSTROOT = /tmp/TouchDBiOS.dst;
				GCC_C_LANGUAGE_STANDARD = gnu99;
				GCC_DYNAMIC_NO_PIC = NO;
				GCC_PRECOMPILE_PREFIX_HEADER = YES;
				GCC_PREFIX_HEADER = Source/TouchDBPrefix.h;
				GCC_SYMBOLS_PRIVATE_EXTERN = NO;
				GCC_WARN_ABOUT_MISSING_PROTOTYPES = YES;
				GCC_WARN_ABOUT_POINTER_SIGNEDNESS = YES;
				GCC_WARN_SIGN_COMPARE = NO;
				IPHONEOS_DEPLOYMENT_TARGET = 5.0;
				OTHER_LDFLAGS = "-ObjC";
				PRODUCT_NAME = TouchDBListener;
				SDKROOT = iphoneos;
				SKIP_INSTALL = YES;
			};
			name = Debug;
		};
		DA023B6314BCA94C008184BB /* Release */ = {
			isa = XCBuildConfiguration;
			buildSettings = {
				ALWAYS_SEARCH_USER_PATHS = NO;
				ARCHS = "$(ARCHS_STANDARD_32_BIT)";
				CLANG_ENABLE_OBJC_ARC = YES;
				CLANG_WARN_SUSPICIOUS_IMPLICIT_CONVERSION = NO;
				COPY_PHASE_STRIP = YES;
				DSTROOT = /tmp/TouchDBiOS.dst;
				GCC_C_LANGUAGE_STANDARD = gnu99;
				GCC_PRECOMPILE_PREFIX_HEADER = YES;
				GCC_PREFIX_HEADER = Source/TouchDBPrefix.h;
				GCC_WARN_ABOUT_MISSING_PROTOTYPES = YES;
				GCC_WARN_ABOUT_POINTER_SIGNEDNESS = YES;
				GCC_WARN_SIGN_COMPARE = NO;
				IPHONEOS_DEPLOYMENT_TARGET = 5.0;
				OTHER_LDFLAGS = "-ObjC";
				PRODUCT_NAME = TouchDBListener;
				SDKROOT = iphoneos;
				SKIP_INSTALL = YES;
				VALIDATE_PRODUCT = YES;
			};
			name = Release;
		};
		DA147C3414BCAC3B0052DA4D /* Debug */ = {
			isa = XCBuildConfiguration;
			buildSettings = {
				ALWAYS_SEARCH_USER_PATHS = NO;
				ARCHS = "$(ARCHS_STANDARD_32_BIT)";
				CONFIGURATION_BUILD_DIR = "$(BUILD_DIR)/$(CONFIGURATION)-ios-universal";
				COPY_PHASE_STRIP = NO;
				GCC_C_LANGUAGE_STANDARD = gnu99;
				GCC_DYNAMIC_NO_PIC = NO;
				GCC_ENABLE_OBJC_EXCEPTIONS = YES;
				GCC_PRECOMPILE_PREFIX_HEADER = YES;
				GCC_PREFIX_HEADER = "iTouchDB/iTouchDB-Prefix.pch";
				GCC_PREPROCESSOR_DEFINITIONS = (
					"DEBUG=1",
					"$(inherited)",
				);
				GCC_SYMBOLS_PRIVATE_EXTERN = NO;
				GCC_WARN_ABOUT_MISSING_PROTOTYPES = YES;
				INSTALL_PATH = "$(LOCAL_LIBRARY_DIR)/Frameworks";
				MACH_O_TYPE = mh_dylib;
				ONLY_ACTIVE_ARCH = NO;
				PRODUCT_NAME = TouchDBListener;
				SDKROOT = iphoneos;
				TARGETED_DEVICE_FAMILY = "1,2";
				WRAPPER_EXTENSION = framework;
			};
			name = Debug;
		};
		DA147C3514BCAC3B0052DA4D /* Release */ = {
			isa = XCBuildConfiguration;
			buildSettings = {
				ALWAYS_SEARCH_USER_PATHS = NO;
				ARCHS = "$(ARCHS_STANDARD_32_BIT)";
				CONFIGURATION_BUILD_DIR = "$(BUILD_DIR)/$(CONFIGURATION)-ios-universal";
				COPY_PHASE_STRIP = YES;
				DEBUG_INFORMATION_FORMAT = "dwarf-with-dsym";
				GCC_C_LANGUAGE_STANDARD = gnu99;
				GCC_ENABLE_OBJC_EXCEPTIONS = YES;
				GCC_PRECOMPILE_PREFIX_HEADER = YES;
				GCC_PREFIX_HEADER = "iTouchDB/iTouchDB-Prefix.pch";
				GCC_WARN_ABOUT_MISSING_PROTOTYPES = YES;
				INSTALL_PATH = "$(LOCAL_LIBRARY_DIR)/Frameworks";
				MACH_O_TYPE = mh_dylib;
				ONLY_ACTIVE_ARCH = NO;
				PRODUCT_NAME = TouchDBListener;
				SDKROOT = iphoneos;
				TARGETED_DEVICE_FAMILY = "1,2";
				WRAPPER_EXTENSION = framework;
			};
			name = Release;
		};
/* End XCBuildConfiguration section */

/* Begin XCConfigurationList section */
		1DEB923108733DC60010E9CD /* Build configuration list for PBXNativeTarget "Tests" */ = {
			isa = XCConfigurationList;
			buildConfigurations = (
				1DEB923208733DC60010E9CD /* Debug */,
				1DEB923308733DC60010E9CD /* Release */,
			);
			defaultConfigurationIsVisible = 0;
			defaultConfigurationName = Release;
		};
		1DEB923508733DC60010E9CD /* Build configuration list for PBXProject "TouchDB" */ = {
			isa = XCConfigurationList;
			buildConfigurations = (
				1DEB923608733DC60010E9CD /* Debug */,
				1DEB923708733DC60010E9CD /* Release */,
			);
			defaultConfigurationIsVisible = 0;
			defaultConfigurationName = Release;
		};
		270B3E0B1489359100E0A926 /* Build configuration list for PBXNativeTarget "TouchDB" */ = {
			isa = XCConfigurationList;
			buildConfigurations = (
				270B3E0C1489359100E0A926 /* Debug */,
				270B3E0D1489359100E0A926 /* Release */,
			);
			defaultConfigurationIsVisible = 0;
			defaultConfigurationName = Release;
		};
		270B3E0E1489359100E0A926 /* Build configuration list for PBXNativeTarget "TouchDBTests" */ = {
			isa = XCConfigurationList;
			buildConfigurations = (
				270B3E0F1489359100E0A926 /* Debug */,
				270B3E101489359100E0A926 /* Release */,
			);
			defaultConfigurationIsVisible = 0;
			defaultConfigurationName = Release;
		};
		270FE0D414C5008C005FF647 /* Build configuration list for PBXNativeTarget "TouchServ" */ = {
			isa = XCConfigurationList;
			buildConfigurations = (
				270FE0D214C5008C005FF647 /* Debug */,
				270FE0D314C5008C005FF647 /* Release */,
			);
			defaultConfigurationIsVisible = 0;
			defaultConfigurationName = Release;
		};
		275315E114ACF0A20065964D /* Build configuration list for PBXNativeTarget "TouchDBListener" */ = {
			isa = XCConfigurationList;
			buildConfigurations = (
				275315E214ACF0A20065964D /* Debug */,
				275315E314ACF0A20065964D /* Release */,
			);
			defaultConfigurationIsVisible = 0;
			defaultConfigurationName = Release;
		};
		27731F271495CFEF00815D67 /* Build configuration list for PBXNativeTarget "iOS Empty App" */ = {
			isa = XCConfigurationList;
			buildConfigurations = (
				27731F281495CFEF00815D67 /* Debug */,
				27731F291495CFEF00815D67 /* Release */,
			);
			defaultConfigurationIsVisible = 0;
			defaultConfigurationName = Release;
		};
		27B0B7C71492B83C00A817AD /* Build configuration list for PBXNativeTarget "iOS Library" */ = {
			isa = XCConfigurationList;
			buildConfigurations = (
				27B0B7C81492B83C00A817AD /* Debug */,
				27B0B7C91492B83C00A817AD /* Release */,
			);
			defaultConfigurationIsVisible = 0;
			defaultConfigurationName = Release;
		};
		27B0B7CA1492B83C00A817AD /* Build configuration list for PBXNativeTarget "TouchDBiOSTests" */ = {
			isa = XCConfigurationList;
			buildConfigurations = (
				27B0B7CB1492B83C00A817AD /* Debug */,
				27B0B7CC1492B83C00A817AD /* Release */,
			);
			defaultConfigurationIsVisible = 0;
			defaultConfigurationName = Release;
		};
		27B0B7F11492BB6C00A817AD /* Build configuration list for PBXNativeTarget "iOS Framework" */ = {
			isa = XCConfigurationList;
			buildConfigurations = (
				27B0B7F21492BB6C00A817AD /* Debug */,
				27B0B7F31492BB6C00A817AD /* Release */,
			);
			defaultConfigurationIsVisible = 0;
			defaultConfigurationName = Release;
		};
		27B0B8291492C16300A817AD /* Build configuration list for PBXNativeTarget "iOS Demo" */ = {
			isa = XCConfigurationList;
			buildConfigurations = (
				27B0B82A1492C16300A817AD /* Debug */,
				27B0B82B1492C16300A817AD /* Release */,
			);
			defaultConfigurationIsVisible = 0;
			defaultConfigurationName = Release;
		};
		27C706AF148864BA00F0F099 /* Build configuration list for PBXNativeTarget "TouchDB Demo" */ = {
			isa = XCConfigurationList;
			buildConfigurations = (
				27C706B0148864BA00F0F099 /* Debug */,
				27C706B1148864BA00F0F099 /* Release */,
			);
			defaultConfigurationIsVisible = 0;
			defaultConfigurationName = Release;
		};
		DA023B6114BCA94C008184BB /* Build configuration list for PBXNativeTarget "Listener iOS Library" */ = {
			isa = XCConfigurationList;
			buildConfigurations = (
				DA023B6214BCA94C008184BB /* Debug */,
				DA023B6314BCA94C008184BB /* Release */,
			);
			defaultConfigurationIsVisible = 0;
			defaultConfigurationName = Release;
		};
		DA147C3314BCAC3B0052DA4D /* Build configuration list for PBXNativeTarget "Listener iOS Framework" */ = {
			isa = XCConfigurationList;
			buildConfigurations = (
				DA147C3414BCAC3B0052DA4D /* Debug */,
				DA147C3514BCAC3B0052DA4D /* Release */,
			);
			defaultConfigurationIsVisible = 0;
			defaultConfigurationName = Release;
		};
/* End XCConfigurationList section */
	};
	rootObject = 08FB7793FE84155DC02AAC07 /* Project object */;
}<|MERGE_RESOLUTION|>--- conflicted
+++ resolved
@@ -2306,12 +2306,8 @@
 				CLANG_ANALYZER_SECURITY_INSECUREAPI_STRCPY = YES;
 				CLANG_WARN_OBJC_MISSING_PROPERTY_SYNTHESIS = YES;
 				CLANG_WARN_SUSPICIOUS_IMPLICIT_CONVERSION = YES;
-<<<<<<< HEAD
-				CURRENT_PROJECT_VERSION = 0.951;
-=======
 				CLANG_WARN__DUPLICATE_METHOD_MATCH = YES;
 				CURRENT_PROJECT_VERSION = 0.952;
->>>>>>> 4e89b276
 				GCC_C_LANGUAGE_STANDARD = c99;
 				GCC_DYNAMIC_NO_PIC = NO;
 				GCC_INCREASE_PRECOMPILED_HEADER_SHARING = NO;
@@ -2338,12 +2334,8 @@
 				CLANG_ANALYZER_SECURITY_INSECUREAPI_STRCPY = YES;
 				CLANG_WARN_OBJC_MISSING_PROPERTY_SYNTHESIS = YES;
 				CLANG_WARN_SUSPICIOUS_IMPLICIT_CONVERSION = YES;
-<<<<<<< HEAD
-				CURRENT_PROJECT_VERSION = 0.951;
-=======
 				CLANG_WARN__DUPLICATE_METHOD_MATCH = YES;
 				CURRENT_PROJECT_VERSION = 0.952;
->>>>>>> 4e89b276
 				GCC_C_LANGUAGE_STANDARD = c99;
 				GCC_DYNAMIC_NO_PIC = NO;
 				GCC_INCREASE_PRECOMPILED_HEADER_SHARING = NO;
