--- conflicted
+++ resolved
@@ -2304,11 +2304,7 @@
 			buildSettings = {
 				ARCHS = "$(ARCHS_STANDARD_32_64_BIT)";
 				CLANG_WARN_SUSPICIOUS_IMPLICIT_CONVERSION = YES;
-<<<<<<< HEAD
-				CURRENT_PROJECT_VERSION = 0.94;
-=======
 				CURRENT_PROJECT_VERSION = 0.95;
->>>>>>> cad9164a
 				GCC_C_LANGUAGE_STANDARD = c99;
 				GCC_DYNAMIC_NO_PIC = NO;
 				GCC_INCREASE_PRECOMPILED_HEADER_SHARING = NO;
@@ -2331,11 +2327,7 @@
 			buildSettings = {
 				ARCHS = "$(ARCHS_STANDARD_32_64_BIT)";
 				CLANG_WARN_SUSPICIOUS_IMPLICIT_CONVERSION = YES;
-<<<<<<< HEAD
-				CURRENT_PROJECT_VERSION = 0.94;
-=======
 				CURRENT_PROJECT_VERSION = 0.95;
->>>>>>> cad9164a
 				GCC_C_LANGUAGE_STANDARD = c99;
 				GCC_DYNAMIC_NO_PIC = NO;
 				GCC_INCREASE_PRECOMPILED_HEADER_SHARING = NO;
