//
//  DemoAppController.m
//  CouchCocoa
//
//  Created by Jens Alfke on 6/1/11.
//  Copyright (c) 2011 Couchbase, Inc, Inc.
//
//  Licensed under the Apache License, Version 2.0 (the "License"); you may not use this file
//  except in compliance with the License. You may obtain a copy of the License at
//    http://www.apache.org/licenses/LICENSE-2.0
//  Unless required by applicable law or agreed to in writing, software distributed under the
//  License is distributed on an "AS IS" BASIS, WITHOUT WARRANTIES OR CONDITIONS OF ANY KIND,
//  either express or implied. See the License for the specific language governing permissions
//  and limitations under the License.

#import "DemoAppController.h"
#import "DemoQuery.h"
#import "TDJSON.h"
#import "Test.h"
#import "MYBlockUtils.h"
#import <TouchDB/TouchDB.h>

#undef FOR_TESTING_PURPOSES
#ifdef FOR_TESTING_PURPOSES
#import <TouchDBListener/TDListener.h>
@interface DemoAppController () <TDViewCompiler>
@end
static TDListener* sListener;
#endif

#define ENABLE_REPLICATION


#define kChangeGlowDuration 3.0


int main (int argc, const char * argv[]) {
    RunTestCases(argc,argv);
    return NSApplicationMain(argc, argv);
}


@implementation DemoAppController


@synthesize query = _query;


- (void) applicationDidFinishLaunching: (NSNotification*)n {
    NSDictionary* bundleInfo = [[NSBundle mainBundle] infoDictionary];
    NSString* dbName = bundleInfo[@"DemoDatabase"];
    if (!dbName) {
        NSLog(@"FATAL: Please specify a TouchDB database name in the app's Info.plist under the 'DemoDatabase' key");
        exit(1);
    }
    
<<<<<<< HEAD
    NSError* error;
    _database = [[[TouchDatabaseManager sharedInstance] createDatabaseNamed: dbName
                                                                      error: &error] retain];
    if (!_database) {
        NSAssert(NO, @"Error creating db: %@", error);
=======
    CouchTouchDBServer* server = [CouchTouchDBServer sharedInstance];
    NSAssert(!server.error, @"Error initializing TouchDB: %@", server.error);

    _database = [server databaseNamed: dbName];
    
    RESTOperation* op = [_database create];
    if (![op wait]) {
        NSAssert(op.error.code == 412, @"Error creating db: %@", op.error);
>>>>>>> 340159d3
    }
    
    // Create a 'view' containing list items sorted by date:
    [[_database viewNamed: @"byDate"] setMapBlock: MAPBLOCK({
        id date = doc[@"created_at"];
        if (date) emit(date, doc);
    }) version: @"1.0"];
    
    // and a validation function requiring parseable dates:
    [_database defineValidation: @"created_at" asBlock: VALIDATIONBLOCK({
        if (newRevision.deleted)
            return YES;
        id date = newRevision[@"created_at"];
        if (date && ! [TDJSON dateWithJSONObject: date]) {
            context.errorMessage = [@"invalid date " stringByAppendingString: date];
            return NO;
        }
        return YES;
    })];
    
    // And why not a filter, just to allow some simple testing of filtered _changes.
    // For example, try curl 'http://localhost:8888/demo-shopping/_changes?filter=default/checked'
    [_database defineFilter: @"checked" asBlock: FILTERBLOCK({
        return [revision[@"check"] boolValue];
    })];

    
    TouchQuery* q = [[_database viewNamed: @"byDate"] query];
    q.descending = YES;
<<<<<<< HEAD
    self.query = [[[DemoQuery alloc] initWithQuery: q
                                        modelClass: _tableController.objectClass] autorelease];
=======
    self.query = [[DemoQuery alloc] initWithQuery: q];
    self.query.modelClass =_tableController.objectClass;
>>>>>>> 340159d3
    
    // Start watching any persistent replications already configured:
    [self startContinuousSyncWith: self.syncURL];
    
#ifdef FOR_TESTING_PURPOSES
    // Start a listener socket:
    [server tellTDServer: ^(TDServer* tdServer) {
        // Register support for handling certain JS functions used in the TouchDB unit tests:
        [TDView setCompiler: self];
        
        sListener = [[TDListener alloc] initWithTDServer: tdServer port: 8888];
        [sListener start];
    }];

#endif
}



#pragma mark - SYNC UI:


- (NSURL*) currentURLFromField {
    NSString* urlStr = _syncURLField.stringValue;
    NSURL* url = nil;
    if (urlStr.length > 0) {
        url = [NSURL URLWithString: urlStr];
        if (![url.scheme hasPrefix: @"http"]) 
            url = nil;
    }
    return url;
}


- (void) setSyncConfiguringDefault: (BOOL)configuringDefault {
    _syncConfiguringDefault = configuringDefault;
    _syncPushCheckbox.controlView.hidden = configuringDefault;
}


- (IBAction) configureSync: (id)sender {
    [self setSyncConfiguringDefault: YES];
    _syncURLField.objectValue = self.syncURL.absoluteString;
    [NSApp beginSheet: _syncConfigSheet modalForWindow: _window
        modalDelegate: self
       didEndSelector:@selector(configureSyncFinished:returnCode:)
          contextInfo: NULL];
}

- (IBAction) oneShotSync: (id)sender {
    [self setSyncConfiguringDefault: NO];
    [NSApp beginSheet: _syncConfigSheet modalForWindow: _window
        modalDelegate: self
       didEndSelector:@selector(configureSyncFinished:returnCode:)
          contextInfo: NULL];
}

- (IBAction) dismissSyncConfigSheet:(id)sender {
    NSInteger returnCode = [sender tag];
    if (returnCode == NSOKButton) {
        if (_syncURLField.stringValue.length > 0 && !self.currentURLFromField) {
            NSBeep();
            return;
        }
    }
    [NSApp endSheet: _syncConfigSheet returnCode: returnCode];
}

- (void) configureSyncFinished:(NSWindow *)sheet returnCode:(NSInteger)returnCode {
    [sheet orderOut: self];
    NSURL* url = self.currentURLFromField;
    if (returnCode != NSOKButton || !url)
        return;
    
    if (_syncConfiguringDefault) {
        self.syncURL = url;
    } else {
        /* FIX: Re-enable this functionality once TouchReplication/TouchPersistentReplication
                 are merged
        if (_syncPushCheckbox.state) {
            NSLog(@"**** Pushing to <%@> ...", url);
            [self observeReplication: [_database pushToDatabaseAtURL: url]];
        }
        if (_syncPullCheckbox.state) {
            NSLog(@"**** Pulling from <%@> ...", url);
            [self observeReplication: [_database pullFromDatabaseAtURL: url]];
        }
         */
    }
}


#pragma mark - SYNC:


- (NSURL*) syncURL {
    NSString* urlStr = [[NSUserDefaults standardUserDefaults] stringForKey: @"SyncURL"];
    return urlStr ? [NSURL URLWithString: urlStr] : nil;
}

- (void) setSyncURL:(NSURL *)url {
    NSURL* currentURL = self.syncURL;
    if (url != currentURL && ![url isEqual: currentURL]) {
        [[NSUserDefaults standardUserDefaults] setObject: url.absoluteString
                                                  forKey: @"SyncURL"];
        [self startContinuousSyncWith: url];
    }
}


- (void) observeReplication: (TouchReplication*)repl {
    [repl addObserver: self forKeyPath: @"completed" options: 0 context: NULL];
    [repl addObserver: self forKeyPath: @"total" options: 0 context: NULL];
    [repl addObserver: self forKeyPath: @"error" options: 0 context: NULL];
    [repl addObserver: self forKeyPath: @"mode" options: 0 context: NULL];
}

- (void) stopObservingReplication: (TouchReplication*)repl {
    [repl removeObserver: self forKeyPath: @"completed"];
    [repl removeObserver: self forKeyPath: @"total"];
    [repl removeObserver: self forKeyPath: @"error"];
    [repl removeObserver: self forKeyPath: @"mode"];
}

<<<<<<< HEAD
- (void) forgetReplication: (TouchReplication**)repl {
    if (*repl) {
        [self stopObservingReplication: *repl];
        [*repl release];
        *repl = nil;
    }
}


- (void) startContinuousSyncWith: (NSURL*)otherDbURL {
#ifdef ENABLE_REPLICATION
    [self forgetReplication: &_pull];
    [self forgetReplication: &_push];
    
=======

- (void) startContinuousSyncWith: (NSURL*)otherDbURL {
    if (_pull)
        [self stopObservingReplication: _pull];
    if (_push)
        [self stopObservingReplication: _push];
>>>>>>> 340159d3
    NSArray* repls = [_database replicateWithURL: otherDbURL exclusively: YES];
    _pull = repls[0];
    _push = repls[1];
    [self observeReplication: _pull];
    [self observeReplication: _push];
    
    _syncHostField.stringValue = otherDbURL ? $sprintf(@"⇄ %@", otherDbURL.host) : @"";
#endif
}


- (void) updateSyncStatusView {
#ifdef ENABLE_REPLICATION
    int value;
    NSString* tooltip = nil;
    if (_pull.error) {
        value = 3;  // red
        tooltip = _pull.error.localizedDescription;
    } else if (_push.error) {
        value = 3;  // red
        tooltip = _push.error.localizedDescription;
    } else switch(MAX(_pull.mode, _push.mode)) {
        case kTouchReplicationStopped:
            value = 3; 
            tooltip = @"Sync stopped";
            break;  // red
        case kTouchReplicationOffline:
            value = 2;  // yellow
            tooltip = @"Offline";
            break;
        case kTouchReplicationIdle:
            value = 0;
            tooltip = @"Everything's in sync!";
            break;
        case kTouchReplicationActive:
            value = 1;
            tooltip = @"Syncing data...";
            break;
        default:
            NSAssert(NO, @"Illegal mode");
            break;
    }
    _syncStatusView.intValue = value;
    _syncStatusView.toolTip = tooltip;
    NSLog(@"SYNC status: %d, %@", value, tooltip);
#endif
}


#ifdef ENABLE_REPLICATION
- (void) observeValueForKeyPath:(NSString *)keyPath ofObject:(id)object 
                         change:(NSDictionary *)change context:(void *)context
{
    TouchReplication* repl = object;
    NSLog(@"SYNC mode=%d", repl.mode);
    if ([keyPath isEqualToString: @"completed"] || [keyPath isEqualToString: @"total"]) {
        if (repl == _pull || repl == _push) {
            unsigned completed = _pull.completed + _push.completed;
            unsigned total = _pull.total + _push.total;
            NSLog(@"SYNC progress: %u / %u", completed, total);
            if (total > 0 && completed < total) {
                [_syncProgress setDoubleValue: (completed / (double)total)];
            } else {
                [_syncProgress setDoubleValue: 0.0];
            }
        }
    } else if ([keyPath isEqualToString: @"mode"]) {
        [self updateSyncStatusView];
    } else if ([keyPath isEqualToString: @"error"]) {
        [self updateSyncStatusView];
        if (repl.error) {
            NSLog(@"SYNC error: %@", repl.error);
            NSAlert* alert = [NSAlert alertWithMessageText: @"Replication failed"
                                             defaultButton: nil
                                           alternateButton: nil
                                               otherButton: nil
                                 informativeTextWithFormat: @"Replication with %@ failed.\n\n %@",
                              repl.remoteURL, repl.error.localizedDescription];
            [alert beginSheetModalForWindow: _window
                              modalDelegate: nil didEndSelector: NULL contextInfo: NULL];
        }
    } else if ([keyPath isEqualToString: @"running"]) {
        if (repl != _push && repl != _pull) {
            // end of a 1-shot replication
            [self stopObservingReplication: repl];
        }
    }
}
#endif


#pragma mark - JS MAP/REDUCE FUNCTIONS:

#ifdef FOR_TESTING_PURPOSES

// These map/reduce functions are used in the TouchDB 'basics.js' unit tests. By recognizing them
// here and returning equivalent native blocks, we can run those tests.

- (TDMapBlock) compileMapFunction: (NSString*)mapSource language:(NSString *)language {
    if (![language isEqualToString: @"javascript"])
        return NULL;
    TDMapBlock mapBlock = NULL;
    if ([mapSource isEqualToString: @"(function (doc) {if (doc.a == 4) {emit(null, doc.b);}})"]) {
        mapBlock = ^(NSDictionary* doc, TDMapEmitBlock emit) {
            if ([doc[@"a"] isEqual: @4])
                emit(nil, doc[@"b"]);
        };
    } else if ([mapSource isEqualToString: @"(function (doc) {emit(doc.foo, null);})"] ||
               [mapSource isEqualToString: @"function(doc) { emit(doc.foo, null); }"]) {
        mapBlock = ^(NSDictionary* doc, TDMapEmitBlock emit) {
            emit(doc[@"foo"], nil);
        };
    }
    return [mapBlock copy];
}


- (TDReduceBlock) compileReduceFunction: (NSString*)reduceSource language:(NSString *)language {
    if (![language isEqualToString: @"javascript"])
        return NULL;
    TDReduceBlock reduceBlock = NULL;
    if ([reduceSource isEqualToString: @"(function (keys, values) {return sum(values);})"]) {
        reduceBlock = ^(NSArray* keys, NSArray* values, BOOL rereduce) {
            return [TDView totalValues: values];
        };
    }
    return [reduceBlock copy];
}

#endif


#pragma mark HIGHLIGHTING NEW ITEMS:


- (void)tableView:(NSTableView *)tableView
  willDisplayCell:(id)cell
   forTableColumn:(NSTableColumn *)tableColumn
              row:(NSInteger)row 
{
    NSColor* bg = nil;

    NSArray* items = _tableController.arrangedObjects;
    if (row >= (NSInteger)items.count)
        return;                 // Don't know why I get called on illegal rows, but it happens...
    TouchModel* item = items[row];
    NSTimeInterval changedFor = item.timeSinceExternallyChanged;
    if (changedFor > 0 && changedFor < kChangeGlowDuration) {
        float fraction = (float)(1.0 - changedFor / kChangeGlowDuration);
        if (YES || [cell isKindOfClass: [NSButtonCell class]])
            bg = [[NSColor controlBackgroundColor] blendedColorWithFraction: fraction 
                                                        ofColor: [NSColor yellowColor]];
        else
            bg = [[NSColor yellowColor] colorWithAlphaComponent: fraction];
        
        if (!_glowing) {
            _glowing = YES;
            MYAfterDelay(0.1, ^{
                _glowing = NO;
                [_table setNeedsDisplay: YES];
            });
        }
    }
    
    [cell setBackgroundColor: bg];
    [cell setDrawsBackground: (bg != nil)];
}


@end<|MERGE_RESOLUTION|>--- conflicted
+++ resolved
@@ -54,22 +54,11 @@
         exit(1);
     }
     
-<<<<<<< HEAD
     NSError* error;
-    _database = [[[TouchDatabaseManager sharedInstance] createDatabaseNamed: dbName
-                                                                      error: &error] retain];
+    _database = [[TouchDatabaseManager sharedInstance] createDatabaseNamed: dbName
+                                                                     error: &error];
     if (!_database) {
         NSAssert(NO, @"Error creating db: %@", error);
-=======
-    CouchTouchDBServer* server = [CouchTouchDBServer sharedInstance];
-    NSAssert(!server.error, @"Error initializing TouchDB: %@", server.error);
-
-    _database = [server databaseNamed: dbName];
-    
-    RESTOperation* op = [_database create];
-    if (![op wait]) {
-        NSAssert(op.error.code == 412, @"Error creating db: %@", op.error);
->>>>>>> 340159d3
     }
     
     // Create a 'view' containing list items sorted by date:
@@ -99,13 +88,8 @@
     
     TouchQuery* q = [[_database viewNamed: @"byDate"] query];
     q.descending = YES;
-<<<<<<< HEAD
-    self.query = [[[DemoQuery alloc] initWithQuery: q
-                                        modelClass: _tableController.objectClass] autorelease];
-=======
-    self.query = [[DemoQuery alloc] initWithQuery: q];
-    self.query.modelClass =_tableController.objectClass;
->>>>>>> 340159d3
+    self.query = [[DemoQuery alloc] initWithQuery: q
+                                       modelClass: _tableController.objectClass];
     
     // Start watching any persistent replications already configured:
     [self startContinuousSyncWith: self.syncURL];
@@ -230,29 +214,13 @@
     [repl removeObserver: self forKeyPath: @"mode"];
 }
 
-<<<<<<< HEAD
-- (void) forgetReplication: (TouchReplication**)repl {
-    if (*repl) {
-        [self stopObservingReplication: *repl];
-        [*repl release];
-        *repl = nil;
-    }
-}
-
 
 - (void) startContinuousSyncWith: (NSURL*)otherDbURL {
 #ifdef ENABLE_REPLICATION
-    [self forgetReplication: &_pull];
-    [self forgetReplication: &_push];
-    
-=======
-
-- (void) startContinuousSyncWith: (NSURL*)otherDbURL {
     if (_pull)
         [self stopObservingReplication: _pull];
     if (_push)
         [self stopObservingReplication: _push];
->>>>>>> 340159d3
     NSArray* repls = [_database replicateWithURL: otherDbURL exclusively: YES];
     _pull = repls[0];
     _push = repls[1];
