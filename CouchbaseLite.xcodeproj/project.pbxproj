// !$*UTF8*$!
{
	archiveVersion = 1;
	classes = {
	};
	objectVersion = 46;
	objects = {

/* Begin PBXAggregateTarget section */
		275A29061649A54000B0D8EE /* All */ = {
			isa = PBXAggregateTarget;
			buildConfigurationList = 275A29071649A54000B0D8EE /* Build configuration list for PBXAggregateTarget "All" */;
			buildPhases = (
			);
			dependencies = (
				275A290B1649A54500B0D8EE /* PBXTargetDependency */,
				275A29131649A54F00B0D8EE /* PBXTargetDependency */,
				275A290D1649A54700B0D8EE /* PBXTargetDependency */,
				275A29151649A55200B0D8EE /* PBXTargetDependency */,
				27208F96184FC071006ADBEF /* PBXTargetDependency */,
				275A29171649A55500B0D8EE /* PBXTargetDependency */,
				27208F98184FC077006ADBEF /* PBXTargetDependency */,
				275A290F1649A54A00B0D8EE /* PBXTargetDependency */,
				275A29111649A54C00B0D8EE /* PBXTargetDependency */,
				27B15522164AD14E00DF5E2C /* PBXTargetDependency */,
			);
			name = All;
			productName = All;
		};
/* End PBXAggregateTarget section */

/* Begin PBXBuildFile section */
		2700BC5114B3864B00B5B297 /* HTTPFileResponse.m in Sources */ = {isa = PBXBuildFile; fileRef = 2753156914ACEFC90065964D /* HTTPFileResponse.m */; };
		270489B017A0968E001E0FB9 /* CBLRegisterJSViewCompiler.m in Sources */ = {isa = PBXBuildFile; fileRef = 792867DA178E021F00248AF0 /* CBLRegisterJSViewCompiler.m */; };
		270B3E111489382F00E0A926 /* CBLDatabase+Internal.m in Sources */ = {isa = PBXBuildFile; fileRef = 27F0744711CD4B6D00E9A2AB /* CBLDatabase+Internal.m */; };
		270B3E121489382F00E0A926 /* CBL_Body.m in Sources */ = {isa = PBXBuildFile; fileRef = 27F074AA11CD5D7A00E9A2AB /* CBL_Body.m */; };
		270B3E131489382F00E0A926 /* CBL_Server.m in Sources */ = {isa = PBXBuildFile; fileRef = 27C706411486BBD500F0F099 /* CBL_Server.m */; };
		270B3E161489382F00E0A926 /* FMDatabase.m in Sources */ = {isa = PBXBuildFile; fileRef = 27F0747011CD51A200E9A2AB /* FMDatabase.m */; settings = {COMPILER_FLAGS = "-fno-objc-arc"; }; };
		270B3E181489382F00E0A926 /* FMResultSet.m in Sources */ = {isa = PBXBuildFile; fileRef = 27F0747211CD51A200E9A2AB /* FMResultSet.m */; settings = {COMPILER_FLAGS = "-fno-objc-arc"; }; };
		270B3E1D1489384700E0A926 /* libsqlite3.dylib in Frameworks */ = {isa = PBXBuildFile; fileRef = 27F0744911CD4BA000E9A2AB /* libsqlite3.dylib */; };
		270B3E1E1489385C00E0A926 /* Foundation.framework in Frameworks */ = {isa = PBXBuildFile; fileRef = 27F0745C11CD50A600E9A2AB /* Foundation.framework */; };
		270B3E201489390000E0A926 /* CouchbaseLite.h in Headers */ = {isa = PBXBuildFile; fileRef = 270B3E1F148938D800E0A926 /* CouchbaseLite.h */; settings = {ATTRIBUTES = (Public, ); }; };
		270B3E211489390F00E0A926 /* CBL_URLProtocol.h in Headers */ = {isa = PBXBuildFile; fileRef = 27C706461487584300F0F099 /* CBL_URLProtocol.h */; };
		270B3E221489391E00E0A926 /* CBLDatabase+Internal.h in Headers */ = {isa = PBXBuildFile; fileRef = 27F0744611CD4B6D00E9A2AB /* CBLDatabase+Internal.h */; };
		270B3E231489392100E0A926 /* CBL_Body.h in Headers */ = {isa = PBXBuildFile; fileRef = 27F074A911CD5D7A00E9A2AB /* CBL_Body.h */; };
		270B3E241489392600E0A926 /* CBL_Server.h in Headers */ = {isa = PBXBuildFile; fileRef = 27C706401486BBD500F0F099 /* CBL_Server.h */; };
		270B3E251489392C00E0A926 /* CBL_Router.h in Headers */ = {isa = PBXBuildFile; fileRef = 27C706431486BE7100F0F099 /* CBL_Router.h */; };
		270B3E26148939BD00E0A926 /* CouchbaseLite.framework in Frameworks */ = {isa = PBXBuildFile; fileRef = 270B3DEA1489359000E0A926 /* CouchbaseLite.framework */; };
		270B3E27148939C500E0A926 /* CouchbaseLite.framework in CopyFiles */ = {isa = PBXBuildFile; fileRef = 270B3DEA1489359000E0A926 /* CouchbaseLite.framework */; };
		270B3E2B1489581E00E0A926 /* CBL_Puller.h in Headers */ = {isa = PBXBuildFile; fileRef = 270B3E291489581E00E0A926 /* CBL_Puller.h */; };
		270B3E2C1489581E00E0A926 /* CBL_Puller.m in Sources */ = {isa = PBXBuildFile; fileRef = 270B3E2A1489581E00E0A926 /* CBL_Puller.m */; };
		270B3E3914898DF200E0A926 /* CBL_Revision.h in Headers */ = {isa = PBXBuildFile; fileRef = 270B3E3714898DF200E0A926 /* CBL_Revision.h */; };
		270B3E3A14898DF200E0A926 /* CBL_Revision.m in Sources */ = {isa = PBXBuildFile; fileRef = 270B3E3814898DF200E0A926 /* CBL_Revision.m */; };
		270B3E3E148D7F0000E0A926 /* CBL_Pusher.h in Headers */ = {isa = PBXBuildFile; fileRef = 270B3E3C148D7F0000E0A926 /* CBL_Pusher.h */; };
		270B3E3F148D7F0000E0A926 /* CBL_Pusher.m in Sources */ = {isa = PBXBuildFile; fileRef = 270B3E3D148D7F0000E0A926 /* CBL_Pusher.m */; };
		270D6FC1164484190081812D /* CBLSocketChangeTracker.h in Headers */ = {isa = PBXBuildFile; fileRef = 270D6FBF164484190081812D /* CBLSocketChangeTracker.h */; };
		270D6FC2164484190081812D /* CBLSocketChangeTracker.m in Sources */ = {isa = PBXBuildFile; fileRef = 270D6FC0164484190081812D /* CBLSocketChangeTracker.m */; };
		270D6FC3164484190081812D /* CBLSocketChangeTracker.m in Sources */ = {isa = PBXBuildFile; fileRef = 270D6FC0164484190081812D /* CBLSocketChangeTracker.m */; };
		270F5702156AD215000FEB8F /* OARequestParameter.m in Sources */ = {isa = PBXBuildFile; fileRef = 27F12862156ABE24008465C2 /* OARequestParameter.m */; settings = {COMPILER_FLAGS = "-fno-objc-arc"; }; };
		270F5705156AE0BF000FEB8F /* CBLAuthorizer.h in Headers */ = {isa = PBXBuildFile; fileRef = 270F5703156AE0BF000FEB8F /* CBLAuthorizer.h */; };
		270F5706156AE0BF000FEB8F /* CBLAuthorizer.m in Sources */ = {isa = PBXBuildFile; fileRef = 270F5704156AE0BF000FEB8F /* CBLAuthorizer.m */; };
		270F5707156AE0BF000FEB8F /* CBLAuthorizer.m in Sources */ = {isa = PBXBuildFile; fileRef = 270F5704156AE0BF000FEB8F /* CBLAuthorizer.m */; };
		270FE0CA14C5008C005FF647 /* Foundation.framework in Frameworks */ = {isa = PBXBuildFile; fileRef = 27F0745C11CD50A600E9A2AB /* Foundation.framework */; };
		270FE0D514C50134005FF647 /* CouchbaseLite.framework in Frameworks */ = {isa = PBXBuildFile; fileRef = 270B3DEA1489359000E0A926 /* CouchbaseLite.framework */; };
		270FE0D614C50134005FF647 /* CouchbaseLiteListener.framework in Frameworks */ = {isa = PBXBuildFile; fileRef = 275315D514ACF0A10065964D /* CouchbaseLiteListener.framework */; };
		27103F8314E9CE4400DF7209 /* CBLReachability.h in Headers */ = {isa = PBXBuildFile; fileRef = 27103F8114E9CE4400DF7209 /* CBLReachability.h */; };
		27103F8414E9CE4400DF7209 /* CBLReachability.m in Sources */ = {isa = PBXBuildFile; fileRef = 27103F8214E9CE4400DF7209 /* CBLReachability.m */; };
		27103F8514E9CE4400DF7209 /* CBLReachability.m in Sources */ = {isa = PBXBuildFile; fileRef = 27103F8214E9CE4400DF7209 /* CBLReachability.m */; };
		27103F8814EA076600DF7209 /* SystemConfiguration.framework in Frameworks */ = {isa = PBXBuildFile; fileRef = 27103F8714EA076600DF7209 /* SystemConfiguration.framework */; };
		2711CDDE14C6584A00505D55 /* CouchbaseLiteListener.framework in CopyFiles */ = {isa = PBXBuildFile; fileRef = 275315D514ACF0A10065964D /* CouchbaseLiteListener.framework */; };
		2711CDFD14C7590A00505D55 /* CBLDatabase+Attachments.h in Headers */ = {isa = PBXBuildFile; fileRef = 2711CDFC14C7590A00505D55 /* CBLDatabase+Attachments.h */; };
		2711CDFE14C7590A00505D55 /* CBLDatabase+Attachments.h in Headers */ = {isa = PBXBuildFile; fileRef = 2711CDFC14C7590A00505D55 /* CBLDatabase+Attachments.h */; };
		2711CE0014C7595900505D55 /* CBLDatabase+Insertion.h in Headers */ = {isa = PBXBuildFile; fileRef = 2711CDFF14C7595900505D55 /* CBLDatabase+Insertion.h */; };
		2711CE0114C7595900505D55 /* CBLDatabase+Insertion.h in Headers */ = {isa = PBXBuildFile; fileRef = 2711CDFF14C7595900505D55 /* CBLDatabase+Insertion.h */; };
		2711CE0314C759BD00505D55 /* CBLDatabase+Replication.h in Headers */ = {isa = PBXBuildFile; fileRef = 2711CE0214C759BD00505D55 /* CBLDatabase+Replication.h */; };
		2711CE0414C759BD00505D55 /* CBLDatabase+Replication.h in Headers */ = {isa = PBXBuildFile; fileRef = 2711CE0214C759BD00505D55 /* CBLDatabase+Replication.h */; };
		2711CE1414C75B6E00505D55 /* CBLDatabase+LocalDocs.h in Headers */ = {isa = PBXBuildFile; fileRef = 2773ADC514BD1EB80027A292 /* CBLDatabase+LocalDocs.h */; };
		271C2AD416FA176300B8C9DB /* CBL_Shared.h in Headers */ = {isa = PBXBuildFile; fileRef = 271C2AD216FA176300B8C9DB /* CBL_Shared.h */; };
		271C2AD516FA176300B8C9DB /* CBL_Shared.m in Sources */ = {isa = PBXBuildFile; fileRef = 271C2AD316FA176300B8C9DB /* CBL_Shared.m */; };
		271C2AD616FA176300B8C9DB /* CBL_Shared.m in Sources */ = {isa = PBXBuildFile; fileRef = 271C2AD316FA176300B8C9DB /* CBL_Shared.m */; };
		27208F8A184D1D5C006ADBEF /* NSString+URLEncoding.m in Sources */ = {isa = PBXBuildFile; fileRef = 27F12847156ABE24008465C2 /* NSString+URLEncoding.m */; settings = {COMPILER_FLAGS = "-fno-objc-arc"; }; };
		27208F8B184D1D5D006ADBEF /* NSString+URLEncoding.m in Sources */ = {isa = PBXBuildFile; fileRef = 27F12847156ABE24008465C2 /* NSString+URLEncoding.m */; settings = {COMPILER_FLAGS = "-fno-objc-arc"; }; };
		27208F8E184D1D83006ADBEF /* NSURL+Base.h in Headers */ = {isa = PBXBuildFile; fileRef = 27208F8C184D1D83006ADBEF /* NSURL+Base.h */; };
		27208F8F184D1D83006ADBEF /* NSURL+Base.m in Sources */ = {isa = PBXBuildFile; fileRef = 27208F8D184D1D83006ADBEF /* NSURL+Base.m */; settings = {COMPILER_FLAGS = "-fno-objc-arc"; }; };
		27208F90184D1D83006ADBEF /* NSURL+Base.m in Sources */ = {isa = PBXBuildFile; fileRef = 27208F8D184D1D83006ADBEF /* NSURL+Base.m */; settings = {COMPILER_FLAGS = "-fno-objc-arc"; }; };
		272A690D17B2CCF0000722FA /* CBLFacebookAuthorizer.h in Headers */ = {isa = PBXBuildFile; fileRef = 272A690B17B2CCF0000722FA /* CBLFacebookAuthorizer.h */; };
		272A690E17B2CCF0000722FA /* CBLFacebookAuthorizer.m in Sources */ = {isa = PBXBuildFile; fileRef = 272A690C17B2CCF0000722FA /* CBLFacebookAuthorizer.m */; };
		272A690F17B2CCF0000722FA /* CBLFacebookAuthorizer.m in Sources */ = {isa = PBXBuildFile; fileRef = 272A690C17B2CCF0000722FA /* CBLFacebookAuthorizer.m */; };
		272B85141523691700A90CB2 /* CBLJSON.h in Headers */ = {isa = PBXBuildFile; fileRef = 272B85121523691700A90CB2 /* CBLJSON.h */; settings = {ATTRIBUTES = (Public, ); }; };
		272B85151523691700A90CB2 /* CBLJSON.m in Sources */ = {isa = PBXBuildFile; fileRef = 272B85131523691700A90CB2 /* CBLJSON.m */; };
		272B85161523691700A90CB2 /* CBLJSON.m in Sources */ = {isa = PBXBuildFile; fileRef = 272B85131523691700A90CB2 /* CBLJSON.m */; };
		27411445179744F6005EF2F8 /* CBLJSFunction.m in Sources */ = {isa = PBXBuildFile; fileRef = 792867CC178DE03E00248AF0 /* CBLJSFunction.m */; };
		27411446179744FE005EF2F8 /* CBLJSViewCompiler.m in Sources */ = {isa = PBXBuildFile; fileRef = 792867CF178DE03E00248AF0 /* CBLJSViewCompiler.m */; };
		2741144717974555005EF2F8 /* JavaScriptCore.framework in Frameworks */ = {isa = PBXBuildFile; fileRef = 27F1E4A7169799DA00F0E50F /* JavaScriptCore.framework */; };
		274C3919149E6B0900A5E89B /* EmptyAppDelegate.m in Sources */ = {isa = PBXBuildFile; fileRef = 274C3918149E6B0900A5E89B /* EmptyAppDelegate.m */; };
		274C391E149FAE0000A5E89B /* CBLDatabase+Attachments.m in Sources */ = {isa = PBXBuildFile; fileRef = 274C391B149FAE0000A5E89B /* CBLDatabase+Attachments.m */; };
		274C391F149FAE0000A5E89B /* CBLDatabase+Attachments.m in Sources */ = {isa = PBXBuildFile; fileRef = 274C391B149FAE0000A5E89B /* CBLDatabase+Attachments.m */; };
		2751D4E4151BAE7000F7FD57 /* CBLManager+Internal.h in Headers */ = {isa = PBXBuildFile; fileRef = 2751D4E2151BAE7000F7FD57 /* CBLManager+Internal.h */; };
		2753156E14ACEFC90065964D /* DDData.h in Headers */ = {isa = PBXBuildFile; fileRef = 2753155114ACEFC90065964D /* DDData.h */; };
		2753157214ACEFC90065964D /* DDNumber.h in Headers */ = {isa = PBXBuildFile; fileRef = 2753155314ACEFC90065964D /* DDNumber.h */; };
		2753157614ACEFC90065964D /* DDRange.h in Headers */ = {isa = PBXBuildFile; fileRef = 2753155514ACEFC90065964D /* DDRange.h */; };
		2753157A14ACEFC90065964D /* HTTPAuthenticationRequest.h in Headers */ = {isa = PBXBuildFile; fileRef = 2753155714ACEFC90065964D /* HTTPAuthenticationRequest.h */; };
		2753157E14ACEFC90065964D /* HTTPConnection.h in Headers */ = {isa = PBXBuildFile; fileRef = 2753155914ACEFC90065964D /* HTTPConnection.h */; };
		2753158214ACEFC90065964D /* HTTPLogging.h in Headers */ = {isa = PBXBuildFile; fileRef = 2753155B14ACEFC90065964D /* HTTPLogging.h */; };
		2753158414ACEFC90065964D /* HTTPMessage.h in Headers */ = {isa = PBXBuildFile; fileRef = 2753155C14ACEFC90065964D /* HTTPMessage.h */; };
		2753158814ACEFC90065964D /* HTTPResponse.h in Headers */ = {isa = PBXBuildFile; fileRef = 2753155E14ACEFC90065964D /* HTTPResponse.h */; };
		2753158A14ACEFC90065964D /* HTTPServer.h in Headers */ = {isa = PBXBuildFile; fileRef = 2753155F14ACEFC90065964D /* HTTPServer.h */; };
		2753158E14ACEFC90065964D /* HTTPAsyncFileResponse.h in Headers */ = {isa = PBXBuildFile; fileRef = 2753156214ACEFC90065964D /* HTTPAsyncFileResponse.h */; };
		2753159214ACEFC90065964D /* HTTPDataResponse.h in Headers */ = {isa = PBXBuildFile; fileRef = 2753156414ACEFC90065964D /* HTTPDataResponse.h */; };
		2753159614ACEFC90065964D /* HTTPDynamicFileResponse.h in Headers */ = {isa = PBXBuildFile; fileRef = 2753156614ACEFC90065964D /* HTTPDynamicFileResponse.h */; };
		2753159A14ACEFC90065964D /* HTTPFileResponse.h in Headers */ = {isa = PBXBuildFile; fileRef = 2753156814ACEFC90065964D /* HTTPFileResponse.h */; };
		2753159E14ACEFC90065964D /* HTTPRedirectResponse.h in Headers */ = {isa = PBXBuildFile; fileRef = 2753156A14ACEFC90065964D /* HTTPRedirectResponse.h */; };
		275315A214ACEFC90065964D /* WebSocket.h in Headers */ = {isa = PBXBuildFile; fileRef = 2753156C14ACEFC90065964D /* WebSocket.h */; };
		275315AB14ACF00B0065964D /* GCDAsyncSocket.h in Headers */ = {isa = PBXBuildFile; fileRef = 275315A814ACF00B0065964D /* GCDAsyncSocket.h */; };
		275315BC14ACF0330065964D /* DDAbstractDatabaseLogger.h in Headers */ = {isa = PBXBuildFile; fileRef = 275315B114ACF0330065964D /* DDAbstractDatabaseLogger.h */; };
		275315C014ACF0330065964D /* DDASLLogger.h in Headers */ = {isa = PBXBuildFile; fileRef = 275315B314ACF0330065964D /* DDASLLogger.h */; };
		275315C414ACF0330065964D /* DDFileLogger.h in Headers */ = {isa = PBXBuildFile; fileRef = 275315B514ACF0330065964D /* DDFileLogger.h */; };
		275315C814ACF0330065964D /* DDLog.h in Headers */ = {isa = PBXBuildFile; fileRef = 275315B714ACF0330065964D /* DDLog.h */; };
		275315CC14ACF0330065964D /* DDTTYLogger.h in Headers */ = {isa = PBXBuildFile; fileRef = 275315B914ACF0330065964D /* DDTTYLogger.h */; };
		275315DC14ACF0A20065964D /* InfoPlist.strings in Resources */ = {isa = PBXBuildFile; fileRef = 275315DA14ACF0A20065964D /* InfoPlist.strings */; };
		275315E014ACF0A20065964D /* CBLListener.m in Sources */ = {isa = PBXBuildFile; fileRef = 275315DF14ACF0A20065964D /* CBLListener.m */; };
		275315E414ACF1130065964D /* DDData.m in Sources */ = {isa = PBXBuildFile; fileRef = 2753155214ACEFC90065964D /* DDData.m */; };
		275315E514ACF1130065964D /* DDNumber.m in Sources */ = {isa = PBXBuildFile; fileRef = 2753155414ACEFC90065964D /* DDNumber.m */; };
		275315E614ACF1130065964D /* DDRange.m in Sources */ = {isa = PBXBuildFile; fileRef = 2753155614ACEFC90065964D /* DDRange.m */; };
		275315E714ACF1130065964D /* HTTPAuthenticationRequest.m in Sources */ = {isa = PBXBuildFile; fileRef = 2753155814ACEFC90065964D /* HTTPAuthenticationRequest.m */; };
		275315E814ACF1130065964D /* HTTPConnection.m in Sources */ = {isa = PBXBuildFile; fileRef = 2753155A14ACEFC90065964D /* HTTPConnection.m */; };
		275315E914ACF1130065964D /* HTTPMessage.m in Sources */ = {isa = PBXBuildFile; fileRef = 2753155D14ACEFC90065964D /* HTTPMessage.m */; };
		275315EA14ACF1130065964D /* HTTPServer.m in Sources */ = {isa = PBXBuildFile; fileRef = 2753156014ACEFC90065964D /* HTTPServer.m */; settings = {COMPILER_FLAGS = "-Wno-undeclared-selector"; }; };
		275315EC14ACF1130065964D /* HTTPDataResponse.m in Sources */ = {isa = PBXBuildFile; fileRef = 2753156514ACEFC90065964D /* HTTPDataResponse.m */; };
		275315F014ACF1130065964D /* WebSocket.m in Sources */ = {isa = PBXBuildFile; fileRef = 2753156D14ACEFC90065964D /* WebSocket.m */; };
		275315F114ACF1130065964D /* GCDAsyncSocket.m in Sources */ = {isa = PBXBuildFile; fileRef = 275315A914ACF00B0065964D /* GCDAsyncSocket.m */; };
		275315F214ACF1130065964D /* DDLog.m in Sources */ = {isa = PBXBuildFile; fileRef = 275315B814ACF0330065964D /* DDLog.m */; };
		275315F314ACF1C20065964D /* Foundation.framework in Frameworks */ = {isa = PBXBuildFile; fileRef = 27C7069C148864BA00F0F099 /* Foundation.framework */; };
		275315F514ACF1CC0065964D /* Security.framework in Frameworks */ = {isa = PBXBuildFile; fileRef = 275315F414ACF1CC0065964D /* Security.framework */; };
		275315F814ACF2500065964D /* CoreServices.framework in Frameworks */ = {isa = PBXBuildFile; fileRef = 275315F714ACF2500065964D /* CoreServices.framework */; };
		275315F914ACF2D70065964D /* CBLListener.h in Headers */ = {isa = PBXBuildFile; fileRef = 275315DE14ACF0A20065964D /* CBLListener.h */; settings = {ATTRIBUTES = (Public, ); }; };
		275315FC14ACF83C0065964D /* CouchbaseLite.framework in Frameworks */ = {isa = PBXBuildFile; fileRef = 270B3DEA1489359000E0A926 /* CouchbaseLite.framework */; };
		275315FF14ACF9330065964D /* ExceptionUtils.m in Sources */ = {isa = PBXBuildFile; fileRef = 27F0751711CDC80A00E9A2AB /* ExceptionUtils.m */; settings = {COMPILER_FLAGS = "-fno-objc-arc"; }; };
		2753160014ACF9330065964D /* Logging.m in Sources */ = {isa = PBXBuildFile; fileRef = 27F0751211CDC7F900E9A2AB /* Logging.m */; settings = {COMPILER_FLAGS = "-fno-objc-arc"; }; };
		2753160114ACF9330065964D /* CollectionUtils.m in Sources */ = {isa = PBXBuildFile; fileRef = 27F0749C11CD5B4F00E9A2AB /* CollectionUtils.m */; settings = {COMPILER_FLAGS = "-fno-objc-arc"; }; };
		2753160214ACF9330065964D /* Test.m in Sources */ = {isa = PBXBuildFile; fileRef = 27F0749E11CD5B4F00E9A2AB /* Test.m */; settings = {COMPILER_FLAGS = "-fno-objc-arc"; }; };
		2753160C14ACFC2A0065964D /* CBLHTTPConnection.h in Headers */ = {isa = PBXBuildFile; fileRef = 2753160A14ACFC2A0065964D /* CBLHTTPConnection.h */; };
		2753160D14ACFC2A0065964D /* CBLHTTPConnection.m in Sources */ = {isa = PBXBuildFile; fileRef = 2753160B14ACFC2A0065964D /* CBLHTTPConnection.m */; };
		27538F5117F13B03004C3BFD /* Cocoa.framework in Frameworks */ = {isa = PBXBuildFile; fileRef = 27C70697148864BA00F0F099 /* Cocoa.framework */; };
		27538F5717F13B03004C3BFD /* InfoPlist.strings in Resources */ = {isa = PBXBuildFile; fileRef = 27538F5517F13B03004C3BFD /* InfoPlist.strings */; };
		27538F5917F13B03004C3BFD /* main.m in Sources */ = {isa = PBXBuildFile; fileRef = 27538F5817F13B03004C3BFD /* main.m */; };
		27538F5D17F13B03004C3BFD /* Credits.rtf in Resources */ = {isa = PBXBuildFile; fileRef = 27538F5B17F13B03004C3BFD /* Credits.rtf */; };
		27538F6017F13B03004C3BFD /* AppDelegate.m in Sources */ = {isa = PBXBuildFile; fileRef = 27538F5F17F13B03004C3BFD /* AppDelegate.m */; };
		27538F6317F13B03004C3BFD /* MainMenu.xib in Resources */ = {isa = PBXBuildFile; fileRef = 27538F6117F13B03004C3BFD /* MainMenu.xib */; };
		27538F8017F140DD004C3BFD /* CouchbaseLite.framework in Frameworks */ = {isa = PBXBuildFile; fileRef = 270B3DEA1489359000E0A926 /* CouchbaseLite.framework */; };
		27538F8117F140DD004C3BFD /* CouchbaseLiteListener.framework in Frameworks */ = {isa = PBXBuildFile; fileRef = 275315D514ACF0A10065964D /* CouchbaseLiteListener.framework */; };
		27538F8217F1417B004C3BFD /* CBLJSViewCompiler.m in Sources */ = {isa = PBXBuildFile; fileRef = 792867CF178DE03E00248AF0 /* CBLJSViewCompiler.m */; };
		27538F8317F14185004C3BFD /* CBLJSFunction.m in Sources */ = {isa = PBXBuildFile; fileRef = 792867CC178DE03E00248AF0 /* CBLJSFunction.m */; };
		27538F8417F14198004C3BFD /* JavaScriptCore.framework in Frameworks */ = {isa = PBXBuildFile; fileRef = 27F1E4A7169799DA00F0E50F /* JavaScriptCore.framework */; };
		27538F8617F14504004C3BFD /* CouchbaseLite.framework in Copy Frameworks */ = {isa = PBXBuildFile; fileRef = 270B3DEA1489359000E0A926 /* CouchbaseLite.framework */; };
		27538F8717F14504004C3BFD /* CouchbaseLiteListener.framework in Copy Frameworks */ = {isa = PBXBuildFile; fileRef = 275315D514ACF0A10065964D /* CouchbaseLiteListener.framework */; };
		27538F8917F148C2004C3BFD /* LiteServ.icns in Resources */ = {isa = PBXBuildFile; fileRef = 27538F8817F148C2004C3BFD /* LiteServ.icns */; };
		27538F8B17F14A73004C3BFD /* LiteServ_MenubarIcon.png in Resources */ = {isa = PBXBuildFile; fileRef = 27538F8A17F14A73004C3BFD /* LiteServ_MenubarIcon.png */; };
		27538F8F17F15057004C3BFD /* ScriptingBridge.framework in Frameworks */ = {isa = PBXBuildFile; fileRef = 27538F8E17F15057004C3BFD /* ScriptingBridge.framework */; };
		27538F9317F1D2AC004C3BFD /* LiteServ in Copy Tool */ = {isa = PBXBuildFile; fileRef = 270FE0C814C5008C005FF647 /* LiteServ */; };
		27538F9A17F1D93F004C3BFD /* ToolInstallController.m in Sources */ = {isa = PBXBuildFile; fileRef = 27538F9917F1D93F004C3BFD /* ToolInstallController.m */; };
		27538F9C17F1D957004C3BFD /* ToolInstallController.xib in Resources */ = {isa = PBXBuildFile; fileRef = 27538F9B17F1D957004C3BFD /* ToolInstallController.xib */; };
		27538F9F17F1D9D6004C3BFD /* PrivilegedInstall.m in Sources */ = {isa = PBXBuildFile; fileRef = 27538F9E17F1D9D6004C3BFD /* PrivilegedInstall.m */; };
		27538FA017F1DC98004C3BFD /* Security.framework in Frameworks */ = {isa = PBXBuildFile; fileRef = 275315F414ACF1CC0065964D /* Security.framework */; };
		27538FA317F1ECE8004C3BFD /* LoggingMode.c in Sources */ = {isa = PBXBuildFile; fileRef = 27538FA217F1ECE8004C3BFD /* LoggingMode.c */; };
		275A24E016B986CD00561DF0 /* CBLJSON.h in Headers */ = {isa = PBXBuildFile; fileRef = 272B85121523691700A90CB2 /* CBLJSON.h */; settings = {ATTRIBUTES = (Public, ); }; };
		275A29021649A11900B0D8EE /* CouchbaseLitePrivate.h in Headers */ = {isa = PBXBuildFile; fileRef = 27DA434D15914F5700F9E7B5 /* CouchbaseLitePrivate.h */; settings = {ATTRIBUTES = (Private, ); }; };
		275A29031649A11A00B0D8EE /* CouchbaseLitePrivate.h in Headers */ = {isa = PBXBuildFile; fileRef = 27DA434D15914F5700F9E7B5 /* CouchbaseLitePrivate.h */; settings = {ATTRIBUTES = (Private, ); }; };
		275A29041649A12B00B0D8EE /* CBLAttachment.h in Headers */ = {isa = PBXBuildFile; fileRef = 27E2E5A1159383E9005B9234 /* CBLAttachment.h */; settings = {ATTRIBUTES = (Public, ); }; };
		275A29051649A13900B0D8EE /* CBLReplication.h in Headers */ = {isa = PBXBuildFile; fileRef = 27E2E5CB159533A5005B9234 /* CBLReplication.h */; settings = {ATTRIBUTES = (Public, ); }; };
		2766EFF814DB7F9F009ECCA8 /* CBLMultipartWriter.h in Headers */ = {isa = PBXBuildFile; fileRef = 2766EFF614DB7F9F009ECCA8 /* CBLMultipartWriter.h */; };
		2766EFF914DB7F9F009ECCA8 /* CBLMultipartWriter.m in Sources */ = {isa = PBXBuildFile; fileRef = 2766EFF714DB7F9F009ECCA8 /* CBLMultipartWriter.m */; };
		2766EFFA14DB7F9F009ECCA8 /* CBLMultipartWriter.m in Sources */ = {isa = PBXBuildFile; fileRef = 2766EFF714DB7F9F009ECCA8 /* CBLMultipartWriter.m */; };
		2766EFFD14DC7B37009ECCA8 /* CBLMultiStreamWriter.h in Headers */ = {isa = PBXBuildFile; fileRef = 2766EFFB14DC7B37009ECCA8 /* CBLMultiStreamWriter.h */; };
		2766EFFE14DC7B37009ECCA8 /* CBLMultiStreamWriter.m in Sources */ = {isa = PBXBuildFile; fileRef = 2766EFFC14DC7B37009ECCA8 /* CBLMultiStreamWriter.m */; };
		2766EFFF14DC7B37009ECCA8 /* CBLMultiStreamWriter.m in Sources */ = {isa = PBXBuildFile; fileRef = 2766EFFC14DC7B37009ECCA8 /* CBLMultiStreamWriter.m */; };
		2767D7DF14C8D3E500ED0F26 /* Logging.m in Sources */ = {isa = PBXBuildFile; fileRef = 27F0751211CDC7F900E9A2AB /* Logging.m */; settings = {COMPILER_FLAGS = "-fno-objc-arc"; }; };
		2767D7E014C8D3EA00ED0F26 /* CollectionUtils.m in Sources */ = {isa = PBXBuildFile; fileRef = 27F0749C11CD5B4F00E9A2AB /* CollectionUtils.m */; settings = {COMPILER_FLAGS = "-fno-objc-arc"; }; };
		276BA0AD17DD13FA00D367CB /* CBLParseDate.c in Sources */ = {isa = PBXBuildFile; fileRef = 276BA0AC17DD13FA00D367CB /* CBLParseDate.c */; };
		276BA0AE17DD13FA00D367CB /* CBLParseDate.c in Sources */ = {isa = PBXBuildFile; fileRef = 276BA0AC17DD13FA00D367CB /* CBLParseDate.c */; };
		27731EFF1493FA3100815D67 /* CBL_BlobStore.h in Headers */ = {isa = PBXBuildFile; fileRef = 27731EFD1493FA3100815D67 /* CBL_BlobStore.h */; };
		27731F001493FA3100815D67 /* CBL_BlobStore.m in Sources */ = {isa = PBXBuildFile; fileRef = 27731EFE1493FA3100815D67 /* CBL_BlobStore.m */; };
		27731F061495335B00815D67 /* CBL_BlobStore.m in Sources */ = {isa = PBXBuildFile; fileRef = 27731EFE1493FA3100815D67 /* CBL_BlobStore.m */; };
		27731F1E1495CFEF00815D67 /* libCouchbaseLite.a in Frameworks */ = {isa = PBXBuildFile; fileRef = 27B0B7A91492B83B00A817AD /* libCouchbaseLite.a */; };
		27731F1F1495CFEF00815D67 /* libsqlite3.dylib in Frameworks */ = {isa = PBXBuildFile; fileRef = 27B0B7F81492BC8000A817AD /* libsqlite3.dylib */; };
		27731F201495CFEF00815D67 /* UIKit.framework in Frameworks */ = {isa = PBXBuildFile; fileRef = 27B0B7B81492B83C00A817AD /* UIKit.framework */; };
		27731F211495CFEF00815D67 /* Foundation.framework in Frameworks */ = {isa = PBXBuildFile; fileRef = 27F0745C11CD50A600E9A2AB /* Foundation.framework */; };
		27731F221495CFEF00815D67 /* CoreGraphics.framework in Frameworks */ = {isa = PBXBuildFile; fileRef = 27B0B80F1492C16300A817AD /* CoreGraphics.framework */; };
		27731F241495CFEF00815D67 /* InfoPlist.strings in Resources */ = {isa = PBXBuildFile; fileRef = 27B0B8141492C16300A817AD /* InfoPlist.strings */; };
		27731F3714967A5F00815D67 /* RootViewController.m in Sources */ = {isa = PBXBuildFile; fileRef = 27731F3414967A5F00815D67 /* RootViewController.m */; };
		27731F3814967A5F00815D67 /* ConfigViewController.m in Sources */ = {isa = PBXBuildFile; fileRef = 27731F3614967A5F00815D67 /* ConfigViewController.m */; };
		27731F3C14967A8400815D67 /* RootViewController.xib in Resources */ = {isa = PBXBuildFile; fileRef = 27731F3914967A8400815D67 /* RootViewController.xib */; };
		27731F3D14967A8400815D67 /* MainWindow.xib in Resources */ = {isa = PBXBuildFile; fileRef = 27731F3A14967A8400815D67 /* MainWindow.xib */; };
		27731F3E14967A8400815D67 /* ConfigViewController.xib in Resources */ = {isa = PBXBuildFile; fileRef = 27731F3B14967A8400815D67 /* ConfigViewController.xib */; };
		2773ADC714BD1EB80027A292 /* CBLDatabase+LocalDocs.h in Headers */ = {isa = PBXBuildFile; fileRef = 2773ADC514BD1EB80027A292 /* CBLDatabase+LocalDocs.h */; };
		2773ADC814BD1EB80027A292 /* CBLDatabase+LocalDocs.m in Sources */ = {isa = PBXBuildFile; fileRef = 2773ADC614BD1EB80027A292 /* CBLDatabase+LocalDocs.m */; };
		2773ADC914BD1EB80027A292 /* CBLDatabase+LocalDocs.m in Sources */ = {isa = PBXBuildFile; fileRef = 2773ADC614BD1EB80027A292 /* CBLDatabase+LocalDocs.m */; };
		2776A59116A0C3A6006FF199 /* CBLPersonaAuthorizer.h in Headers */ = {isa = PBXBuildFile; fileRef = 2776A58F16A0C3A6006FF199 /* CBLPersonaAuthorizer.h */; };
		2776A59216A0C3A6006FF199 /* CBLPersonaAuthorizer.h in Headers */ = {isa = PBXBuildFile; fileRef = 2776A58F16A0C3A6006FF199 /* CBLPersonaAuthorizer.h */; };
		2776A59316A0C3A6006FF199 /* CBLPersonaAuthorizer.m in Sources */ = {isa = PBXBuildFile; fileRef = 2776A59016A0C3A6006FF199 /* CBLPersonaAuthorizer.m */; };
		2776A59616A0C3B1006FF199 /* CBLPersonaAuthorizer.m in Sources */ = {isa = PBXBuildFile; fileRef = 2776A59016A0C3A6006FF199 /* CBLPersonaAuthorizer.m */; };
		2776A63016A9BCBC006FF199 /* CBLDatabaseChange.h in Headers */ = {isa = PBXBuildFile; fileRef = 2776A62E16A9BCBC006FF199 /* CBLDatabaseChange.h */; settings = {ATTRIBUTES = (Public, ); }; };
		2776A63116A9BCBC006FF199 /* CBLDatabaseChange.m in Sources */ = {isa = PBXBuildFile; fileRef = 2776A62F16A9BCBC006FF199 /* CBLDatabaseChange.m */; };
		2776A63216A9BCBC006FF199 /* CBLDatabaseChange.m in Sources */ = {isa = PBXBuildFile; fileRef = 2776A62F16A9BCBC006FF199 /* CBLDatabaseChange.m */; };
		277B5D291821A8380088881E /* yajl.c in Sources */ = {isa = PBXBuildFile; fileRef = 277B5C7D1821A8370088881E /* yajl.c */; };
		277B5D2A1821A8380088881E /* yajl.c in Sources */ = {isa = PBXBuildFile; fileRef = 277B5C7D1821A8370088881E /* yajl.c */; };
		277B5D2D1821A8380088881E /* yajl_alloc.c in Sources */ = {isa = PBXBuildFile; fileRef = 277B5C801821A8370088881E /* yajl_alloc.c */; };
		277B5D2E1821A8380088881E /* yajl_alloc.c in Sources */ = {isa = PBXBuildFile; fileRef = 277B5C801821A8370088881E /* yajl_alloc.c */; };
		277B5D2F1821A8380088881E /* yajl_alloc.h in Headers */ = {isa = PBXBuildFile; fileRef = 277B5C811821A8370088881E /* yajl_alloc.h */; };
		277B5D301821A8380088881E /* yajl_buf.c in Sources */ = {isa = PBXBuildFile; fileRef = 277B5C821821A8370088881E /* yajl_buf.c */; };
		277B5D311821A8380088881E /* yajl_buf.c in Sources */ = {isa = PBXBuildFile; fileRef = 277B5C821821A8370088881E /* yajl_buf.c */; };
		277B5D321821A8380088881E /* yajl_buf.h in Headers */ = {isa = PBXBuildFile; fileRef = 277B5C831821A8370088881E /* yajl_buf.h */; };
		277B5D331821A8380088881E /* yajl_bytestack.h in Headers */ = {isa = PBXBuildFile; fileRef = 277B5C841821A8370088881E /* yajl_bytestack.h */; };
		277B5D341821A8380088881E /* yajl_encode.c in Sources */ = {isa = PBXBuildFile; fileRef = 277B5C851821A8370088881E /* yajl_encode.c */; };
		277B5D351821A8380088881E /* yajl_encode.c in Sources */ = {isa = PBXBuildFile; fileRef = 277B5C851821A8370088881E /* yajl_encode.c */; };
		277B5D361821A8380088881E /* yajl_encode.h in Headers */ = {isa = PBXBuildFile; fileRef = 277B5C861821A8370088881E /* yajl_encode.h */; };
		277B5D371821A8380088881E /* yajl_gen.c in Sources */ = {isa = PBXBuildFile; fileRef = 277B5C871821A8370088881E /* yajl_gen.c */; };
		277B5D381821A8380088881E /* yajl_gen.c in Sources */ = {isa = PBXBuildFile; fileRef = 277B5C871821A8370088881E /* yajl_gen.c */; };
		277B5D391821A8380088881E /* yajl_lex.c in Sources */ = {isa = PBXBuildFile; fileRef = 277B5C881821A8370088881E /* yajl_lex.c */; };
		277B5D3A1821A8380088881E /* yajl_lex.c in Sources */ = {isa = PBXBuildFile; fileRef = 277B5C881821A8370088881E /* yajl_lex.c */; };
		277B5D3B1821A8380088881E /* yajl_lex.h in Headers */ = {isa = PBXBuildFile; fileRef = 277B5C891821A8370088881E /* yajl_lex.h */; };
		277B5D3C1821A8380088881E /* yajl_parser.c in Sources */ = {isa = PBXBuildFile; fileRef = 277B5C8A1821A8370088881E /* yajl_parser.c */; };
		277B5D3D1821A8380088881E /* yajl_parser.c in Sources */ = {isa = PBXBuildFile; fileRef = 277B5C8A1821A8370088881E /* yajl_parser.c */; };
		277B5D3E1821A8380088881E /* yajl_parser.h in Headers */ = {isa = PBXBuildFile; fileRef = 277B5C8B1821A8370088881E /* yajl_parser.h */; };
		277B5D411821A8380088881E /* yajl_version.c in Sources */ = {isa = PBXBuildFile; fileRef = 277B5C8D1821A8370088881E /* yajl_version.c */; };
		277B5D421821A8380088881E /* yajl_version.c in Sources */ = {isa = PBXBuildFile; fileRef = 277B5C8D1821A8370088881E /* yajl_version.c */; };
		277B5DC71821A8B60088881E /* yajl_common.h in Headers */ = {isa = PBXBuildFile; fileRef = 277B5DC21821A8B60088881E /* yajl_common.h */; };
		277B5DC81821A8B60088881E /* yajl_gen.h in Headers */ = {isa = PBXBuildFile; fileRef = 277B5DC31821A8B60088881E /* yajl_gen.h */; };
		277B5DC91821A8B60088881E /* yajl_parse.h in Headers */ = {isa = PBXBuildFile; fileRef = 277B5DC41821A8B60088881E /* yajl_parse.h */; };
		277B5DCA1821A8B60088881E /* yajl_tree.h in Headers */ = {isa = PBXBuildFile; fileRef = 277B5DC51821A8B60088881E /* yajl_tree.h */; };
		277B5DCB1821A8B60088881E /* yajl_version.h in Headers */ = {isa = PBXBuildFile; fileRef = 277B5DC61821A8B60088881E /* yajl_version.h */; };
		277B5DCE1821AE990088881E /* CBLJSONReader.h in Headers */ = {isa = PBXBuildFile; fileRef = 277B5DCC1821AE990088881E /* CBLJSONReader.h */; };
		277B5DCF1821AE990088881E /* CBLJSONReader.m in Sources */ = {isa = PBXBuildFile; fileRef = 277B5DCD1821AE990088881E /* CBLJSONReader.m */; };
		277B5DD01821AE990088881E /* CBLJSONReader.m in Sources */ = {isa = PBXBuildFile; fileRef = 277B5DCD1821AE990088881E /* CBLJSONReader.m */; };
		277EF39D17F4DEDD00F7B7F7 /* CBLQuery+FullTextSearch.h in Headers */ = {isa = PBXBuildFile; fileRef = 277EF39917F4DEDD00F7B7F7 /* CBLQuery+FullTextSearch.h */; settings = {ATTRIBUTES = (Public, ); }; };
		277EF39E17F4DEDD00F7B7F7 /* CBLQuery+FullTextSearch.m in Sources */ = {isa = PBXBuildFile; fileRef = 277EF39A17F4DEDD00F7B7F7 /* CBLQuery+FullTextSearch.m */; };
		277EF39F17F4DEDD00F7B7F7 /* CBLQuery+FullTextSearch.m in Sources */ = {isa = PBXBuildFile; fileRef = 277EF39A17F4DEDD00F7B7F7 /* CBLQuery+FullTextSearch.m */; };
		277EF3A017F4DEDD00F7B7F7 /* CBLQuery+Geo.h in Headers */ = {isa = PBXBuildFile; fileRef = 277EF39B17F4DEDD00F7B7F7 /* CBLQuery+Geo.h */; settings = {ATTRIBUTES = (Public, ); }; };
		277EF3A117F4DEDD00F7B7F7 /* CBLQuery+Geo.m in Sources */ = {isa = PBXBuildFile; fileRef = 277EF39C17F4DEDD00F7B7F7 /* CBLQuery+Geo.m */; };
		277EF3A217F4DEDD00F7B7F7 /* CBLQuery+Geo.m in Sources */ = {isa = PBXBuildFile; fileRef = 277EF39C17F4DEDD00F7B7F7 /* CBLQuery+Geo.m */; };
		277EF3A517F4DF0600F7B7F7 /* CBLGeometry.h in Headers */ = {isa = PBXBuildFile; fileRef = 277EF3A317F4DF0600F7B7F7 /* CBLGeometry.h */; settings = {ATTRIBUTES = (Public, ); }; };
		277EF3A617F4DF0600F7B7F7 /* CBLGeometry.m in Sources */ = {isa = PBXBuildFile; fileRef = 277EF3A417F4DF0600F7B7F7 /* CBLGeometry.m */; };
		277EF3A717F4DF0600F7B7F7 /* CBLGeometry.m in Sources */ = {isa = PBXBuildFile; fileRef = 277EF3A417F4DF0600F7B7F7 /* CBLGeometry.m */; };
		277EF40B17F4DF3700F7B7F7 /* fts3_tokenizer.h in Headers */ = {isa = PBXBuildFile; fileRef = 277EF3AA17F4DF3700F7B7F7 /* fts3_tokenizer.h */; };
		277EF40C17F4DF3700F7B7F7 /* fts3_unicode2.c in Sources */ = {isa = PBXBuildFile; fileRef = 277EF3AB17F4DF3700F7B7F7 /* fts3_unicode2.c */; };
		277EF40D17F4DF3700F7B7F7 /* fts3_unicode2.c in Sources */ = {isa = PBXBuildFile; fileRef = 277EF3AB17F4DF3700F7B7F7 /* fts3_unicode2.c */; };
		277EF40E17F4DF3700F7B7F7 /* fts3_unicodesn.c in Sources */ = {isa = PBXBuildFile; fileRef = 277EF3AC17F4DF3700F7B7F7 /* fts3_unicodesn.c */; };
		277EF40F17F4DF3700F7B7F7 /* fts3_unicodesn.c in Sources */ = {isa = PBXBuildFile; fileRef = 277EF3AC17F4DF3700F7B7F7 /* fts3_unicodesn.c */; };
		277EF41017F4DF3700F7B7F7 /* fts3_unicodesn.h in Headers */ = {isa = PBXBuildFile; fileRef = 277EF3AD17F4DF3700F7B7F7 /* fts3_unicodesn.h */; };
		277EF41117F4DF3700F7B7F7 /* fts3Int.h in Headers */ = {isa = PBXBuildFile; fileRef = 277EF3AE17F4DF3700F7B7F7 /* fts3Int.h */; };
		277EF41817F4DF3700F7B7F7 /* libstemmer_utf8.c in Sources */ = {isa = PBXBuildFile; fileRef = 277EF3B717F4DF3700F7B7F7 /* libstemmer_utf8.c */; };
		277EF41917F4DF3700F7B7F7 /* libstemmer_utf8.c in Sources */ = {isa = PBXBuildFile; fileRef = 277EF3B717F4DF3700F7B7F7 /* libstemmer_utf8.c */; };
		277EF42717F4DF3700F7B7F7 /* api_sq3.c in Sources */ = {isa = PBXBuildFile; fileRef = 277EF3C317F4DF3700F7B7F7 /* api_sq3.c */; };
		277EF42817F4DF3700F7B7F7 /* api_sq3.c in Sources */ = {isa = PBXBuildFile; fileRef = 277EF3C317F4DF3700F7B7F7 /* api_sq3.c */; };
		277EF42A17F4DF3700F7B7F7 /* utilities_sq3.c in Sources */ = {isa = PBXBuildFile; fileRef = 277EF3C517F4DF3700F7B7F7 /* utilities_sq3.c */; };
		277EF42B17F4DF3700F7B7F7 /* utilities_sq3.c in Sources */ = {isa = PBXBuildFile; fileRef = 277EF3C517F4DF3700F7B7F7 /* utilities_sq3.c */; };
		277EF42C17F4DF3700F7B7F7 /* stem_ISO_8859_1_danish.c in Sources */ = {isa = PBXBuildFile; fileRef = 277EF3C717F4DF3700F7B7F7 /* stem_ISO_8859_1_danish.c */; };
		277EF42D17F4DF3700F7B7F7 /* stem_ISO_8859_1_danish.c in Sources */ = {isa = PBXBuildFile; fileRef = 277EF3C717F4DF3700F7B7F7 /* stem_ISO_8859_1_danish.c */; };
		277EF42F17F4DF3700F7B7F7 /* stem_ISO_8859_1_dutch.c in Sources */ = {isa = PBXBuildFile; fileRef = 277EF3C917F4DF3700F7B7F7 /* stem_ISO_8859_1_dutch.c */; };
		277EF43017F4DF3700F7B7F7 /* stem_ISO_8859_1_dutch.c in Sources */ = {isa = PBXBuildFile; fileRef = 277EF3C917F4DF3700F7B7F7 /* stem_ISO_8859_1_dutch.c */; };
		277EF43217F4DF3700F7B7F7 /* stem_ISO_8859_1_english.c in Sources */ = {isa = PBXBuildFile; fileRef = 277EF3CB17F4DF3700F7B7F7 /* stem_ISO_8859_1_english.c */; };
		277EF43317F4DF3700F7B7F7 /* stem_ISO_8859_1_english.c in Sources */ = {isa = PBXBuildFile; fileRef = 277EF3CB17F4DF3700F7B7F7 /* stem_ISO_8859_1_english.c */; };
		277EF43517F4DF3700F7B7F7 /* stem_ISO_8859_1_finnish.c in Sources */ = {isa = PBXBuildFile; fileRef = 277EF3CD17F4DF3700F7B7F7 /* stem_ISO_8859_1_finnish.c */; };
		277EF43617F4DF3700F7B7F7 /* stem_ISO_8859_1_finnish.c in Sources */ = {isa = PBXBuildFile; fileRef = 277EF3CD17F4DF3700F7B7F7 /* stem_ISO_8859_1_finnish.c */; };
		277EF43817F4DF3700F7B7F7 /* stem_ISO_8859_1_french.c in Sources */ = {isa = PBXBuildFile; fileRef = 277EF3CF17F4DF3700F7B7F7 /* stem_ISO_8859_1_french.c */; };
		277EF43917F4DF3700F7B7F7 /* stem_ISO_8859_1_french.c in Sources */ = {isa = PBXBuildFile; fileRef = 277EF3CF17F4DF3700F7B7F7 /* stem_ISO_8859_1_french.c */; };
		277EF43B17F4DF3700F7B7F7 /* stem_ISO_8859_1_german.c in Sources */ = {isa = PBXBuildFile; fileRef = 277EF3D117F4DF3700F7B7F7 /* stem_ISO_8859_1_german.c */; };
		277EF43C17F4DF3700F7B7F7 /* stem_ISO_8859_1_german.c in Sources */ = {isa = PBXBuildFile; fileRef = 277EF3D117F4DF3700F7B7F7 /* stem_ISO_8859_1_german.c */; };
		277EF43E17F4DF3700F7B7F7 /* stem_ISO_8859_1_hungarian.c in Sources */ = {isa = PBXBuildFile; fileRef = 277EF3D317F4DF3700F7B7F7 /* stem_ISO_8859_1_hungarian.c */; };
		277EF43F17F4DF3700F7B7F7 /* stem_ISO_8859_1_hungarian.c in Sources */ = {isa = PBXBuildFile; fileRef = 277EF3D317F4DF3700F7B7F7 /* stem_ISO_8859_1_hungarian.c */; };
		277EF44117F4DF3700F7B7F7 /* stem_ISO_8859_1_italian.c in Sources */ = {isa = PBXBuildFile; fileRef = 277EF3D517F4DF3700F7B7F7 /* stem_ISO_8859_1_italian.c */; };
		277EF44217F4DF3700F7B7F7 /* stem_ISO_8859_1_italian.c in Sources */ = {isa = PBXBuildFile; fileRef = 277EF3D517F4DF3700F7B7F7 /* stem_ISO_8859_1_italian.c */; };
		277EF44417F4DF3700F7B7F7 /* stem_ISO_8859_1_norwegian.c in Sources */ = {isa = PBXBuildFile; fileRef = 277EF3D717F4DF3700F7B7F7 /* stem_ISO_8859_1_norwegian.c */; };
		277EF44517F4DF3700F7B7F7 /* stem_ISO_8859_1_norwegian.c in Sources */ = {isa = PBXBuildFile; fileRef = 277EF3D717F4DF3700F7B7F7 /* stem_ISO_8859_1_norwegian.c */; };
		277EF44717F4DF3700F7B7F7 /* stem_ISO_8859_1_porter.c in Sources */ = {isa = PBXBuildFile; fileRef = 277EF3D917F4DF3700F7B7F7 /* stem_ISO_8859_1_porter.c */; };
		277EF44817F4DF3700F7B7F7 /* stem_ISO_8859_1_porter.c in Sources */ = {isa = PBXBuildFile; fileRef = 277EF3D917F4DF3700F7B7F7 /* stem_ISO_8859_1_porter.c */; };
		277EF44A17F4DF3700F7B7F7 /* stem_ISO_8859_1_portuguese.c in Sources */ = {isa = PBXBuildFile; fileRef = 277EF3DB17F4DF3700F7B7F7 /* stem_ISO_8859_1_portuguese.c */; };
		277EF44B17F4DF3700F7B7F7 /* stem_ISO_8859_1_portuguese.c in Sources */ = {isa = PBXBuildFile; fileRef = 277EF3DB17F4DF3700F7B7F7 /* stem_ISO_8859_1_portuguese.c */; };
		277EF44D17F4DF3700F7B7F7 /* stem_ISO_8859_1_spanish.c in Sources */ = {isa = PBXBuildFile; fileRef = 277EF3DD17F4DF3700F7B7F7 /* stem_ISO_8859_1_spanish.c */; };
		277EF44E17F4DF3700F7B7F7 /* stem_ISO_8859_1_spanish.c in Sources */ = {isa = PBXBuildFile; fileRef = 277EF3DD17F4DF3700F7B7F7 /* stem_ISO_8859_1_spanish.c */; };
		277EF45017F4DF3700F7B7F7 /* stem_ISO_8859_1_swedish.c in Sources */ = {isa = PBXBuildFile; fileRef = 277EF3DF17F4DF3700F7B7F7 /* stem_ISO_8859_1_swedish.c */; };
		277EF45117F4DF3700F7B7F7 /* stem_ISO_8859_1_swedish.c in Sources */ = {isa = PBXBuildFile; fileRef = 277EF3DF17F4DF3700F7B7F7 /* stem_ISO_8859_1_swedish.c */; };
		277EF45317F4DF3700F7B7F7 /* stem_ISO_8859_2_romanian.c in Sources */ = {isa = PBXBuildFile; fileRef = 277EF3E117F4DF3700F7B7F7 /* stem_ISO_8859_2_romanian.c */; };
		277EF45417F4DF3700F7B7F7 /* stem_ISO_8859_2_romanian.c in Sources */ = {isa = PBXBuildFile; fileRef = 277EF3E117F4DF3700F7B7F7 /* stem_ISO_8859_2_romanian.c */; };
		277EF45617F4DF3700F7B7F7 /* stem_KOI8_R_russian.c in Sources */ = {isa = PBXBuildFile; fileRef = 277EF3E317F4DF3700F7B7F7 /* stem_KOI8_R_russian.c */; };
		277EF45717F4DF3700F7B7F7 /* stem_KOI8_R_russian.c in Sources */ = {isa = PBXBuildFile; fileRef = 277EF3E317F4DF3700F7B7F7 /* stem_KOI8_R_russian.c */; };
		277EF45917F4DF3700F7B7F7 /* stem_UTF_8_danish.c in Sources */ = {isa = PBXBuildFile; fileRef = 277EF3E517F4DF3700F7B7F7 /* stem_UTF_8_danish.c */; };
		277EF45A17F4DF3700F7B7F7 /* stem_UTF_8_danish.c in Sources */ = {isa = PBXBuildFile; fileRef = 277EF3E517F4DF3700F7B7F7 /* stem_UTF_8_danish.c */; };
		277EF45C17F4DF3700F7B7F7 /* stem_UTF_8_dutch.c in Sources */ = {isa = PBXBuildFile; fileRef = 277EF3E717F4DF3700F7B7F7 /* stem_UTF_8_dutch.c */; };
		277EF45D17F4DF3700F7B7F7 /* stem_UTF_8_dutch.c in Sources */ = {isa = PBXBuildFile; fileRef = 277EF3E717F4DF3700F7B7F7 /* stem_UTF_8_dutch.c */; };
		277EF45F17F4DF3700F7B7F7 /* stem_UTF_8_english.c in Sources */ = {isa = PBXBuildFile; fileRef = 277EF3E917F4DF3700F7B7F7 /* stem_UTF_8_english.c */; };
		277EF46017F4DF3700F7B7F7 /* stem_UTF_8_english.c in Sources */ = {isa = PBXBuildFile; fileRef = 277EF3E917F4DF3700F7B7F7 /* stem_UTF_8_english.c */; };
		277EF46217F4DF3700F7B7F7 /* stem_UTF_8_finnish.c in Sources */ = {isa = PBXBuildFile; fileRef = 277EF3EB17F4DF3700F7B7F7 /* stem_UTF_8_finnish.c */; };
		277EF46317F4DF3700F7B7F7 /* stem_UTF_8_finnish.c in Sources */ = {isa = PBXBuildFile; fileRef = 277EF3EB17F4DF3700F7B7F7 /* stem_UTF_8_finnish.c */; };
		277EF46517F4DF3700F7B7F7 /* stem_UTF_8_french.c in Sources */ = {isa = PBXBuildFile; fileRef = 277EF3ED17F4DF3700F7B7F7 /* stem_UTF_8_french.c */; };
		277EF46617F4DF3700F7B7F7 /* stem_UTF_8_french.c in Sources */ = {isa = PBXBuildFile; fileRef = 277EF3ED17F4DF3700F7B7F7 /* stem_UTF_8_french.c */; };
		277EF46817F4DF3700F7B7F7 /* stem_UTF_8_german.c in Sources */ = {isa = PBXBuildFile; fileRef = 277EF3EF17F4DF3700F7B7F7 /* stem_UTF_8_german.c */; };
		277EF46917F4DF3700F7B7F7 /* stem_UTF_8_german.c in Sources */ = {isa = PBXBuildFile; fileRef = 277EF3EF17F4DF3700F7B7F7 /* stem_UTF_8_german.c */; };
		277EF46B17F4DF3700F7B7F7 /* stem_UTF_8_hungarian.c in Sources */ = {isa = PBXBuildFile; fileRef = 277EF3F117F4DF3700F7B7F7 /* stem_UTF_8_hungarian.c */; };
		277EF46C17F4DF3700F7B7F7 /* stem_UTF_8_hungarian.c in Sources */ = {isa = PBXBuildFile; fileRef = 277EF3F117F4DF3700F7B7F7 /* stem_UTF_8_hungarian.c */; };
		277EF46E17F4DF3700F7B7F7 /* stem_UTF_8_italian.c in Sources */ = {isa = PBXBuildFile; fileRef = 277EF3F317F4DF3700F7B7F7 /* stem_UTF_8_italian.c */; };
		277EF46F17F4DF3700F7B7F7 /* stem_UTF_8_italian.c in Sources */ = {isa = PBXBuildFile; fileRef = 277EF3F317F4DF3700F7B7F7 /* stem_UTF_8_italian.c */; };
		277EF47117F4DF3700F7B7F7 /* stem_UTF_8_norwegian.c in Sources */ = {isa = PBXBuildFile; fileRef = 277EF3F517F4DF3700F7B7F7 /* stem_UTF_8_norwegian.c */; };
		277EF47217F4DF3700F7B7F7 /* stem_UTF_8_norwegian.c in Sources */ = {isa = PBXBuildFile; fileRef = 277EF3F517F4DF3700F7B7F7 /* stem_UTF_8_norwegian.c */; };
		277EF47417F4DF3700F7B7F7 /* stem_UTF_8_porter.c in Sources */ = {isa = PBXBuildFile; fileRef = 277EF3F717F4DF3700F7B7F7 /* stem_UTF_8_porter.c */; };
		277EF47517F4DF3700F7B7F7 /* stem_UTF_8_porter.c in Sources */ = {isa = PBXBuildFile; fileRef = 277EF3F717F4DF3700F7B7F7 /* stem_UTF_8_porter.c */; };
		277EF47717F4DF3700F7B7F7 /* stem_UTF_8_portuguese.c in Sources */ = {isa = PBXBuildFile; fileRef = 277EF3F917F4DF3700F7B7F7 /* stem_UTF_8_portuguese.c */; };
		277EF47817F4DF3700F7B7F7 /* stem_UTF_8_portuguese.c in Sources */ = {isa = PBXBuildFile; fileRef = 277EF3F917F4DF3700F7B7F7 /* stem_UTF_8_portuguese.c */; };
		277EF47A17F4DF3700F7B7F7 /* stem_UTF_8_romanian.c in Sources */ = {isa = PBXBuildFile; fileRef = 277EF3FB17F4DF3700F7B7F7 /* stem_UTF_8_romanian.c */; };
		277EF47B17F4DF3700F7B7F7 /* stem_UTF_8_romanian.c in Sources */ = {isa = PBXBuildFile; fileRef = 277EF3FB17F4DF3700F7B7F7 /* stem_UTF_8_romanian.c */; };
		277EF47D17F4DF3700F7B7F7 /* stem_UTF_8_russian.c in Sources */ = {isa = PBXBuildFile; fileRef = 277EF3FD17F4DF3700F7B7F7 /* stem_UTF_8_russian.c */; };
		277EF47E17F4DF3700F7B7F7 /* stem_UTF_8_russian.c in Sources */ = {isa = PBXBuildFile; fileRef = 277EF3FD17F4DF3700F7B7F7 /* stem_UTF_8_russian.c */; };
		277EF48017F4DF3700F7B7F7 /* stem_UTF_8_spanish.c in Sources */ = {isa = PBXBuildFile; fileRef = 277EF3FF17F4DF3700F7B7F7 /* stem_UTF_8_spanish.c */; };
		277EF48117F4DF3700F7B7F7 /* stem_UTF_8_spanish.c in Sources */ = {isa = PBXBuildFile; fileRef = 277EF3FF17F4DF3700F7B7F7 /* stem_UTF_8_spanish.c */; };
		277EF48317F4DF3700F7B7F7 /* stem_UTF_8_swedish.c in Sources */ = {isa = PBXBuildFile; fileRef = 277EF40117F4DF3700F7B7F7 /* stem_UTF_8_swedish.c */; };
		277EF48417F4DF3700F7B7F7 /* stem_UTF_8_swedish.c in Sources */ = {isa = PBXBuildFile; fileRef = 277EF40117F4DF3700F7B7F7 /* stem_UTF_8_swedish.c */; };
		277EF48617F4DF3700F7B7F7 /* stem_UTF_8_turkish.c in Sources */ = {isa = PBXBuildFile; fileRef = 277EF40317F4DF3700F7B7F7 /* stem_UTF_8_turkish.c */; };
		277EF48717F4DF3700F7B7F7 /* stem_UTF_8_turkish.c in Sources */ = {isa = PBXBuildFile; fileRef = 277EF40317F4DF3700F7B7F7 /* stem_UTF_8_turkish.c */; };
		277EF48C17F4DF3700F7B7F7 /* sqlite3_unicodesn_tokenizer.c in Sources */ = {isa = PBXBuildFile; fileRef = 277EF40717F4DF3700F7B7F7 /* sqlite3_unicodesn_tokenizer.c */; };
		277EF48D17F4DF3700F7B7F7 /* sqlite3_unicodesn_tokenizer.c in Sources */ = {isa = PBXBuildFile; fileRef = 277EF40717F4DF3700F7B7F7 /* sqlite3_unicodesn_tokenizer.c */; };
		277EF49017F4EA0000F7B7F7 /* CBLQuery+FullTextSearch.h in Headers */ = {isa = PBXBuildFile; fileRef = 277EF39917F4DEDD00F7B7F7 /* CBLQuery+FullTextSearch.h */; settings = {ATTRIBUTES = (Public, ); }; };
		277EF49117F4EA0000F7B7F7 /* CBLQuery+Geo.h in Headers */ = {isa = PBXBuildFile; fileRef = 277EF39B17F4DEDD00F7B7F7 /* CBLQuery+Geo.h */; settings = {ATTRIBUTES = (Public, ); }; };
		277EF49217F4EA0B00F7B7F7 /* CBLGeometry.h in Headers */ = {isa = PBXBuildFile; fileRef = 277EF3A317F4DF0600F7B7F7 /* CBLGeometry.h */; settings = {ATTRIBUTES = (Public, ); }; };
		277EF49417F5F3CB00F7B7F7 /* CBLView+Querying.m in Sources */ = {isa = PBXBuildFile; fileRef = 277EF49317F5F3CB00F7B7F7 /* CBLView+Querying.m */; };
		277EF49517F5F3CB00F7B7F7 /* CBLView+Querying.m in Sources */ = {isa = PBXBuildFile; fileRef = 277EF49317F5F3CB00F7B7F7 /* CBLView+Querying.m */; };
		27821BB7148E7D6F0099B373 /* CBL_Replicator.h in Headers */ = {isa = PBXBuildFile; fileRef = 27821BB5148E7D6F0099B373 /* CBL_Replicator.h */; };
		27821BB8148E7D6F0099B373 /* CBL_Replicator.m in Sources */ = {isa = PBXBuildFile; fileRef = 27821BB6148E7D6F0099B373 /* CBL_Replicator.m */; };
		27821BBC149001B30099B373 /* CBLReplicator_Tests.m in Sources */ = {isa = PBXBuildFile; fileRef = 27821BBB149001B20099B373 /* CBLReplicator_Tests.m */; };
		27821BBE14906FB60099B373 /* CouchbaseLitePrefix.h in Headers */ = {isa = PBXBuildFile; fileRef = 27821BBD14906FB50099B373 /* CouchbaseLitePrefix.h */; };
		27846FB915D475DF0030122F /* MYRegexUtils.h in Headers */ = {isa = PBXBuildFile; fileRef = 27846FB515D475DF0030122F /* MYRegexUtils.h */; };
		27846FBA15D475DF0030122F /* MYRegexUtils.m in Sources */ = {isa = PBXBuildFile; fileRef = 27846FB615D475DF0030122F /* MYRegexUtils.m */; settings = {COMPILER_FLAGS = "-fno-objc-arc"; }; };
		27846FBB15D475DF0030122F /* MYRegexUtils.m in Sources */ = {isa = PBXBuildFile; fileRef = 27846FB615D475DF0030122F /* MYRegexUtils.m */; settings = {COMPILER_FLAGS = "-fno-objc-arc"; }; };
		27846FBC15D475DF0030122F /* MYStreamUtils.h in Headers */ = {isa = PBXBuildFile; fileRef = 27846FB715D475DF0030122F /* MYStreamUtils.h */; };
		27846FBD15D475DF0030122F /* MYStreamUtils.m in Sources */ = {isa = PBXBuildFile; fileRef = 27846FB815D475DF0030122F /* MYStreamUtils.m */; settings = {COMPILER_FLAGS = "-fno-objc-arc"; }; };
		27846FBE15D475DF0030122F /* MYStreamUtils.m in Sources */ = {isa = PBXBuildFile; fileRef = 27846FB815D475DF0030122F /* MYStreamUtils.m */; settings = {COMPILER_FLAGS = "-fno-objc-arc"; }; };
		27846FF115D5C8250030122F /* APITests.m in Sources */ = {isa = PBXBuildFile; fileRef = 27846FF015D5C8250030122F /* APITests.m */; };
		2785BE9D16BC87EA00A3E881 /* CBL_URLProtocol.h in Headers */ = {isa = PBXBuildFile; fileRef = 27C706461487584300F0F099 /* CBL_URLProtocol.h */; };
		2785BE9E16BC87ED00A3E881 /* CBL_Router.h in Headers */ = {isa = PBXBuildFile; fileRef = 27C706431486BE7100F0F099 /* CBL_Router.h */; };
		278B0CA0152A8B1900577747 /* CBLCanonicalJSON.h in Headers */ = {isa = PBXBuildFile; fileRef = 278B0C9E152A8B1900577747 /* CBLCanonicalJSON.h */; };
		278B0CA1152A8B1900577747 /* CBLCanonicalJSON.m in Sources */ = {isa = PBXBuildFile; fileRef = 278B0C9F152A8B1900577747 /* CBLCanonicalJSON.m */; };
		278B0CA2152A8B1900577747 /* CBLCanonicalJSON.m in Sources */ = {isa = PBXBuildFile; fileRef = 278B0C9F152A8B1900577747 /* CBLCanonicalJSON.m */; };
		278E4DD81562B40B00DDCEF9 /* MYURLUtils.h in Headers */ = {isa = PBXBuildFile; fileRef = 278E4DD61562B40B00DDCEF9 /* MYURLUtils.h */; };
		278E4DD91562B40B00DDCEF9 /* MYURLUtils.m in Sources */ = {isa = PBXBuildFile; fileRef = 278E4DD71562B40B00DDCEF9 /* MYURLUtils.m */; settings = {COMPILER_FLAGS = "-fno-objc-arc"; }; };
		278E4DDA1562B40B00DDCEF9 /* MYURLUtils.m in Sources */ = {isa = PBXBuildFile; fileRef = 278E4DD71562B40B00DDCEF9 /* MYURLUtils.m */; settings = {COMPILER_FLAGS = "-fno-objc-arc"; }; };
		279906E3149A65B8003D4338 /* CBLRemoteRequest.h in Headers */ = {isa = PBXBuildFile; fileRef = 279906E1149A65B7003D4338 /* CBLRemoteRequest.h */; };
		279906E5149A65B8003D4338 /* CBLRemoteRequest.m in Sources */ = {isa = PBXBuildFile; fileRef = 279906E2149A65B8003D4338 /* CBLRemoteRequest.m */; };
		279906E6149A65B8003D4338 /* CBLRemoteRequest.m in Sources */ = {isa = PBXBuildFile; fileRef = 279906E2149A65B8003D4338 /* CBLRemoteRequest.m */; };
		279906EE149ABFC2003D4338 /* CBLBatcher.h in Headers */ = {isa = PBXBuildFile; fileRef = 279906EC149ABFC1003D4338 /* CBLBatcher.h */; };
		279906F0149ABFC2003D4338 /* CBLBatcher.m in Sources */ = {isa = PBXBuildFile; fileRef = 279906ED149ABFC2003D4338 /* CBLBatcher.m */; };
		279906F1149ABFC2003D4338 /* CBLBatcher.m in Sources */ = {isa = PBXBuildFile; fileRef = 279906ED149ABFC2003D4338 /* CBLBatcher.m */; };
		279C7E2E14F424090004A1E8 /* CBLSequenceMap.h in Headers */ = {isa = PBXBuildFile; fileRef = 279C7E2C14F424090004A1E8 /* CBLSequenceMap.h */; };
		279C7E2F14F424090004A1E8 /* CBLSequenceMap.m in Sources */ = {isa = PBXBuildFile; fileRef = 279C7E2D14F424090004A1E8 /* CBLSequenceMap.m */; };
		279C7E3014F424090004A1E8 /* CBLSequenceMap.m in Sources */ = {isa = PBXBuildFile; fileRef = 279C7E2D14F424090004A1E8 /* CBLSequenceMap.m */; };
		279CE39014D1EDA0009F3FA6 /* Test.m in Sources */ = {isa = PBXBuildFile; fileRef = 27F0749E11CD5B4F00E9A2AB /* Test.m */; settings = {COMPILER_FLAGS = "-fno-objc-arc"; }; };
		279CE3B814D4A885009F3FA6 /* MYBlockUtils.h in Headers */ = {isa = PBXBuildFile; fileRef = 279CE3B614D4A885009F3FA6 /* MYBlockUtils.h */; };
		279CE3B914D4A885009F3FA6 /* MYBlockUtils.m in Sources */ = {isa = PBXBuildFile; fileRef = 279CE3B714D4A885009F3FA6 /* MYBlockUtils.m */; settings = {COMPILER_FLAGS = "-fno-objc-arc"; }; };
		279CE3BA14D4A886009F3FA6 /* MYBlockUtils.m in Sources */ = {isa = PBXBuildFile; fileRef = 279CE3B714D4A885009F3FA6 /* MYBlockUtils.m */; settings = {COMPILER_FLAGS = "-fno-objc-arc"; }; };
		279CE3BB14D4C775009F3FA6 /* MYBlockUtils.m in Sources */ = {isa = PBXBuildFile; fileRef = 279CE3B714D4A885009F3FA6 /* MYBlockUtils.m */; settings = {COMPILER_FLAGS = "-fno-objc-arc"; }; };
		279CE40014D749A7009F3FA6 /* CBLMultipartReader.h in Headers */ = {isa = PBXBuildFile; fileRef = 279CE3FE14D749A7009F3FA6 /* CBLMultipartReader.h */; };
		279CE40114D749A7009F3FA6 /* CBLMultipartReader.m in Sources */ = {isa = PBXBuildFile; fileRef = 279CE3FF14D749A7009F3FA6 /* CBLMultipartReader.m */; };
		279CE40214D749A7009F3FA6 /* CBLMultipartReader.m in Sources */ = {isa = PBXBuildFile; fileRef = 279CE3FF14D749A7009F3FA6 /* CBLMultipartReader.m */; };
		279CE40614D88032009F3FA6 /* CBLBlobStore_Tests.m in Sources */ = {isa = PBXBuildFile; fileRef = 279CE40414D88031009F3FA6 /* CBLBlobStore_Tests.m */; };
		279CE40A14D8AA23009F3FA6 /* CBLMultipartDownloader.h in Headers */ = {isa = PBXBuildFile; fileRef = 279CE40814D8AA23009F3FA6 /* CBLMultipartDownloader.h */; };
		279CE40B14D8AA23009F3FA6 /* CBLMultipartDownloader.m in Sources */ = {isa = PBXBuildFile; fileRef = 279CE40914D8AA23009F3FA6 /* CBLMultipartDownloader.m */; };
		279CE40C14D8AA23009F3FA6 /* CBLMultipartDownloader.m in Sources */ = {isa = PBXBuildFile; fileRef = 279CE40914D8AA23009F3FA6 /* CBLMultipartDownloader.m */; };
		279EB2CE149140DE00E74185 /* CBLView+Internal.h in Headers */ = {isa = PBXBuildFile; fileRef = 279EB2CC149140DE00E74185 /* CBLView+Internal.h */; };
		279EB2CF149140DE00E74185 /* CBLView+Internal.m in Sources */ = {isa = PBXBuildFile; fileRef = 279EB2CD149140DE00E74185 /* CBLView+Internal.m */; };
		279EB2D11491442500E74185 /* CBLInternal.h in Headers */ = {isa = PBXBuildFile; fileRef = 279EB2D01491442500E74185 /* CBLInternal.h */; };
		279EB2DB1491C34300E74185 /* CBLCollateJSON.h in Headers */ = {isa = PBXBuildFile; fileRef = 279EB2D91491C34300E74185 /* CBLCollateJSON.h */; };
		279EB2DC1491C34300E74185 /* CBLCollateJSON.m in Sources */ = {isa = PBXBuildFile; fileRef = 279EB2DA1491C34300E74185 /* CBLCollateJSON.m */; };
		27A073EC14C0BB6200F52FE7 /* CBLMisc.h in Headers */ = {isa = PBXBuildFile; fileRef = 27A073EA14C0BB6200F52FE7 /* CBLMisc.h */; };
		27A073ED14C0BB6200F52FE7 /* CBLMisc.m in Sources */ = {isa = PBXBuildFile; fileRef = 27A073EB14C0BB6200F52FE7 /* CBLMisc.m */; };
		27A073EE14C0BB6200F52FE7 /* CBLMisc.m in Sources */ = {isa = PBXBuildFile; fileRef = 27A073EB14C0BB6200F52FE7 /* CBLMisc.m */; };
		27A720A0152B959100C0A0E8 /* CBL_Attachment.h in Headers */ = {isa = PBXBuildFile; fileRef = 27A7209E152B959100C0A0E8 /* CBL_Attachment.h */; };
		27A720A1152B959100C0A0E8 /* CBL_Attachment.m in Sources */ = {isa = PBXBuildFile; fileRef = 27A7209F152B959100C0A0E8 /* CBL_Attachment.m */; };
		27A720A2152B959100C0A0E8 /* CBL_Attachment.m in Sources */ = {isa = PBXBuildFile; fileRef = 27A7209F152B959100C0A0E8 /* CBL_Attachment.m */; };
		27A82E3614A1145000C0B850 /* FMDatabaseAdditions.h in Headers */ = {isa = PBXBuildFile; fileRef = 27A82E3414A1145000C0B850 /* FMDatabaseAdditions.h */; };
		27A82E3814A1145000C0B850 /* FMDatabaseAdditions.m in Sources */ = {isa = PBXBuildFile; fileRef = 27A82E3514A1145000C0B850 /* FMDatabaseAdditions.m */; settings = {COMPILER_FLAGS = "-fno-objc-arc"; }; };
		27A82E3914A1145000C0B850 /* FMDatabaseAdditions.m in Sources */ = {isa = PBXBuildFile; fileRef = 27A82E3514A1145000C0B850 /* FMDatabaseAdditions.m */; settings = {COMPILER_FLAGS = "-fno-objc-arc"; }; };
		27A98EA517BEDC9900943528 /* ReplicationAPITests.m in Sources */ = {isa = PBXBuildFile; fileRef = 27A98EA317BEDC9900943528 /* ReplicationAPITests.m */; };
		27AA409D14AA86AE00E2A5FF /* CBLDatabase+Insertion.m in Sources */ = {isa = PBXBuildFile; fileRef = 27AA409A14AA86AD00E2A5FF /* CBLDatabase+Insertion.m */; };
		27AA409E14AA86AE00E2A5FF /* CBLDatabase+Insertion.m in Sources */ = {isa = PBXBuildFile; fileRef = 27AA409A14AA86AD00E2A5FF /* CBLDatabase+Insertion.m */; };
		27AA40A314AA8A6600E2A5FF /* CBLDatabase+Replication.m in Sources */ = {isa = PBXBuildFile; fileRef = 27AA40A014AA8A6600E2A5FF /* CBLDatabase+Replication.m */; };
		27AA40A414AA8A6600E2A5FF /* CBLDatabase+Replication.m in Sources */ = {isa = PBXBuildFile; fileRef = 27AA40A014AA8A6600E2A5FF /* CBLDatabase+Replication.m */; };
		27AD1F8817C29CB00063108F /* libCouchbaseLiteListener.a in Frameworks */ = {isa = PBXBuildFile; fileRef = DA023B6414BCA94C008184BB /* libCouchbaseLiteListener.a */; };
		27AD1F8917C2A08B0063108F /* ReplicationAPITests.m in Sources */ = {isa = PBXBuildFile; fileRef = 27A98EA317BEDC9900943528 /* ReplicationAPITests.m */; };
		27AD1F8A17C2A1A40063108F /* CBLRouter_Tests.m in Sources */ = {isa = PBXBuildFile; fileRef = 27C7064A1488311100F0F099 /* CBLRouter_Tests.m */; };
		27ADC079152502EE001ABC1D /* CBLMultipartDocumentReader.h in Headers */ = {isa = PBXBuildFile; fileRef = 27ADC077152502EE001ABC1D /* CBLMultipartDocumentReader.h */; };
		27ADC07A152502EE001ABC1D /* CBLMultipartDocumentReader.m in Sources */ = {isa = PBXBuildFile; fileRef = 27ADC078152502EE001ABC1D /* CBLMultipartDocumentReader.m */; };
		27ADC07B152502EE001ABC1D /* CBLMultipartDocumentReader.m in Sources */ = {isa = PBXBuildFile; fileRef = 27ADC078152502EE001ABC1D /* CBLMultipartDocumentReader.m */; };
		27B0B7801491E76200A817AD /* CBL_View_Tests.m in Sources */ = {isa = PBXBuildFile; fileRef = 27B0B77F1491E73400A817AD /* CBL_View_Tests.m */; };
		27B0B796149290AB00A817AD /* CBLChangeTracker.h in Headers */ = {isa = PBXBuildFile; fileRef = 27B0B790149290AB00A817AD /* CBLChangeTracker.h */; };
		27B0B797149290AB00A817AD /* CBLChangeTracker.m in Sources */ = {isa = PBXBuildFile; fileRef = 27B0B791149290AB00A817AD /* CBLChangeTracker.m */; };
		27B0B79E1492932800A817AD /* CBLBase64.h in Headers */ = {isa = PBXBuildFile; fileRef = 27B0B79C1492932700A817AD /* CBLBase64.h */; };
		27B0B79F1492932800A817AD /* CBLBase64.m in Sources */ = {isa = PBXBuildFile; fileRef = 27B0B79D1492932700A817AD /* CBLBase64.m */; };
		27B0B7AA1492B83B00A817AD /* Foundation.framework in Frameworks */ = {isa = PBXBuildFile; fileRef = 27F0745C11CD50A600E9A2AB /* Foundation.framework */; };
		27B0B7CD1492B86C00A817AD /* CBLDatabase+Internal.m in Sources */ = {isa = PBXBuildFile; fileRef = 27F0744711CD4B6D00E9A2AB /* CBLDatabase+Internal.m */; };
		27B0B7CE1492B86F00A817AD /* CBLView+Internal.m in Sources */ = {isa = PBXBuildFile; fileRef = 279EB2CD149140DE00E74185 /* CBLView+Internal.m */; };
		27B0B7CF1492B87200A817AD /* CBL_Body.m in Sources */ = {isa = PBXBuildFile; fileRef = 27F074AA11CD5D7A00E9A2AB /* CBL_Body.m */; };
		27B0B7D01492B87500A817AD /* CBL_Revision.m in Sources */ = {isa = PBXBuildFile; fileRef = 270B3E3814898DF200E0A926 /* CBL_Revision.m */; };
		27B0B7D11492B87800A817AD /* CBL_Server.m in Sources */ = {isa = PBXBuildFile; fileRef = 27C706411486BBD500F0F099 /* CBL_Server.m */; };
		27B0B7D21492B87D00A817AD /* CBLCollateJSON.m in Sources */ = {isa = PBXBuildFile; fileRef = 279EB2DA1491C34300E74185 /* CBLCollateJSON.m */; };
		27B0B7D51492B88F00A817AD /* CBL_Replicator.m in Sources */ = {isa = PBXBuildFile; fileRef = 27821BB6148E7D6F0099B373 /* CBL_Replicator.m */; };
		27B0B7D61492B8A200A817AD /* CBL_Puller.m in Sources */ = {isa = PBXBuildFile; fileRef = 270B3E2A1489581E00E0A926 /* CBL_Puller.m */; };
		27B0B7D71492B8A200A817AD /* CBL_Pusher.m in Sources */ = {isa = PBXBuildFile; fileRef = 270B3E3D148D7F0000E0A926 /* CBL_Pusher.m */; };
		27B0B7D81492B8A200A817AD /* CBLChangeTracker.m in Sources */ = {isa = PBXBuildFile; fileRef = 27B0B791149290AB00A817AD /* CBLChangeTracker.m */; };
		27B0B7DB1492B8A200A817AD /* CBLBase64.m in Sources */ = {isa = PBXBuildFile; fileRef = 27B0B79D1492932700A817AD /* CBLBase64.m */; };
		27B0B7DC1492B8B200A817AD /* FMDatabase.m in Sources */ = {isa = PBXBuildFile; fileRef = 27F0747011CD51A200E9A2AB /* FMDatabase.m */; settings = {COMPILER_FLAGS = "-fno-objc-arc"; }; };
		27B0B7DD1492B8B200A817AD /* FMResultSet.m in Sources */ = {isa = PBXBuildFile; fileRef = 27F0747211CD51A200E9A2AB /* FMResultSet.m */; settings = {COMPILER_FLAGS = "-fno-objc-arc"; }; };
		27B0B7DE1492B8C100A817AD /* ExceptionUtils.m in Sources */ = {isa = PBXBuildFile; fileRef = 27F0751711CDC80A00E9A2AB /* ExceptionUtils.m */; settings = {COMPILER_FLAGS = "-fno-objc-arc"; }; };
		27B0B7DF1492B8C100A817AD /* Logging.m in Sources */ = {isa = PBXBuildFile; fileRef = 27F0751211CDC7F900E9A2AB /* Logging.m */; settings = {COMPILER_FLAGS = "-fno-objc-arc"; }; };
		27B0B7E01492B8C100A817AD /* CollectionUtils.m in Sources */ = {isa = PBXBuildFile; fileRef = 27F0749C11CD5B4F00E9A2AB /* CollectionUtils.m */; settings = {COMPILER_FLAGS = "-fno-objc-arc"; }; };
		27B0B7E11492B8C100A817AD /* Test.m in Sources */ = {isa = PBXBuildFile; fileRef = 27F0749E11CD5B4F00E9A2AB /* Test.m */; settings = {COMPILER_FLAGS = "-fno-objc-arc"; }; };
		27B0B7F71492BC7A00A817AD /* Foundation.framework in Frameworks */ = {isa = PBXBuildFile; fileRef = 27B0B7F61492BC7A00A817AD /* Foundation.framework */; };
		27B0B7F91492BC8100A817AD /* libsqlite3.dylib in Frameworks */ = {isa = PBXBuildFile; fileRef = 27B0B7F81492BC8000A817AD /* libsqlite3.dylib */; };
		27B0B7FB1492BDE800A817AD /* CBLDatabase+Internal.h in Headers */ = {isa = PBXBuildFile; fileRef = 27F0744611CD4B6D00E9A2AB /* CBLDatabase+Internal.h */; };
		27B0B7FC1492BDE800A817AD /* CBLView+Internal.h in Headers */ = {isa = PBXBuildFile; fileRef = 279EB2CC149140DE00E74185 /* CBLView+Internal.h */; };
		27B0B7FD1492BDE800A817AD /* CBL_Body.h in Headers */ = {isa = PBXBuildFile; fileRef = 27F074A911CD5D7A00E9A2AB /* CBL_Body.h */; };
		27B0B7FE1492BDE800A817AD /* CBL_Revision.h in Headers */ = {isa = PBXBuildFile; fileRef = 270B3E3714898DF200E0A926 /* CBL_Revision.h */; };
		27B0B7FF1492BDE800A817AD /* CBL_Server.h in Headers */ = {isa = PBXBuildFile; fileRef = 27C706401486BBD500F0F099 /* CBL_Server.h */; };
		27B0B8001492BDE800A817AD /* CBL_Router.h in Headers */ = {isa = PBXBuildFile; fileRef = 27C706431486BE7100F0F099 /* CBL_Router.h */; };
		27B0B8011492BDE800A817AD /* CBL_URLProtocol.h in Headers */ = {isa = PBXBuildFile; fileRef = 27C706461487584300F0F099 /* CBL_URLProtocol.h */; };
		27B0B8021492BDE800A817AD /* CBL_Replicator.h in Headers */ = {isa = PBXBuildFile; fileRef = 27821BB5148E7D6F0099B373 /* CBL_Replicator.h */; };
		27B0B8031492BDE800A817AD /* CBL_Puller.h in Headers */ = {isa = PBXBuildFile; fileRef = 270B3E291489581E00E0A926 /* CBL_Puller.h */; };
		27B0B8041492BDE800A817AD /* CBL_Pusher.h in Headers */ = {isa = PBXBuildFile; fileRef = 270B3E3C148D7F0000E0A926 /* CBL_Pusher.h */; };
		27B0B8051492BDE800A817AD /* CouchbaseLite.h in Headers */ = {isa = PBXBuildFile; fileRef = 270B3E1F148938D800E0A926 /* CouchbaseLite.h */; settings = {ATTRIBUTES = (Public, ); }; };
		27B0B80D1492C16300A817AD /* UIKit.framework in Frameworks */ = {isa = PBXBuildFile; fileRef = 27B0B7B81492B83C00A817AD /* UIKit.framework */; };
		27B0B80E1492C16300A817AD /* Foundation.framework in Frameworks */ = {isa = PBXBuildFile; fileRef = 27F0745C11CD50A600E9A2AB /* Foundation.framework */; };
		27B0B8101492C16300A817AD /* CoreGraphics.framework in Frameworks */ = {isa = PBXBuildFile; fileRef = 27B0B80F1492C16300A817AD /* CoreGraphics.framework */; };
		27B0B8161492C16300A817AD /* InfoPlist.strings in Resources */ = {isa = PBXBuildFile; fileRef = 27B0B8141492C16300A817AD /* InfoPlist.strings */; };
		27B0B8181492C16300A817AD /* main.m in Sources */ = {isa = PBXBuildFile; fileRef = 27B0B8171492C16300A817AD /* main.m */; };
		27B0B81C1492C16300A817AD /* DemoAppDelegate.m in Sources */ = {isa = PBXBuildFile; fileRef = 27B0B81B1492C16300A817AD /* DemoAppDelegate.m */; };
		27B0B82D1492C4DB00A817AD /* libsqlite3.dylib in Frameworks */ = {isa = PBXBuildFile; fileRef = 27B0B7F81492BC8000A817AD /* libsqlite3.dylib */; };
		27B0B8531492CBE400A817AD /* libCouchbaseLite.a in Frameworks */ = {isa = PBXBuildFile; fileRef = 27B0B7A91492B83B00A817AD /* libCouchbaseLite.a */; };
		27B0B8551492D0A000A817AD /* CBL_View_Tests.m in Sources */ = {isa = PBXBuildFile; fileRef = 27B0B77F1491E73400A817AD /* CBL_View_Tests.m */; };
		27B15517164A118100DF5E2C /* CBL_Database_Tests.m in Sources */ = {isa = PBXBuildFile; fileRef = 27B15516164A118100DF5E2C /* CBL_Database_Tests.m */; };
		27B678B71804B62500B06D11 /* CBLHTTPServer.m in Sources */ = {isa = PBXBuildFile; fileRef = 27B678B61804B62500B06D11 /* CBLHTTPServer.m */; };
		27B678B81804B62500B06D11 /* CBLHTTPServer.m in Sources */ = {isa = PBXBuildFile; fileRef = 27B678B61804B62500B06D11 /* CBLHTTPServer.m */; };
		27B945A51767E06B00B2DF2D /* ModelTests.m in Sources */ = {isa = PBXBuildFile; fileRef = 27B945A41767E06B00B2DF2D /* ModelTests.m */; };
		27B945A91768E63200B2DF2D /* CBLModelArray.h in Headers */ = {isa = PBXBuildFile; fileRef = 27B945A71768E63200B2DF2D /* CBLModelArray.h */; };
		27B945AA1768E63200B2DF2D /* CBLModelArray.h in Headers */ = {isa = PBXBuildFile; fileRef = 27B945A71768E63200B2DF2D /* CBLModelArray.h */; };
		27B945AB1768E63200B2DF2D /* CBLModelArray.m in Sources */ = {isa = PBXBuildFile; fileRef = 27B945A81768E63200B2DF2D /* CBLModelArray.m */; };
		27B945B217692E2000B2DF2D /* CBLModel_Internal.h in Headers */ = {isa = PBXBuildFile; fileRef = 27B945B017692E2000B2DF2D /* CBLModel_Internal.h */; };
		27B945B317692E2000B2DF2D /* CBLModel_Internal.h in Headers */ = {isa = PBXBuildFile; fileRef = 27B945B017692E2000B2DF2D /* CBLModel_Internal.h */; };
		27B945B417692E2000B2DF2D /* CBLModel+Properties.m in Sources */ = {isa = PBXBuildFile; fileRef = 27B945B117692E2000B2DF2D /* CBLModel+Properties.m */; };
		27BDA81E181973EF00F27A11 /* CBLBulkDownloader.h in Headers */ = {isa = PBXBuildFile; fileRef = 27BDA81C181973EF00F27A11 /* CBLBulkDownloader.h */; };
		27BDA81F181973EF00F27A11 /* CBLBulkDownloader.m in Sources */ = {isa = PBXBuildFile; fileRef = 27BDA81D181973EF00F27A11 /* CBLBulkDownloader.m */; };
		27BDA820181973EF00F27A11 /* CBLBulkDownloader.m in Sources */ = {isa = PBXBuildFile; fileRef = 27BDA81D181973EF00F27A11 /* CBLBulkDownloader.m */; };
		27C40C7914EC58BC00994283 /* CBL_ReplicatorManager.h in Headers */ = {isa = PBXBuildFile; fileRef = 27C40C7714EC58BC00994283 /* CBL_ReplicatorManager.h */; };
		27C40C7A14EC58BC00994283 /* CBL_ReplicatorManager.m in Sources */ = {isa = PBXBuildFile; fileRef = 27C40C7814EC58BC00994283 /* CBL_ReplicatorManager.m */; };
		27C40C7B14EC58BC00994283 /* CBL_ReplicatorManager.m in Sources */ = {isa = PBXBuildFile; fileRef = 27C40C7814EC58BC00994283 /* CBL_ReplicatorManager.m */; };
		27C5305414DF3A050078F886 /* CBLMultipartUploader.h in Headers */ = {isa = PBXBuildFile; fileRef = 27C5305214DF3A050078F886 /* CBLMultipartUploader.h */; };
		27C5305514DF3A050078F886 /* CBLMultipartUploader.m in Sources */ = {isa = PBXBuildFile; fileRef = 27C5305314DF3A050078F886 /* CBLMultipartUploader.m */; };
		27C5305614DF3A050078F886 /* CBLMultipartUploader.m in Sources */ = {isa = PBXBuildFile; fileRef = 27C5305314DF3A050078F886 /* CBLMultipartUploader.m */; };
		27C70698148864BA00F0F099 /* Cocoa.framework in Frameworks */ = {isa = PBXBuildFile; fileRef = 27C70697148864BA00F0F099 /* Cocoa.framework */; };
		27C706D31488679500F0F099 /* DemoAppController.m in Sources */ = {isa = PBXBuildFile; fileRef = 27C706CC1488679500F0F099 /* DemoAppController.m */; };
		27C706D41488679500F0F099 /* DemoQuery.m in Sources */ = {isa = PBXBuildFile; fileRef = 27C706CE1488679500F0F099 /* DemoQuery.m */; };
		27C706D61488679500F0F099 /* ShoppingDemo.xib in Resources */ = {isa = PBXBuildFile; fileRef = 27C706D01488679500F0F099 /* ShoppingDemo.xib */; };
		27C706D71488679500F0F099 /* ShoppingItem.m in Sources */ = {isa = PBXBuildFile; fileRef = 27C706D21488679500F0F099 /* ShoppingItem.m */; };
		27CB056316CDD1ED0040C9F8 /* CBLUICollectionSource.m in Sources */ = {isa = PBXBuildFile; fileRef = 27CB056216CDD1ED0040C9F8 /* CBLUICollectionSource.m */; };
		27CB056816CEBCEC0040C9F8 /* CBLBlobStore_Tests.m in Sources */ = {isa = PBXBuildFile; fileRef = 279CE40414D88031009F3FA6 /* CBLBlobStore_Tests.m */; };
		27CB056B16CEBD1C0040C9F8 /* CBL_Database_Tests.m in Sources */ = {isa = PBXBuildFile; fileRef = 27B15516164A118100DF5E2C /* CBL_Database_Tests.m */; };
		27CB056C16CEBD4D0040C9F8 /* APITests.m in Sources */ = {isa = PBXBuildFile; fileRef = 27846FF015D5C8250030122F /* APITests.m */; };
		27CF5D2D152F514A0015D7A9 /* CBLStatus.m in Sources */ = {isa = PBXBuildFile; fileRef = 27CF5D2C152F514A0015D7A9 /* CBLStatus.m */; };
		27CF5D2E152F514A0015D7A9 /* CBLStatus.m in Sources */ = {isa = PBXBuildFile; fileRef = 27CF5D2C152F514A0015D7A9 /* CBLStatus.m */; };
		27D895CB14E4EF9E00AC701E /* Entitlements.plist in Resources */ = {isa = PBXBuildFile; fileRef = 2714CF511496AE5B00E03341 /* Entitlements.plist */; };
		27D90B1815601C340000735E /* MYErrorUtils.m in Sources */ = {isa = PBXBuildFile; fileRef = 27D90B1715601C2F0000735E /* MYErrorUtils.m */; settings = {COMPILER_FLAGS = "-fno-objc-arc"; }; };
		27D90B1915601C350000735E /* MYErrorUtils.m in Sources */ = {isa = PBXBuildFile; fileRef = 27D90B1715601C2F0000735E /* MYErrorUtils.m */; settings = {COMPILER_FLAGS = "-fno-objc-arc"; }; };
		27D90B1A15601F8C0000735E /* Security.framework in Frameworks */ = {isa = PBXBuildFile; fileRef = 27E7FB02155DBDA20025F93A /* Security.framework */; };
		27DA42F8158E66DD00F9E7B5 /* CBLRevision.h in Headers */ = {isa = PBXBuildFile; fileRef = 27DA42F6158E66DD00F9E7B5 /* CBLRevision.h */; settings = {ATTRIBUTES = (Public, ); }; };
		27DA42F9158E66DD00F9E7B5 /* CBLRevision.m in Sources */ = {isa = PBXBuildFile; fileRef = 27DA42F7158E66DD00F9E7B5 /* CBLRevision.m */; };
		27DA42FA158E66DD00F9E7B5 /* CBLRevision.m in Sources */ = {isa = PBXBuildFile; fileRef = 27DA42F7158E66DD00F9E7B5 /* CBLRevision.m */; };
		27DA42FD158E7D3500F9E7B5 /* CBLDatabase.h in Headers */ = {isa = PBXBuildFile; fileRef = 27DA42FB158E7D3500F9E7B5 /* CBLDatabase.h */; settings = {ATTRIBUTES = (Public, ); }; };
		27DA42FE158E7D3500F9E7B5 /* CBLDatabase.m in Sources */ = {isa = PBXBuildFile; fileRef = 27DA42FC158E7D3500F9E7B5 /* CBLDatabase.m */; };
		27DA42FF158E7D3500F9E7B5 /* CBLDatabase.m in Sources */ = {isa = PBXBuildFile; fileRef = 27DA42FC158E7D3500F9E7B5 /* CBLDatabase.m */; };
		27DA4308158FA35600F9E7B5 /* CBLCache.h in Headers */ = {isa = PBXBuildFile; fileRef = 27DA4306158FA35600F9E7B5 /* CBLCache.h */; };
		27DA4309158FA35600F9E7B5 /* CBLCache.m in Sources */ = {isa = PBXBuildFile; fileRef = 27DA4307158FA35600F9E7B5 /* CBLCache.m */; };
		27DA430A158FA35600F9E7B5 /* CBLCache.m in Sources */ = {isa = PBXBuildFile; fileRef = 27DA4307158FA35600F9E7B5 /* CBLCache.m */; };
		27DA4312158FB79F00F9E7B5 /* CBLQuery.h in Headers */ = {isa = PBXBuildFile; fileRef = 27DA4310158FB79E00F9E7B5 /* CBLQuery.h */; settings = {ATTRIBUTES = (Public, ); }; };
		27DA4313158FB79F00F9E7B5 /* CBLQuery.m in Sources */ = {isa = PBXBuildFile; fileRef = 27DA4311158FB79E00F9E7B5 /* CBLQuery.m */; };
		27DA4314158FB79F00F9E7B5 /* CBLQuery.m in Sources */ = {isa = PBXBuildFile; fileRef = 27DA4311158FB79E00F9E7B5 /* CBLQuery.m */; };
		27DA4345159125B500F9E7B5 /* CBLManager.h in Headers */ = {isa = PBXBuildFile; fileRef = 27DA4343159125B500F9E7B5 /* CBLManager.h */; settings = {ATTRIBUTES = (Public, ); }; };
		27DA4346159125B500F9E7B5 /* CBLManager.m in Sources */ = {isa = PBXBuildFile; fileRef = 27DA4344159125B500F9E7B5 /* CBLManager.m */; };
		27DA4347159125B500F9E7B5 /* CBLManager.m in Sources */ = {isa = PBXBuildFile; fileRef = 27DA4344159125B500F9E7B5 /* CBLManager.m */; };
		27DA434A15912AFD00F9E7B5 /* CBLView.h in Headers */ = {isa = PBXBuildFile; fileRef = 27DA434815912AFD00F9E7B5 /* CBLView.h */; settings = {ATTRIBUTES = (Public, ); }; };
		27DA434B15912AFD00F9E7B5 /* CBLView.m in Sources */ = {isa = PBXBuildFile; fileRef = 27DA434915912AFD00F9E7B5 /* CBLView.m */; };
		27DA434C15912AFD00F9E7B5 /* CBLView.m in Sources */ = {isa = PBXBuildFile; fileRef = 27DA434915912AFD00F9E7B5 /* CBLView.m */; };
		27DA435015918C0200F9E7B5 /* MYDynamicObject.h in Headers */ = {isa = PBXBuildFile; fileRef = 27DA434E15918C0200F9E7B5 /* MYDynamicObject.h */; settings = {ATTRIBUTES = (Public, ); }; };
		27DA435115918C0200F9E7B5 /* MYDynamicObject.m in Sources */ = {isa = PBXBuildFile; fileRef = 27DA434F15918C0200F9E7B5 /* MYDynamicObject.m */; settings = {COMPILER_FLAGS = "-fno-objc-arc"; }; };
		27DA435215918C0200F9E7B5 /* MYDynamicObject.m in Sources */ = {isa = PBXBuildFile; fileRef = 27DA434F15918C0200F9E7B5 /* MYDynamicObject.m */; settings = {COMPILER_FLAGS = "-fno-objc-arc"; }; };
		27DA435715918C8E00F9E7B5 /* CBLModel.h in Headers */ = {isa = PBXBuildFile; fileRef = 27DA435315918C8C00F9E7B5 /* CBLModel.h */; settings = {ATTRIBUTES = (Public, ); }; };
		27DA435815918C8E00F9E7B5 /* CBLModel.m in Sources */ = {isa = PBXBuildFile; fileRef = 27DA435415918C8C00F9E7B5 /* CBLModel.m */; };
		27DA435915918C8E00F9E7B5 /* CBLModel.m in Sources */ = {isa = PBXBuildFile; fileRef = 27DA435415918C8C00F9E7B5 /* CBLModel.m */; };
		27DA435A15918C8E00F9E7B5 /* CBLModelFactory.h in Headers */ = {isa = PBXBuildFile; fileRef = 27DA435515918C8D00F9E7B5 /* CBLModelFactory.h */; settings = {ATTRIBUTES = (Public, ); }; };
		27DA435B15918C8E00F9E7B5 /* CBLModelFactory.m in Sources */ = {isa = PBXBuildFile; fileRef = 27DA435615918C8E00F9E7B5 /* CBLModelFactory.m */; };
		27DA435C15918C8E00F9E7B5 /* CBLModelFactory.m in Sources */ = {isa = PBXBuildFile; fileRef = 27DA435615918C8E00F9E7B5 /* CBLModelFactory.m */; };
		27DA435E159230AA00F9E7B5 /* CBL_Router.m in Sources */ = {isa = PBXBuildFile; fileRef = 27C706441486BE7100F0F099 /* CBL_Router.m */; };
		27DA435F159230AC00F9E7B5 /* CBL_Router.m in Sources */ = {isa = PBXBuildFile; fileRef = 27C706441486BE7100F0F099 /* CBL_Router.m */; };
		27DA4360159230B100F9E7B5 /* CBL_Router+Handlers.m in Sources */ = {isa = PBXBuildFile; fileRef = 2700BC5B14B64AA600B5B297 /* CBL_Router+Handlers.m */; };
		27DA4361159230B200F9E7B5 /* CBL_Router+Handlers.m in Sources */ = {isa = PBXBuildFile; fileRef = 2700BC5B14B64AA600B5B297 /* CBL_Router+Handlers.m */; };
		27DA43621592387400F9E7B5 /* CBLManager.h in Headers */ = {isa = PBXBuildFile; fileRef = 27DA4343159125B500F9E7B5 /* CBLManager.h */; settings = {ATTRIBUTES = (Public, ); }; };
		27DA43631592387400F9E7B5 /* CBLDatabase.h in Headers */ = {isa = PBXBuildFile; fileRef = 27DA42FB158E7D3500F9E7B5 /* CBLDatabase.h */; settings = {ATTRIBUTES = (Public, ); }; };
		27DA43641592387400F9E7B5 /* CBLDocument.h in Headers */ = {isa = PBXBuildFile; fileRef = 27ED862E157D0FC600712B33 /* CBLDocument.h */; settings = {ATTRIBUTES = (Public, ); }; };
		27DA43651592387400F9E7B5 /* CBLRevision.h in Headers */ = {isa = PBXBuildFile; fileRef = 27DA42F6158E66DD00F9E7B5 /* CBLRevision.h */; settings = {ATTRIBUTES = (Public, ); }; };
		27DA43661592387400F9E7B5 /* CBLView.h in Headers */ = {isa = PBXBuildFile; fileRef = 27DA434815912AFD00F9E7B5 /* CBLView.h */; settings = {ATTRIBUTES = (Public, ); }; };
		27DA43671592387400F9E7B5 /* CBLQuery.h in Headers */ = {isa = PBXBuildFile; fileRef = 27DA4310158FB79E00F9E7B5 /* CBLQuery.h */; settings = {ATTRIBUTES = (Public, ); }; };
		27DA43681592387400F9E7B5 /* CBLModel.h in Headers */ = {isa = PBXBuildFile; fileRef = 27DA435315918C8C00F9E7B5 /* CBLModel.h */; settings = {ATTRIBUTES = (Public, ); }; };
		27DA43691592387400F9E7B5 /* CBLModelFactory.h in Headers */ = {isa = PBXBuildFile; fileRef = 27DA435515918C8D00F9E7B5 /* CBLModelFactory.h */; settings = {ATTRIBUTES = (Public, ); }; };
		27DB90D714DB249700FC7118 /* GTMNSData+zlib.h in Headers */ = {isa = PBXBuildFile; fileRef = 27DB90D514DB249700FC7118 /* GTMNSData+zlib.h */; };
		27DB90D814DB249700FC7118 /* GTMNSData+zlib.m in Sources */ = {isa = PBXBuildFile; fileRef = 27DB90D614DB249700FC7118 /* GTMNSData+zlib.m */; settings = {COMPILER_FLAGS = "-fno-objc-arc"; }; };
		27DB90D914DB249700FC7118 /* GTMNSData+zlib.m in Sources */ = {isa = PBXBuildFile; fileRef = 27DB90D614DB249700FC7118 /* GTMNSData+zlib.m */; settings = {COMPILER_FLAGS = "-fno-objc-arc"; }; };
		27DB90DB14DB24E800FC7118 /* GTMDefines.h in Headers */ = {isa = PBXBuildFile; fileRef = 27DB90DA14DB24E800FC7118 /* GTMDefines.h */; };
		27DB90DD14DB250500FC7118 /* libz.dylib in Frameworks */ = {isa = PBXBuildFile; fileRef = 27DB90DC14DB250500FC7118 /* libz.dylib */; };
		27DB90DF14DB4B0100FC7118 /* libz.dylib in Frameworks */ = {isa = PBXBuildFile; fileRef = 27DB90DE14DB4B0100FC7118 /* libz.dylib */; };
		27DB90E014DB4B0A00FC7118 /* libz.dylib in Frameworks */ = {isa = PBXBuildFile; fileRef = 27DB90DE14DB4B0100FC7118 /* libz.dylib */; };
		27E00C8E14EC2C74004BCBA9 /* SystemConfiguration.framework in Frameworks */ = {isa = PBXBuildFile; fileRef = 27E00C8D14EC2C74004BCBA9 /* SystemConfiguration.framework */; };
		27E00C8F14EC2CAB004BCBA9 /* SystemConfiguration.framework in Frameworks */ = {isa = PBXBuildFile; fileRef = 27E00C8D14EC2C74004BCBA9 /* SystemConfiguration.framework */; };
		27E11F0D14ACFFC60006B340 /* CBLHTTPServer.h in Headers */ = {isa = PBXBuildFile; fileRef = 27E11F0C14ACFFC60006B340 /* CBLHTTPServer.h */; };
		27E11F1014AD15940006B340 /* CBLHTTPResponse.h in Headers */ = {isa = PBXBuildFile; fileRef = 27E11F0E14AD15940006B340 /* CBLHTTPResponse.h */; };
		27E11F1114AD15940006B340 /* CBLHTTPResponse.m in Sources */ = {isa = PBXBuildFile; fileRef = 27E11F0F14AD15940006B340 /* CBLHTTPResponse.m */; };
		27E11F1214AD172F0006B340 /* CouchbaseLiteListener.framework in Frameworks */ = {isa = PBXBuildFile; fileRef = 275315D514ACF0A10065964D /* CouchbaseLiteListener.framework */; };
		27E2E5A3159383E9005B9234 /* CBLAttachment.h in Headers */ = {isa = PBXBuildFile; fileRef = 27E2E5A1159383E9005B9234 /* CBLAttachment.h */; settings = {ATTRIBUTES = (Public, ); }; };
		27E2E5A4159383E9005B9234 /* CBLAttachment.m in Sources */ = {isa = PBXBuildFile; fileRef = 27E2E5A2159383E9005B9234 /* CBLAttachment.m */; };
		27E2E5A5159383E9005B9234 /* CBLAttachment.m in Sources */ = {isa = PBXBuildFile; fileRef = 27E2E5A2159383E9005B9234 /* CBLAttachment.m */; };
		27E2E5CD159533A5005B9234 /* CBLReplication.h in Headers */ = {isa = PBXBuildFile; fileRef = 27E2E5CB159533A5005B9234 /* CBLReplication.h */; settings = {ATTRIBUTES = (Public, ); }; };
		27E2E5CE159533A5005B9234 /* CBLReplication.m in Sources */ = {isa = PBXBuildFile; fileRef = 27E2E5CC159533A5005B9234 /* CBLReplication.m */; };
		27E2E5CF159533A5005B9234 /* CBLReplication.m in Sources */ = {isa = PBXBuildFile; fileRef = 27E2E5CC159533A5005B9234 /* CBLReplication.m */; };
		27E2E61715993CB4005B9234 /* CBL_URLProtocol.m in Sources */ = {isa = PBXBuildFile; fileRef = 27C706471487584300F0F099 /* CBL_URLProtocol.m */; };
		27E2E61815993CB6005B9234 /* CBL_URLProtocol.m in Sources */ = {isa = PBXBuildFile; fileRef = 27C706471487584300F0F099 /* CBL_URLProtocol.m */; };
		27E4152F154F6E8500771FC5 /* CBLStatus.h in Headers */ = {isa = PBXBuildFile; fileRef = 274F9807152E6E0C00247C46 /* CBLStatus.h */; settings = {ATTRIBUTES = (Private, ); }; };
		27E41530154F6E9C00771FC5 /* CBLStatus.h in Headers */ = {isa = PBXBuildFile; fileRef = 274F9807152E6E0C00247C46 /* CBLStatus.h */; settings = {ATTRIBUTES = (Private, ); }; };
		27E7FAEC155D78C20025F93A /* CBLChangeTracker_Tests.m in Sources */ = {isa = PBXBuildFile; fileRef = 27E7FAEA155D78C20025F93A /* CBLChangeTracker_Tests.m */; };
		27E7FAED155D78DA0025F93A /* CBLChangeTracker_Tests.m in Sources */ = {isa = PBXBuildFile; fileRef = 27E7FAEA155D78C20025F93A /* CBLChangeTracker_Tests.m */; };
		27E7FAEE155D7F110025F93A /* CoreServices.framework in Frameworks */ = {isa = PBXBuildFile; fileRef = 275315F714ACF2500065964D /* CoreServices.framework */; };
		27E7FAF0155D8EBA0025F93A /* CFNetwork.framework in Frameworks */ = {isa = PBXBuildFile; fileRef = 27E7FAEF155D8EBA0025F93A /* CFNetwork.framework */; };
		27E7FAF1155D8ECE0025F93A /* CFNetwork.framework in Frameworks */ = {isa = PBXBuildFile; fileRef = 27E7FAEF155D8EBA0025F93A /* CFNetwork.framework */; };
		27E7FB03155DBDA20025F93A /* Security.framework in Frameworks */ = {isa = PBXBuildFile; fileRef = 27E7FB02155DBDA20025F93A /* Security.framework */; };
		27E7FB04155DBDBF0025F93A /* Security.framework in Frameworks */ = {isa = PBXBuildFile; fileRef = 275315F414ACF1CC0065964D /* Security.framework */; };
		27ED8630157D0FC600712B33 /* CBLDocument.h in Headers */ = {isa = PBXBuildFile; fileRef = 27ED862E157D0FC600712B33 /* CBLDocument.h */; settings = {ATTRIBUTES = (Public, ); }; };
		27ED8631157D0FC600712B33 /* CBLDocument.m in Sources */ = {isa = PBXBuildFile; fileRef = 27ED862F157D0FC600712B33 /* CBLDocument.m */; };
		27ED8632157D0FC600712B33 /* CBLDocument.m in Sources */ = {isa = PBXBuildFile; fileRef = 27ED862F157D0FC600712B33 /* CBLDocument.m */; };
		27ED9A971639D8D2000C844A /* LiteServ.m in Sources */ = {isa = PBXBuildFile; fileRef = 27ED9A961639D8D2000C844A /* LiteServ.m */; };
		27F08C8B15A7A31B003C3E2B /* CBL_Attachment.h in Headers */ = {isa = PBXBuildFile; fileRef = 27A7209E152B959100C0A0E8 /* CBL_Attachment.h */; };
		27F12887156ABE24008465C2 /* OAConsumer.m in Sources */ = {isa = PBXBuildFile; fileRef = 27F12856156ABE24008465C2 /* OAConsumer.m */; settings = {COMPILER_FLAGS = "-fno-objc-arc"; }; };
		27F12890156ABE24008465C2 /* OAMutableURLRequest.m in Sources */ = {isa = PBXBuildFile; fileRef = 27F1285C156ABE24008465C2 /* OAMutableURLRequest.m */; settings = {COMPILER_FLAGS = "-fno-objc-arc"; }; };
		27F12893156ABE24008465C2 /* OAPlaintextSignatureProvider.m in Sources */ = {isa = PBXBuildFile; fileRef = 27F1285E156ABE24008465C2 /* OAPlaintextSignatureProvider.m */; settings = {COMPILER_FLAGS = "-fno-objc-arc"; }; };
		27F12899156ABE24008465C2 /* OARequestParameter.m in Sources */ = {isa = PBXBuildFile; fileRef = 27F12862156ABE24008465C2 /* OARequestParameter.m */; settings = {COMPILER_FLAGS = "-fno-objc-arc"; }; };
		27F128A1156ABE24008465C2 /* OAToken.m in Sources */ = {isa = PBXBuildFile; fileRef = 27F12868156ABE24008465C2 /* OAToken.m */; settings = {COMPILER_FLAGS = "-fno-objc-arc"; }; };
		27F128A8156ABFE0008465C2 /* NSMutableURLRequest+Parameters.m in Sources */ = {isa = PBXBuildFile; fileRef = 27F128A7156ABFE0008465C2 /* NSMutableURLRequest+Parameters.m */; settings = {COMPILER_FLAGS = "-fno-objc-arc"; }; };
		27F128A9156ABFE0008465C2 /* NSMutableURLRequest+Parameters.m in Sources */ = {isa = PBXBuildFile; fileRef = 27F128A7156ABFE0008465C2 /* NSMutableURLRequest+Parameters.m */; settings = {COMPILER_FLAGS = "-fno-objc-arc"; }; };
		27F128AB156AC004008465C2 /* NSMutableURLRequest+Parameters.h in Headers */ = {isa = PBXBuildFile; fileRef = 27F128AA156AC004008465C2 /* NSMutableURLRequest+Parameters.h */; };
		27F128B1156AC1CA008465C2 /* CBLOAuth1Authorizer.h in Headers */ = {isa = PBXBuildFile; fileRef = 27F128AF156AC1C8008465C2 /* CBLOAuth1Authorizer.h */; };
		27F128B2156AC1CA008465C2 /* CBLOAuth1Authorizer.m in Sources */ = {isa = PBXBuildFile; fileRef = 27F128B0156AC1C9008465C2 /* CBLOAuth1Authorizer.m */; };
		27F128B3156AC1CA008465C2 /* CBLOAuth1Authorizer.m in Sources */ = {isa = PBXBuildFile; fileRef = 27F128B0156AC1C9008465C2 /* CBLOAuth1Authorizer.m */; };
		27F128B5156AC8B7008465C2 /* OAToken.m in Sources */ = {isa = PBXBuildFile; fileRef = 27F12868156ABE24008465C2 /* OAToken.m */; settings = {COMPILER_FLAGS = "-fno-objc-arc"; }; };
		27F128B7156AC8C5008465C2 /* OAPlaintextSignatureProvider.m in Sources */ = {isa = PBXBuildFile; fileRef = 27F1285E156ABE24008465C2 /* OAPlaintextSignatureProvider.m */; settings = {COMPILER_FLAGS = "-fno-objc-arc"; }; };
		27F128B8156AC8EC008465C2 /* OAConsumer.m in Sources */ = {isa = PBXBuildFile; fileRef = 27F12856156ABE24008465C2 /* OAConsumer.m */; settings = {COMPILER_FLAGS = "-fno-objc-arc"; }; };
		27F128B9156AC8F0008465C2 /* OAMutableURLRequest.m in Sources */ = {isa = PBXBuildFile; fileRef = 27F1285C156ABE24008465C2 /* OAMutableURLRequest.m */; settings = {COMPILER_FLAGS = "-fno-objc-arc"; }; };
		27F1E4A61697995C00F0E50F /* CBLJSViewCompiler.m in Sources */ = {isa = PBXBuildFile; fileRef = 27F1E4A51697995C00F0E50F /* CBLJSViewCompiler.m */; };
		27F1E4A8169799DA00F0E50F /* JavaScriptCore.framework in Frameworks */ = {isa = PBXBuildFile; fileRef = 27F1E4A7169799DA00F0E50F /* JavaScriptCore.framework */; };
		27F1E4AB16979A0B00F0E50F /* CBLJSViewCompiler_Test.m in Sources */ = {isa = PBXBuildFile; fileRef = 27F1E4AA16979A0B00F0E50F /* CBLJSViewCompiler_Test.m */; };
		27F273C117039D6000CD2B85 /* CBLUICollectionSource.h in Copy Extras */ = {isa = PBXBuildFile; fileRef = 27CB056416CDD1FB0040C9F8 /* CBLUICollectionSource.h */; };
		27F273C417039F3700CD2B85 /* README.md in Copy Extras */ = {isa = PBXBuildFile; fileRef = 27F273C317039F3600CD2B85 /* README.md */; };
		27F3A5D015ED427200263663 /* MYRegexUtils.m in Sources */ = {isa = PBXBuildFile; fileRef = 27846FB615D475DF0030122F /* MYRegexUtils.m */; settings = {COMPILER_FLAGS = "-fno-objc-arc"; }; };
		27F5B176164D74EA00126D0D /* Default-568h@2x.png in Resources */ = {isa = PBXBuildFile; fileRef = 27F5B175164D74EA00126D0D /* Default-568h@2x.png */; };
		27F5B18716519F2400126D0D /* CBLUITableSource.h in Headers */ = {isa = PBXBuildFile; fileRef = 27DA4317158FD9B400F9E7B5 /* CBLUITableSource.h */; settings = {ATTRIBUTES = (Public, ); }; };
		27F5B18916519F8F00126D0D /* MYDynamicObject.h in Headers */ = {isa = PBXBuildFile; fileRef = 27DA434E15918C0200F9E7B5 /* MYDynamicObject.h */; settings = {ATTRIBUTES = (Public, ); }; };
		27F6D02B16B72885006E1576 /* CBLJSFunction.m in Sources */ = {isa = PBXBuildFile; fileRef = 27F6D02A16B72885006E1576 /* CBLJSFunction.m */; };
		27F8AF3517B046E000105C8F /* Security.framework in Frameworks */ = {isa = PBXBuildFile; fileRef = 275315F414ACF1CC0065964D /* Security.framework */; };
		27F9411B176A5FB4007BAEBE /* ModelTests.m in Sources */ = {isa = PBXBuildFile; fileRef = 27B945A41767E06B00B2DF2D /* ModelTests.m */; };
		27F9411C176A5FB9007BAEBE /* CBLModel+Properties.m in Sources */ = {isa = PBXBuildFile; fileRef = 27B945B117692E2000B2DF2D /* CBLModel+Properties.m */; };
		27F9411D176A5FC2007BAEBE /* CBLModelArray.m in Sources */ = {isa = PBXBuildFile; fileRef = 27B945A81768E63200B2DF2D /* CBLModelArray.m */; };
		27F94120176A64BA007BAEBE /* CBLJSONValidator.h in Headers */ = {isa = PBXBuildFile; fileRef = 27F9411E176A64BA007BAEBE /* CBLJSONValidator.h */; };
		27F94123176F7443007BAEBE /* CBLJSONValidator.m in Sources */ = {isa = PBXBuildFile; fileRef = 27F9411F176A64BA007BAEBE /* CBLJSONValidator.m */; };
		27F94124176F7448007BAEBE /* CBLJSONValidator.m in Sources */ = {isa = PBXBuildFile; fileRef = 27F9411F176A64BA007BAEBE /* CBLJSONValidator.m */; };
		27F94126176F7490007BAEBE /* CBLJSONValidatorTests.m in Sources */ = {isa = PBXBuildFile; fileRef = 27F94125176F7490007BAEBE /* CBLJSONValidatorTests.m */; };
		27F94127176F7490007BAEBE /* CBLJSONValidatorTests.m in Sources */ = {isa = PBXBuildFile; fileRef = 27F94125176F7490007BAEBE /* CBLJSONValidatorTests.m */; };
		27F94128176F8235007BAEBE /* CBLJSONValidator.h in Copy Extras */ = {isa = PBXBuildFile; fileRef = 27F9411E176A64BA007BAEBE /* CBLJSONValidator.h */; };
		27F94129176F823A007BAEBE /* CBLJSONValidator.m in Copy Extras */ = {isa = PBXBuildFile; fileRef = 27F9411F176A64BA007BAEBE /* CBLJSONValidator.m */; };
		27FAEEF2164C8A4D00A3C0C2 /* background.jpg in Resources */ = {isa = PBXBuildFile; fileRef = 27FAEEDA164C8A3E00A3C0C2 /* background.jpg */; };
		27FAEEF3164C8A4D00A3C0C2 /* background~ipad.jpg in Resources */ = {isa = PBXBuildFile; fileRef = 27FAEEDB164C8A3E00A3C0C2 /* background~ipad.jpg */; };
		27FAEEF4164C8A4D00A3C0C2 /* couchbase-mobile-icon-nameless.png in Resources */ = {isa = PBXBuildFile; fileRef = 27FAEEDC164C8A3E00A3C0C2 /* couchbase-mobile-icon-nameless.png */; };
		27FAEEF5164C8A4D00A3C0C2 /* item_background.png in Resources */ = {isa = PBXBuildFile; fileRef = 27FAEEDD164C8A3E00A3C0C2 /* item_background.png */; };
		27FAEEF6164C8A4D00A3C0C2 /* item_background~ipad.png in Resources */ = {isa = PBXBuildFile; fileRef = 27FAEEDE164C8A3E00A3C0C2 /* item_background~ipad.png */; };
		27FAEEF7164C8A4D00A3C0C2 /* list_area___background_middle~ipad.png in Resources */ = {isa = PBXBuildFile; fileRef = 27FAEEDF164C8A3E00A3C0C2 /* list_area___background_middle~ipad.png */; };
		27FAEEF8164C8A4D00A3C0C2 /* list_area___checkbox___checked.png in Resources */ = {isa = PBXBuildFile; fileRef = 27FAEEE0164C8A3E00A3C0C2 /* list_area___checkbox___checked.png */; };
		27FAEEF9164C8A4D00A3C0C2 /* list_area___checkbox___unchecked.png in Resources */ = {isa = PBXBuildFile; fileRef = 27FAEEE1164C8A3E00A3C0C2 /* list_area___checkbox___unchecked.png */; };
		27FAEEFA164C8A4D00A3C0C2 /* textfield___active.png in Resources */ = {isa = PBXBuildFile; fileRef = 27FAEEE2164C8A3E00A3C0C2 /* textfield___active.png */; };
		27FAEEFB164C8A4D00A3C0C2 /* textfield___active~ipad.png in Resources */ = {isa = PBXBuildFile; fileRef = 27FAEEE3164C8A3E00A3C0C2 /* textfield___active~ipad.png */; };
		27FAEEFC164C8A4D00A3C0C2 /* textfield___inactive.png in Resources */ = {isa = PBXBuildFile; fileRef = 27FAEEE4164C8A3E00A3C0C2 /* textfield___inactive.png */; };
		27FAEEFD164C8A4D00A3C0C2 /* textfield___inactive~ipad.png in Resources */ = {isa = PBXBuildFile; fileRef = 27FAEEE5164C8A3E00A3C0C2 /* textfield___inactive~ipad.png */; };
		27FAEF00164C8A8400A3C0C2 /* Default.png in Resources */ = {isa = PBXBuildFile; fileRef = 27FAEEFE164C8A8400A3C0C2 /* Default.png */; };
		27FAEF01164C8A8400A3C0C2 /* Default~ipad.png in Resources */ = {isa = PBXBuildFile; fileRef = 27FAEEFF164C8A8400A3C0C2 /* Default~ipad.png */; };
		27FAEF0F164C8ADB00A3C0C2 /* icon.png in Resources */ = {isa = PBXBuildFile; fileRef = 27FAEF0C164C8ADB00A3C0C2 /* icon.png */; };
		27FAEF10164C8ADB00A3C0C2 /* icon@2x.png in Resources */ = {isa = PBXBuildFile; fileRef = 27FAEF0D164C8ADB00A3C0C2 /* icon@2x.png */; };
		27FAEF11164C8ADB00A3C0C2 /* icon~ipad.png in Resources */ = {isa = PBXBuildFile; fileRef = 27FAEF0E164C8ADB00A3C0C2 /* icon~ipad.png */; };
		27FFE20517BBF17C0040AE60 /* CBLRouter_Tests.m in Sources */ = {isa = PBXBuildFile; fileRef = 27C7064A1488311100F0F099 /* CBLRouter_Tests.m */; };
		27FFE20617BBF20D0040AE60 /* CBLReplicator_Tests.m in Sources */ = {isa = PBXBuildFile; fileRef = 27821BBB149001B20099B373 /* CBLReplicator_Tests.m */; };
		27FFE20A17BD28080040AE60 /* CBL_Replicator+Backgrounding.m in Sources */ = {isa = PBXBuildFile; fileRef = 27FFE20817BD28080040AE60 /* CBL_Replicator+Backgrounding.m */; };
		27FFE20B17BD28080040AE60 /* CBL_Replicator+Backgrounding.m in Sources */ = {isa = PBXBuildFile; fileRef = 27FFE20817BD28080040AE60 /* CBL_Replicator+Backgrounding.m */; };
		792867C0178DE01900248AF0 /* Foundation.framework in Frameworks */ = {isa = PBXBuildFile; fileRef = 27F0745C11CD50A600E9A2AB /* Foundation.framework */; };
		792867D0178DE03E00248AF0 /* CBLJSFunction.m in Sources */ = {isa = PBXBuildFile; fileRef = 792867CC178DE03E00248AF0 /* CBLJSFunction.m */; };
		792867D1178DE03E00248AF0 /* CBLJSViewCompiler_Test.m in Sources */ = {isa = PBXBuildFile; fileRef = 792867CD178DE03E00248AF0 /* CBLJSViewCompiler_Test.m */; };
		792867D2178DE03E00248AF0 /* CBLJSViewCompiler.m in Sources */ = {isa = PBXBuildFile; fileRef = 792867CF178DE03E00248AF0 /* CBLJSViewCompiler.m */; };
		792867D4178DE33E00248AF0 /* JavaScriptCore.framework in Frameworks */ = {isa = PBXBuildFile; fileRef = 792867D3178DE33E00248AF0 /* JavaScriptCore.framework */; };
		792867DE178E0AED00248AF0 /* CBLRegisterJSViewCompiler.h in Copy Extras */ = {isa = PBXBuildFile; fileRef = 792867D9178E021F00248AF0 /* CBLRegisterJSViewCompiler.h */; };
		AA24F8E4184538AE0091D577 /* CBLDatabaseChange.h in Headers */ = {isa = PBXBuildFile; fileRef = 2776A62E16A9BCBC006FF199 /* CBLDatabaseChange.h */; settings = {ATTRIBUTES = (Public, ); }; };
		AA24F914184B6DE70091D577 /* CBLUITableSource.m in Sources */ = {isa = PBXBuildFile; fileRef = 27DA4318158FD9B400F9E7B5 /* CBLUITableSource.m */; };
		AA24F916184B6DEE0091D577 /* CBLIncrementalStore.h in Headers */ = {isa = PBXBuildFile; fileRef = AA24F90D184B6C8A0091D577 /* CBLIncrementalStore.h */; settings = {ATTRIBUTES = (Public, ); }; };
		AA32A75F184B7E290080C263 /* CBLIncrementalStoreTests.m in Sources */ = {isa = PBXBuildFile; fileRef = AA24F911184B6DC70091D577 /* CBLIncrementalStoreTests.m */; };
		AA32A761184B7ED10080C263 /* CoreData.framework in Frameworks */ = {isa = PBXBuildFile; fileRef = AA32A760184B7ED10080C263 /* CoreData.framework */; };
		AA32A762184B8C050080C263 /* CBLIncrementalStore.m in Sources */ = {isa = PBXBuildFile; fileRef = AA24F90E184B6C8A0091D577 /* CBLIncrementalStore.m */; };
		DA023B4614BCA94C008184BB /* Foundation.framework in Frameworks */ = {isa = PBXBuildFile; fileRef = 27F0745C11CD50A600E9A2AB /* Foundation.framework */; };
		DA147C0C14BCA98A0052DA4D /* CBLListener.m in Sources */ = {isa = PBXBuildFile; fileRef = 275315DF14ACF0A20065964D /* CBLListener.m */; };
		DA147C0D14BCA98A0052DA4D /* CBLHTTPConnection.m in Sources */ = {isa = PBXBuildFile; fileRef = 2753160B14ACFC2A0065964D /* CBLHTTPConnection.m */; };
		DA147C0E14BCA98A0052DA4D /* CBLHTTPResponse.m in Sources */ = {isa = PBXBuildFile; fileRef = 27E11F0F14AD15940006B340 /* CBLHTTPResponse.m */; };
		DA147C1314BCAA870052DA4D /* DDData.m in Sources */ = {isa = PBXBuildFile; fileRef = 2753155214ACEFC90065964D /* DDData.m */; };
		DA147C1414BCAA870052DA4D /* DDNumber.m in Sources */ = {isa = PBXBuildFile; fileRef = 2753155414ACEFC90065964D /* DDNumber.m */; };
		DA147C1514BCAA870052DA4D /* DDRange.m in Sources */ = {isa = PBXBuildFile; fileRef = 2753155614ACEFC90065964D /* DDRange.m */; };
		DA147C1614BCAA8F0052DA4D /* DDLog.m in Sources */ = {isa = PBXBuildFile; fileRef = 275315B814ACF0330065964D /* DDLog.m */; settings = {COMPILER_FLAGS = "-Wno-deprecated-declarations"; }; };
		DA147C1714BCAA9C0052DA4D /* GCDAsyncSocket.m in Sources */ = {isa = PBXBuildFile; fileRef = 275315A914ACF00B0065964D /* GCDAsyncSocket.m */; settings = {COMPILER_FLAGS = "-Wno-undeclared-selector -Wno-deprecated-declarations"; }; };
		DA147C1814BCAAAD0052DA4D /* HTTPAuthenticationRequest.m in Sources */ = {isa = PBXBuildFile; fileRef = 2753155814ACEFC90065964D /* HTTPAuthenticationRequest.m */; };
		DA147C1914BCAAAD0052DA4D /* HTTPConnection.m in Sources */ = {isa = PBXBuildFile; fileRef = 2753155A14ACEFC90065964D /* HTTPConnection.m */; };
		DA147C1A14BCAAAD0052DA4D /* HTTPMessage.m in Sources */ = {isa = PBXBuildFile; fileRef = 2753155D14ACEFC90065964D /* HTTPMessage.m */; };
		DA147C1B14BCAAAD0052DA4D /* HTTPServer.m in Sources */ = {isa = PBXBuildFile; fileRef = 2753156014ACEFC90065964D /* HTTPServer.m */; settings = {COMPILER_FLAGS = "-Wno-undeclared-selector -Wno-deprecated-declarations"; }; };
		DA147C1C14BCAABE0052DA4D /* HTTPDataResponse.m in Sources */ = {isa = PBXBuildFile; fileRef = 2753156514ACEFC90065964D /* HTTPDataResponse.m */; };
		DA147C1D14BCAABE0052DA4D /* HTTPFileResponse.m in Sources */ = {isa = PBXBuildFile; fileRef = 2753156914ACEFC90065964D /* HTTPFileResponse.m */; };
		DA147C1E14BCAABE0052DA4D /* WebSocket.m in Sources */ = {isa = PBXBuildFile; fileRef = 2753156D14ACEFC90065964D /* WebSocket.m */; };
		DA147C2514BCAC3B0052DA4D /* Foundation.framework in Frameworks */ = {isa = PBXBuildFile; fileRef = 27B0B7F61492BC7A00A817AD /* Foundation.framework */; };
		DA147C3C14BCAC780052DA4D /* MobileCoreServices.framework in Frameworks */ = {isa = PBXBuildFile; fileRef = DA147C3A14BCAC780052DA4D /* MobileCoreServices.framework */; };
		DA147C3D14BCAC780052DA4D /* Security.framework in Frameworks */ = {isa = PBXBuildFile; fileRef = DA147C3B14BCAC780052DA4D /* Security.framework */; };
		DA147C3E14BCAC9D0052DA4D /* CBLListener.h in Headers */ = {isa = PBXBuildFile; fileRef = 275315DE14ACF0A20065964D /* CBLListener.h */; settings = {ATTRIBUTES = (Public, ); }; };
/* End PBXBuildFile section */

/* Begin PBXContainerItemProxy section */
		270BDD6E15645127007D52F6 /* PBXContainerItemProxy */ = {
			isa = PBXContainerItemProxy;
			containerPortal = 08FB7793FE84155DC02AAC07 /* Project object */;
			proxyType = 1;
			remoteGlobalIDString = 275315D414ACF0A10065964D;
			remoteInfo = TouchDBListener;
		};
		270BDD701564512A007D52F6 /* PBXContainerItemProxy */ = {
			isa = PBXContainerItemProxy;
			containerPortal = 08FB7793FE84155DC02AAC07 /* Project object */;
			proxyType = 1;
			remoteGlobalIDString = 270B3DE91489359000E0A926;
			remoteInfo = TouchDB;
		};
		270BDD7215645147007D52F6 /* PBXContainerItemProxy */ = {
			isa = PBXContainerItemProxy;
			containerPortal = 08FB7793FE84155DC02AAC07 /* Project object */;
			proxyType = 1;
			remoteGlobalIDString = 27B0B7E61492BB6B00A817AD;
			remoteInfo = "iOS Framework";
		};
		270BDD741564514C007D52F6 /* PBXContainerItemProxy */ = {
			isa = PBXContainerItemProxy;
			containerPortal = 08FB7793FE84155DC02AAC07 /* Project object */;
			proxyType = 1;
			remoteGlobalIDString = 27B0B7E61492BB6B00A817AD;
			remoteInfo = "iOS Framework";
		};
		27208F95184FC071006ADBEF /* PBXContainerItemProxy */ = {
			isa = PBXContainerItemProxy;
			containerPortal = 08FB7793FE84155DC02AAC07 /* Project object */;
			proxyType = 1;
			remoteGlobalIDString = 792867BE178DE01900248AF0;
			remoteInfo = CBLJSViewCompiler;
		};
		27208F97184FC077006ADBEF /* PBXContainerItemProxy */ = {
			isa = PBXContainerItemProxy;
			containerPortal = 08FB7793FE84155DC02AAC07 /* Project object */;
			proxyType = 1;
			remoteGlobalIDString = 27FA59EA179EEACA0043460A;
			remoteInfo = Documentation;
		};
		275315FD14ACF87F0065964D /* PBXContainerItemProxy */ = {
			isa = PBXContainerItemProxy;
			containerPortal = 08FB7793FE84155DC02AAC07 /* Project object */;
			proxyType = 1;
			remoteGlobalIDString = 270B3DE91489359000E0A926;
			remoteInfo = TouchDB;
		};
		27538F9017F1D279004C3BFD /* PBXContainerItemProxy */ = {
			isa = PBXContainerItemProxy;
			containerPortal = 08FB7793FE84155DC02AAC07 /* Project object */;
			proxyType = 1;
			remoteGlobalIDString = 270FE0C714C5008C005FF647;
			remoteInfo = LiteServ;
		};
		27538F9417F1D327004C3BFD /* PBXContainerItemProxy */ = {
			isa = PBXContainerItemProxy;
			containerPortal = 08FB7793FE84155DC02AAC07 /* Project object */;
			proxyType = 1;
			remoteGlobalIDString = 270B3DE91489359000E0A926;
			remoteInfo = "CBL Mac";
		};
		27538F9617F1D327004C3BFD /* PBXContainerItemProxy */ = {
			isa = PBXContainerItemProxy;
			containerPortal = 08FB7793FE84155DC02AAC07 /* Project object */;
			proxyType = 1;
			remoteGlobalIDString = 275315D414ACF0A10065964D;
			remoteInfo = "CBL Listener Mac";
		};
		275A290A1649A54500B0D8EE /* PBXContainerItemProxy */ = {
			isa = PBXContainerItemProxy;
			containerPortal = 08FB7793FE84155DC02AAC07 /* Project object */;
			proxyType = 1;
			remoteGlobalIDString = 270B3DE91489359000E0A926;
			remoteInfo = "TouchDB-Mac";
		};
		275A290C1649A54700B0D8EE /* PBXContainerItemProxy */ = {
			isa = PBXContainerItemProxy;
			containerPortal = 08FB7793FE84155DC02AAC07 /* Project object */;
			proxyType = 1;
			remoteGlobalIDString = 27B0B7E61492BB6B00A817AD;
			remoteInfo = "TouchDB-iOS";
		};
		275A290E1649A54A00B0D8EE /* PBXContainerItemProxy */ = {
			isa = PBXContainerItemProxy;
			containerPortal = 08FB7793FE84155DC02AAC07 /* Project object */;
			proxyType = 1;
			remoteGlobalIDString = 27C70693148864BA00F0F099;
			remoteInfo = "TouchDB Mac Demo";
		};
		275A29101649A54C00B0D8EE /* PBXContainerItemProxy */ = {
			isa = PBXContainerItemProxy;
			containerPortal = 08FB7793FE84155DC02AAC07 /* Project object */;
			proxyType = 1;
			remoteGlobalIDString = 27B0B80A1492C16300A817AD;
			remoteInfo = "TouchDB iOS Demo";
		};
		275A29121649A54F00B0D8EE /* PBXContainerItemProxy */ = {
			isa = PBXContainerItemProxy;
			containerPortal = 08FB7793FE84155DC02AAC07 /* Project object */;
			proxyType = 1;
			remoteGlobalIDString = 275315D414ACF0A10065964D;
			remoteInfo = "TouchDBListener-Mac";
		};
		275A29141649A55200B0D8EE /* PBXContainerItemProxy */ = {
			isa = PBXContainerItemProxy;
			containerPortal = 08FB7793FE84155DC02AAC07 /* Project object */;
			proxyType = 1;
			remoteGlobalIDString = DA147C1F14BCAC3B0052DA4D;
			remoteInfo = "TouchDBListener-iOS";
		};
		275A29161649A55500B0D8EE /* PBXContainerItemProxy */ = {
			isa = PBXContainerItemProxy;
			containerPortal = 08FB7793FE84155DC02AAC07 /* Project object */;
			proxyType = 1;
			remoteGlobalIDString = 270FE0C714C5008C005FF647;
			remoteInfo = LiteServ;
		};
		27AD1F8617C29BE80063108F /* PBXContainerItemProxy */ = {
			isa = PBXContainerItemProxy;
			containerPortal = 08FB7793FE84155DC02AAC07 /* Project object */;
			proxyType = 1;
			remoteGlobalIDString = DA147C1F14BCAC3B0052DA4D;
			remoteInfo = "CBL Listener iOS";
		};
		27B0B7F41492BC5B00A817AD /* PBXContainerItemProxy */ = {
			isa = PBXContainerItemProxy;
			containerPortal = 08FB7793FE84155DC02AAC07 /* Project object */;
			proxyType = 1;
			remoteGlobalIDString = 27B0B7A81492B83B00A817AD;
			remoteInfo = "iOS Library";
		};
		27B15521164AD14E00DF5E2C /* PBXContainerItemProxy */ = {
			isa = PBXContainerItemProxy;
			containerPortal = 08FB7793FE84155DC02AAC07 /* Project object */;
			proxyType = 1;
			remoteGlobalIDString = 27731F131495CFEF00815D67;
			remoteInfo = "TouchDB iOS Empty App";
		};
		27E11F1A14AD251C0006B340 /* PBXContainerItemProxy */ = {
			isa = PBXContainerItemProxy;
			containerPortal = 08FB7793FE84155DC02AAC07 /* Project object */;
			proxyType = 1;
			remoteGlobalIDString = 270B3DE91489359000E0A926;
			remoteInfo = TouchDB;
		};
		27E11F1C14AD25570006B340 /* PBXContainerItemProxy */ = {
			isa = PBXContainerItemProxy;
			containerPortal = 08FB7793FE84155DC02AAC07 /* Project object */;
			proxyType = 1;
			remoteGlobalIDString = 275315D414ACF0A10065964D;
			remoteInfo = TouchDBListener;
		};
		DA147C3814BCAC670052DA4D /* PBXContainerItemProxy */ = {
			isa = PBXContainerItemProxy;
			containerPortal = 08FB7793FE84155DC02AAC07 /* Project object */;
			proxyType = 1;
			remoteGlobalIDString = DA023B2614BCA94C008184BB;
			remoteInfo = "Listener iOS Library";
		};
/* End PBXContainerItemProxy section */

/* Begin PBXCopyFilesBuildPhase section */
		27538F8517F144E6004C3BFD /* Copy Frameworks */ = {
			isa = PBXCopyFilesBuildPhase;
			buildActionMask = 2147483647;
			dstPath = "";
			dstSubfolderSpec = 10;
			files = (
				27538F8617F14504004C3BFD /* CouchbaseLite.framework in Copy Frameworks */,
				27538F8717F14504004C3BFD /* CouchbaseLiteListener.framework in Copy Frameworks */,
			);
			name = "Copy Frameworks";
			runOnlyForDeploymentPostprocessing = 0;
		};
		27538F9217F1D285004C3BFD /* Copy Tool */ = {
			isa = PBXCopyFilesBuildPhase;
			buildActionMask = 2147483647;
			dstPath = Contents/Tools;
			dstSubfolderSpec = 1;
			files = (
				27538F9317F1D2AC004C3BFD /* LiteServ in Copy Tool */,
			);
			name = "Copy Tool";
			runOnlyForDeploymentPostprocessing = 0;
		};
		27C706C51488668A00F0F099 /* CopyFiles */ = {
			isa = PBXCopyFilesBuildPhase;
			buildActionMask = 2147483647;
			dstPath = "";
			dstSubfolderSpec = 10;
			files = (
				270B3E27148939C500E0A926 /* CouchbaseLite.framework in CopyFiles */,
				2711CDDE14C6584A00505D55 /* CouchbaseLiteListener.framework in CopyFiles */,
			);
			runOnlyForDeploymentPostprocessing = 0;
		};
		27F273C017039D4B00CD2B85 /* Copy Extras */ = {
			isa = PBXCopyFilesBuildPhase;
			buildActionMask = 2147483647;
			dstPath = Extras;
			dstSubfolderSpec = 16;
			files = (
				792867DE178E0AED00248AF0 /* CBLRegisterJSViewCompiler.h in Copy Extras */,
				27F273C117039D6000CD2B85 /* CBLUICollectionSource.h in Copy Extras */,
				27F94128176F8235007BAEBE /* CBLJSONValidator.h in Copy Extras */,
				27F94129176F823A007BAEBE /* CBLJSONValidator.m in Copy Extras */,
				27F273C417039F3700CD2B85 /* README.md in Copy Extras */,
			);
			name = "Copy Extras";
			runOnlyForDeploymentPostprocessing = 0;
		};
		792867BD178DE01900248AF0 /* CopyFiles */ = {
			isa = PBXCopyFilesBuildPhase;
			buildActionMask = 2147483647;
			dstPath = "include/${PRODUCT_NAME}";
			dstSubfolderSpec = 16;
			files = (
			);
			runOnlyForDeploymentPostprocessing = 0;
		};
/* End PBXCopyFilesBuildPhase section */

/* Begin PBXFileReference section */
		2700BC5B14B64AA600B5B297 /* CBL_Router+Handlers.m */ = {isa = PBXFileReference; fileEncoding = 4; lastKnownFileType = sourcecode.c.objc; path = "CBL_Router+Handlers.m"; sourceTree = "<group>"; };
		270B3DEA1489359000E0A926 /* CouchbaseLite.framework */ = {isa = PBXFileReference; explicitFileType = wrapper.framework; includeInIndex = 0; path = CouchbaseLite.framework; sourceTree = BUILT_PRODUCTS_DIR; };
		270B3DEE1489359000E0A926 /* CouchbaseLite-Info.plist */ = {isa = PBXFileReference; lastKnownFileType = text.plist.xml; path = "CouchbaseLite-Info.plist"; sourceTree = "<group>"; };
		270B3DFC1489359000E0A926 /* SenTestingKit.framework */ = {isa = PBXFileReference; lastKnownFileType = wrapper.framework; name = SenTestingKit.framework; path = Library/Frameworks/SenTestingKit.framework; sourceTree = DEVELOPER_DIR; };
		270B3E1F148938D800E0A926 /* CouchbaseLite.h */ = {isa = PBXFileReference; lastKnownFileType = sourcecode.c.h; path = CouchbaseLite.h; sourceTree = "<group>"; };
		270B3E28148940C000E0A926 /* README.md */ = {isa = PBXFileReference; lastKnownFileType = text; path = README.md; sourceTree = "<group>"; };
		270B3E291489581E00E0A926 /* CBL_Puller.h */ = {isa = PBXFileReference; fileEncoding = 4; lastKnownFileType = sourcecode.c.h; path = CBL_Puller.h; sourceTree = "<group>"; };
		270B3E2A1489581E00E0A926 /* CBL_Puller.m */ = {isa = PBXFileReference; fileEncoding = 4; lastKnownFileType = sourcecode.c.objc; path = CBL_Puller.m; sourceTree = "<group>"; };
		270B3E3714898DF200E0A926 /* CBL_Revision.h */ = {isa = PBXFileReference; fileEncoding = 4; lastKnownFileType = sourcecode.c.h; path = CBL_Revision.h; sourceTree = "<group>"; };
		270B3E3814898DF200E0A926 /* CBL_Revision.m */ = {isa = PBXFileReference; fileEncoding = 4; lastKnownFileType = sourcecode.c.objc; path = CBL_Revision.m; sourceTree = "<group>"; };
		270B3E3C148D7F0000E0A926 /* CBL_Pusher.h */ = {isa = PBXFileReference; fileEncoding = 4; lastKnownFileType = sourcecode.c.h; path = CBL_Pusher.h; sourceTree = "<group>"; };
		270B3E3D148D7F0000E0A926 /* CBL_Pusher.m */ = {isa = PBXFileReference; fileEncoding = 4; lastKnownFileType = sourcecode.c.objc; path = CBL_Pusher.m; sourceTree = "<group>"; };
		270BDD6815644EA8007D52F6 /* BuildFatLibrary.sh */ = {isa = PBXFileReference; lastKnownFileType = text.script.sh; path = BuildFatLibrary.sh; sourceTree = "<group>"; };
		270D6FBF164484190081812D /* CBLSocketChangeTracker.h */ = {isa = PBXFileReference; fileEncoding = 4; lastKnownFileType = sourcecode.c.h; path = CBLSocketChangeTracker.h; sourceTree = "<group>"; };
		270D6FC0164484190081812D /* CBLSocketChangeTracker.m */ = {isa = PBXFileReference; fileEncoding = 4; lastKnownFileType = sourcecode.c.objc; path = CBLSocketChangeTracker.m; sourceTree = "<group>"; };
		270F5703156AE0BF000FEB8F /* CBLAuthorizer.h */ = {isa = PBXFileReference; fileEncoding = 4; lastKnownFileType = sourcecode.c.h; path = CBLAuthorizer.h; sourceTree = "<group>"; };
		270F5704156AE0BF000FEB8F /* CBLAuthorizer.m */ = {isa = PBXFileReference; fileEncoding = 4; lastKnownFileType = sourcecode.c.objc; path = CBLAuthorizer.m; sourceTree = "<group>"; };
		270FE0C814C5008C005FF647 /* LiteServ */ = {isa = PBXFileReference; explicitFileType = "compiled.mach-o.executable"; includeInIndex = 0; path = LiteServ; sourceTree = BUILT_PRODUCTS_DIR; };
		27103F8114E9CE4400DF7209 /* CBLReachability.h */ = {isa = PBXFileReference; fileEncoding = 4; lastKnownFileType = sourcecode.c.h; path = CBLReachability.h; sourceTree = "<group>"; };
		27103F8214E9CE4400DF7209 /* CBLReachability.m */ = {isa = PBXFileReference; fileEncoding = 4; lastKnownFileType = sourcecode.c.objc; path = CBLReachability.m; sourceTree = "<group>"; };
		27103F8714EA076600DF7209 /* SystemConfiguration.framework */ = {isa = PBXFileReference; lastKnownFileType = wrapper.framework; name = SystemConfiguration.framework; path = System/Library/Frameworks/SystemConfiguration.framework; sourceTree = SDKROOT; };
		2711CDFC14C7590A00505D55 /* CBLDatabase+Attachments.h */ = {isa = PBXFileReference; fileEncoding = 4; lastKnownFileType = sourcecode.c.h; path = "CBLDatabase+Attachments.h"; sourceTree = "<group>"; };
		2711CDFF14C7595900505D55 /* CBLDatabase+Insertion.h */ = {isa = PBXFileReference; fileEncoding = 4; lastKnownFileType = sourcecode.c.h; path = "CBLDatabase+Insertion.h"; sourceTree = "<group>"; };
		2711CE0214C759BD00505D55 /* CBLDatabase+Replication.h */ = {isa = PBXFileReference; fileEncoding = 4; lastKnownFileType = sourcecode.c.h; path = "CBLDatabase+Replication.h"; sourceTree = "<group>"; };
		2714CF511496AE5B00E03341 /* Entitlements.plist */ = {isa = PBXFileReference; fileEncoding = 4; lastKnownFileType = text.plist.xml; path = Entitlements.plist; sourceTree = "<group>"; };
		271C2AD216FA176300B8C9DB /* CBL_Shared.h */ = {isa = PBXFileReference; fileEncoding = 4; lastKnownFileType = sourcecode.c.h; path = CBL_Shared.h; sourceTree = "<group>"; };
		271C2AD316FA176300B8C9DB /* CBL_Shared.m */ = {isa = PBXFileReference; fileEncoding = 4; lastKnownFileType = sourcecode.c.objc; path = CBL_Shared.m; sourceTree = "<group>"; };
		27208F8C184D1D83006ADBEF /* NSURL+Base.h */ = {isa = PBXFileReference; fileEncoding = 4; lastKnownFileType = sourcecode.c.h; path = "NSURL+Base.h"; sourceTree = "<group>"; };
		27208F8D184D1D83006ADBEF /* NSURL+Base.m */ = {isa = PBXFileReference; fileEncoding = 4; lastKnownFileType = sourcecode.c.objc; path = "NSURL+Base.m"; sourceTree = "<group>"; };
		272A690B17B2CCF0000722FA /* CBLFacebookAuthorizer.h */ = {isa = PBXFileReference; fileEncoding = 4; lastKnownFileType = sourcecode.c.h; path = CBLFacebookAuthorizer.h; sourceTree = "<group>"; };
		272A690C17B2CCF0000722FA /* CBLFacebookAuthorizer.m */ = {isa = PBXFileReference; fileEncoding = 4; lastKnownFileType = sourcecode.c.objc; path = CBLFacebookAuthorizer.m; sourceTree = "<group>"; };
		272B85121523691700A90CB2 /* CBLJSON.h */ = {isa = PBXFileReference; fileEncoding = 4; lastKnownFileType = sourcecode.c.h; path = CBLJSON.h; sourceTree = "<group>"; };
		272B85131523691700A90CB2 /* CBLJSON.m */ = {isa = PBXFileReference; fileEncoding = 4; lastKnownFileType = sourcecode.c.objc; path = CBLJSON.m; sourceTree = "<group>"; };
		274C3917149E6B0900A5E89B /* EmptyAppDelegate.h */ = {isa = PBXFileReference; fileEncoding = 4; lastKnownFileType = sourcecode.c.h; path = EmptyAppDelegate.h; sourceTree = "<group>"; };
		274C3918149E6B0900A5E89B /* EmptyAppDelegate.m */ = {isa = PBXFileReference; fileEncoding = 4; lastKnownFileType = sourcecode.c.objc; path = EmptyAppDelegate.m; sourceTree = "<group>"; };
		274C391B149FAE0000A5E89B /* CBLDatabase+Attachments.m */ = {isa = PBXFileReference; fileEncoding = 4; lastKnownFileType = sourcecode.c.objc; path = "CBLDatabase+Attachments.m"; sourceTree = "<group>"; };
		274F9807152E6E0C00247C46 /* CBLStatus.h */ = {isa = PBXFileReference; lastKnownFileType = sourcecode.c.h; path = CBLStatus.h; sourceTree = "<group>"; };
		2751D4E2151BAE7000F7FD57 /* CBLManager+Internal.h */ = {isa = PBXFileReference; fileEncoding = 4; lastKnownFileType = sourcecode.c.h; path = "CBLManager+Internal.h"; sourceTree = "<group>"; };
		2753155114ACEFC90065964D /* DDData.h */ = {isa = PBXFileReference; fileEncoding = 4; lastKnownFileType = sourcecode.c.h; path = DDData.h; sourceTree = "<group>"; };
		2753155214ACEFC90065964D /* DDData.m */ = {isa = PBXFileReference; fileEncoding = 4; lastKnownFileType = sourcecode.c.objc; path = DDData.m; sourceTree = "<group>"; };
		2753155314ACEFC90065964D /* DDNumber.h */ = {isa = PBXFileReference; fileEncoding = 4; lastKnownFileType = sourcecode.c.h; path = DDNumber.h; sourceTree = "<group>"; };
		2753155414ACEFC90065964D /* DDNumber.m */ = {isa = PBXFileReference; fileEncoding = 4; lastKnownFileType = sourcecode.c.objc; path = DDNumber.m; sourceTree = "<group>"; };
		2753155514ACEFC90065964D /* DDRange.h */ = {isa = PBXFileReference; fileEncoding = 4; lastKnownFileType = sourcecode.c.h; path = DDRange.h; sourceTree = "<group>"; };
		2753155614ACEFC90065964D /* DDRange.m */ = {isa = PBXFileReference; fileEncoding = 4; lastKnownFileType = sourcecode.c.objc; path = DDRange.m; sourceTree = "<group>"; };
		2753155714ACEFC90065964D /* HTTPAuthenticationRequest.h */ = {isa = PBXFileReference; fileEncoding = 4; lastKnownFileType = sourcecode.c.h; path = HTTPAuthenticationRequest.h; sourceTree = "<group>"; };
		2753155814ACEFC90065964D /* HTTPAuthenticationRequest.m */ = {isa = PBXFileReference; fileEncoding = 4; lastKnownFileType = sourcecode.c.objc; path = HTTPAuthenticationRequest.m; sourceTree = "<group>"; };
		2753155914ACEFC90065964D /* HTTPConnection.h */ = {isa = PBXFileReference; fileEncoding = 4; lastKnownFileType = sourcecode.c.h; path = HTTPConnection.h; sourceTree = "<group>"; };
		2753155A14ACEFC90065964D /* HTTPConnection.m */ = {isa = PBXFileReference; fileEncoding = 4; lastKnownFileType = sourcecode.c.objc; path = HTTPConnection.m; sourceTree = "<group>"; };
		2753155B14ACEFC90065964D /* HTTPLogging.h */ = {isa = PBXFileReference; fileEncoding = 4; lastKnownFileType = sourcecode.c.h; path = HTTPLogging.h; sourceTree = "<group>"; };
		2753155C14ACEFC90065964D /* HTTPMessage.h */ = {isa = PBXFileReference; fileEncoding = 4; lastKnownFileType = sourcecode.c.h; path = HTTPMessage.h; sourceTree = "<group>"; };
		2753155D14ACEFC90065964D /* HTTPMessage.m */ = {isa = PBXFileReference; fileEncoding = 4; lastKnownFileType = sourcecode.c.objc; path = HTTPMessage.m; sourceTree = "<group>"; };
		2753155E14ACEFC90065964D /* HTTPResponse.h */ = {isa = PBXFileReference; fileEncoding = 4; lastKnownFileType = sourcecode.c.h; path = HTTPResponse.h; sourceTree = "<group>"; };
		2753155F14ACEFC90065964D /* HTTPServer.h */ = {isa = PBXFileReference; fileEncoding = 4; lastKnownFileType = sourcecode.c.h; path = HTTPServer.h; sourceTree = "<group>"; };
		2753156014ACEFC90065964D /* HTTPServer.m */ = {isa = PBXFileReference; fileEncoding = 4; lastKnownFileType = sourcecode.c.objc; path = HTTPServer.m; sourceTree = "<group>"; };
		2753156214ACEFC90065964D /* HTTPAsyncFileResponse.h */ = {isa = PBXFileReference; fileEncoding = 4; lastKnownFileType = sourcecode.c.h; path = HTTPAsyncFileResponse.h; sourceTree = "<group>"; };
		2753156314ACEFC90065964D /* HTTPAsyncFileResponse.m */ = {isa = PBXFileReference; fileEncoding = 4; lastKnownFileType = sourcecode.c.objc; path = HTTPAsyncFileResponse.m; sourceTree = "<group>"; };
		2753156414ACEFC90065964D /* HTTPDataResponse.h */ = {isa = PBXFileReference; fileEncoding = 4; lastKnownFileType = sourcecode.c.h; path = HTTPDataResponse.h; sourceTree = "<group>"; };
		2753156514ACEFC90065964D /* HTTPDataResponse.m */ = {isa = PBXFileReference; fileEncoding = 4; lastKnownFileType = sourcecode.c.objc; path = HTTPDataResponse.m; sourceTree = "<group>"; };
		2753156614ACEFC90065964D /* HTTPDynamicFileResponse.h */ = {isa = PBXFileReference; fileEncoding = 4; lastKnownFileType = sourcecode.c.h; path = HTTPDynamicFileResponse.h; sourceTree = "<group>"; };
		2753156714ACEFC90065964D /* HTTPDynamicFileResponse.m */ = {isa = PBXFileReference; fileEncoding = 4; lastKnownFileType = sourcecode.c.objc; path = HTTPDynamicFileResponse.m; sourceTree = "<group>"; };
		2753156814ACEFC90065964D /* HTTPFileResponse.h */ = {isa = PBXFileReference; fileEncoding = 4; lastKnownFileType = sourcecode.c.h; path = HTTPFileResponse.h; sourceTree = "<group>"; };
		2753156914ACEFC90065964D /* HTTPFileResponse.m */ = {isa = PBXFileReference; fileEncoding = 4; lastKnownFileType = sourcecode.c.objc; path = HTTPFileResponse.m; sourceTree = "<group>"; };
		2753156A14ACEFC90065964D /* HTTPRedirectResponse.h */ = {isa = PBXFileReference; fileEncoding = 4; lastKnownFileType = sourcecode.c.h; path = HTTPRedirectResponse.h; sourceTree = "<group>"; };
		2753156B14ACEFC90065964D /* HTTPRedirectResponse.m */ = {isa = PBXFileReference; fileEncoding = 4; lastKnownFileType = sourcecode.c.objc; path = HTTPRedirectResponse.m; sourceTree = "<group>"; };
		2753156C14ACEFC90065964D /* WebSocket.h */ = {isa = PBXFileReference; fileEncoding = 4; lastKnownFileType = sourcecode.c.h; path = WebSocket.h; sourceTree = "<group>"; };
		2753156D14ACEFC90065964D /* WebSocket.m */ = {isa = PBXFileReference; fileEncoding = 4; lastKnownFileType = sourcecode.c.objc; path = WebSocket.m; sourceTree = "<group>"; };
		275315A814ACF00B0065964D /* GCDAsyncSocket.h */ = {isa = PBXFileReference; fileEncoding = 4; lastKnownFileType = sourcecode.c.h; path = GCDAsyncSocket.h; sourceTree = "<group>"; };
		275315A914ACF00B0065964D /* GCDAsyncSocket.m */ = {isa = PBXFileReference; fileEncoding = 4; lastKnownFileType = sourcecode.c.objc; path = GCDAsyncSocket.m; sourceTree = "<group>"; };
		275315B014ACF0330065964D /* About.txt */ = {isa = PBXFileReference; fileEncoding = 4; lastKnownFileType = text; path = About.txt; sourceTree = "<group>"; };
		275315B114ACF0330065964D /* DDAbstractDatabaseLogger.h */ = {isa = PBXFileReference; fileEncoding = 4; lastKnownFileType = sourcecode.c.h; path = DDAbstractDatabaseLogger.h; sourceTree = "<group>"; };
		275315B214ACF0330065964D /* DDAbstractDatabaseLogger.m */ = {isa = PBXFileReference; fileEncoding = 4; lastKnownFileType = sourcecode.c.objc; path = DDAbstractDatabaseLogger.m; sourceTree = "<group>"; };
		275315B314ACF0330065964D /* DDASLLogger.h */ = {isa = PBXFileReference; fileEncoding = 4; lastKnownFileType = sourcecode.c.h; path = DDASLLogger.h; sourceTree = "<group>"; };
		275315B414ACF0330065964D /* DDASLLogger.m */ = {isa = PBXFileReference; fileEncoding = 4; lastKnownFileType = sourcecode.c.objc; path = DDASLLogger.m; sourceTree = "<group>"; };
		275315B514ACF0330065964D /* DDFileLogger.h */ = {isa = PBXFileReference; fileEncoding = 4; lastKnownFileType = sourcecode.c.h; path = DDFileLogger.h; sourceTree = "<group>"; };
		275315B614ACF0330065964D /* DDFileLogger.m */ = {isa = PBXFileReference; fileEncoding = 4; lastKnownFileType = sourcecode.c.objc; path = DDFileLogger.m; sourceTree = "<group>"; };
		275315B714ACF0330065964D /* DDLog.h */ = {isa = PBXFileReference; fileEncoding = 4; lastKnownFileType = sourcecode.c.h; path = DDLog.h; sourceTree = "<group>"; };
		275315B814ACF0330065964D /* DDLog.m */ = {isa = PBXFileReference; fileEncoding = 4; lastKnownFileType = sourcecode.c.objc; path = DDLog.m; sourceTree = "<group>"; };
		275315B914ACF0330065964D /* DDTTYLogger.h */ = {isa = PBXFileReference; fileEncoding = 4; lastKnownFileType = sourcecode.c.h; path = DDTTYLogger.h; sourceTree = "<group>"; };
		275315BA14ACF0330065964D /* DDTTYLogger.m */ = {isa = PBXFileReference; fileEncoding = 4; lastKnownFileType = sourcecode.c.objc; path = DDTTYLogger.m; sourceTree = "<group>"; };
		275315D514ACF0A10065964D /* CouchbaseLiteListener.framework */ = {isa = PBXFileReference; explicitFileType = wrapper.framework; includeInIndex = 0; path = CouchbaseLiteListener.framework; sourceTree = BUILT_PRODUCTS_DIR; };
		275315D914ACF0A20065964D /* CouchbaseLiteListener-Info.plist */ = {isa = PBXFileReference; lastKnownFileType = text.plist.xml; path = "CouchbaseLiteListener-Info.plist"; sourceTree = "<group>"; };
		275315DB14ACF0A20065964D /* en */ = {isa = PBXFileReference; lastKnownFileType = text.plist.strings; name = en; path = en.lproj/InfoPlist.strings; sourceTree = "<group>"; };
		275315DE14ACF0A20065964D /* CBLListener.h */ = {isa = PBXFileReference; lastKnownFileType = sourcecode.c.h; path = CBLListener.h; sourceTree = "<group>"; };
		275315DF14ACF0A20065964D /* CBLListener.m */ = {isa = PBXFileReference; lastKnownFileType = sourcecode.c.objc; path = CBLListener.m; sourceTree = "<group>"; };
		275315F414ACF1CC0065964D /* Security.framework */ = {isa = PBXFileReference; lastKnownFileType = wrapper.framework; name = Security.framework; path = System/Library/Frameworks/Security.framework; sourceTree = SDKROOT; };
		275315F714ACF2500065964D /* CoreServices.framework */ = {isa = PBXFileReference; lastKnownFileType = wrapper.framework; name = CoreServices.framework; path = System/Library/Frameworks/CoreServices.framework; sourceTree = SDKROOT; };
		275315FA14ACF7FF0065964D /* CouchbaseLiteListener.exp */ = {isa = PBXFileReference; fileEncoding = 4; lastKnownFileType = sourcecode.exports; path = CouchbaseLiteListener.exp; sourceTree = "<group>"; };
		2753160A14ACFC2A0065964D /* CBLHTTPConnection.h */ = {isa = PBXFileReference; fileEncoding = 4; lastKnownFileType = sourcecode.c.h; path = CBLHTTPConnection.h; sourceTree = "<group>"; };
		2753160B14ACFC2A0065964D /* CBLHTTPConnection.m */ = {isa = PBXFileReference; fileEncoding = 4; lastKnownFileType = sourcecode.c.objc; path = CBLHTTPConnection.m; sourceTree = "<group>"; };
		27538F5017F13B03004C3BFD /* LiteServ.app */ = {isa = PBXFileReference; explicitFileType = wrapper.application; includeInIndex = 0; path = LiteServ.app; sourceTree = BUILT_PRODUCTS_DIR; };
		27538F5417F13B03004C3BFD /* LiteServ App-Info.plist */ = {isa = PBXFileReference; lastKnownFileType = text.plist.xml; path = "LiteServ App-Info.plist"; sourceTree = "<group>"; };
		27538F5617F13B03004C3BFD /* en */ = {isa = PBXFileReference; lastKnownFileType = text.plist.strings; name = en; path = en.lproj/InfoPlist.strings; sourceTree = "<group>"; };
		27538F5817F13B03004C3BFD /* main.m */ = {isa = PBXFileReference; lastKnownFileType = sourcecode.c.objc; path = main.m; sourceTree = "<group>"; };
		27538F5C17F13B03004C3BFD /* en */ = {isa = PBXFileReference; lastKnownFileType = text.rtf; name = en; path = en.lproj/Credits.rtf; sourceTree = "<group>"; };
		27538F5E17F13B03004C3BFD /* AppDelegate.h */ = {isa = PBXFileReference; lastKnownFileType = sourcecode.c.h; path = AppDelegate.h; sourceTree = "<group>"; };
		27538F5F17F13B03004C3BFD /* AppDelegate.m */ = {isa = PBXFileReference; lastKnownFileType = sourcecode.c.objc; path = AppDelegate.m; sourceTree = "<group>"; };
		27538F6217F13B03004C3BFD /* Base */ = {isa = PBXFileReference; lastKnownFileType = file.xib; name = Base; path = Base.lproj/MainMenu.xib; sourceTree = "<group>"; };
		27538F6B17F13B03004C3BFD /* XCTest.framework */ = {isa = PBXFileReference; lastKnownFileType = wrapper.framework; name = XCTest.framework; path = Library/Frameworks/XCTest.framework; sourceTree = DEVELOPER_DIR; };
		27538F8817F148C2004C3BFD /* LiteServ.icns */ = {isa = PBXFileReference; lastKnownFileType = image.icns; path = LiteServ.icns; sourceTree = "<group>"; };
		27538F8A17F14A73004C3BFD /* LiteServ_MenubarIcon.png */ = {isa = PBXFileReference; lastKnownFileType = image.png; path = LiteServ_MenubarIcon.png; sourceTree = "<group>"; };
		27538F8D17F14FB6004C3BFD /* Terminal.h */ = {isa = PBXFileReference; lastKnownFileType = sourcecode.c.h; path = Terminal.h; sourceTree = "<group>"; };
		27538F8E17F15057004C3BFD /* ScriptingBridge.framework */ = {isa = PBXFileReference; lastKnownFileType = wrapper.framework; name = ScriptingBridge.framework; path = System/Library/Frameworks/ScriptingBridge.framework; sourceTree = SDKROOT; };
		27538F9817F1D93F004C3BFD /* ToolInstallController.h */ = {isa = PBXFileReference; fileEncoding = 4; lastKnownFileType = sourcecode.c.h; path = ToolInstallController.h; sourceTree = "<group>"; };
		27538F9917F1D93F004C3BFD /* ToolInstallController.m */ = {isa = PBXFileReference; fileEncoding = 4; lastKnownFileType = sourcecode.c.objc; path = ToolInstallController.m; sourceTree = "<group>"; };
		27538F9B17F1D957004C3BFD /* ToolInstallController.xib */ = {isa = PBXFileReference; fileEncoding = 4; lastKnownFileType = file.xib; path = ToolInstallController.xib; sourceTree = "<group>"; };
		27538F9D17F1D9D6004C3BFD /* PrivilegedInstall.h */ = {isa = PBXFileReference; fileEncoding = 4; lastKnownFileType = sourcecode.c.h; path = PrivilegedInstall.h; sourceTree = "<group>"; };
		27538F9E17F1D9D6004C3BFD /* PrivilegedInstall.m */ = {isa = PBXFileReference; fileEncoding = 4; lastKnownFileType = sourcecode.c.objc; path = PrivilegedInstall.m; sourceTree = "<group>"; };
		27538FA117F1ECE8004C3BFD /* LoggingMode.h */ = {isa = PBXFileReference; fileEncoding = 4; lastKnownFileType = sourcecode.c.h; path = LoggingMode.h; sourceTree = "<group>"; };
		27538FA217F1ECE8004C3BFD /* LoggingMode.c */ = {isa = PBXFileReference; fileEncoding = 4; lastKnownFileType = sourcecode.c.c; path = LoggingMode.c; sourceTree = "<group>"; };
		2766EFF614DB7F9F009ECCA8 /* CBLMultipartWriter.h */ = {isa = PBXFileReference; fileEncoding = 4; lastKnownFileType = sourcecode.c.h; path = CBLMultipartWriter.h; sourceTree = "<group>"; };
		2766EFF714DB7F9F009ECCA8 /* CBLMultipartWriter.m */ = {isa = PBXFileReference; fileEncoding = 4; lastKnownFileType = sourcecode.c.objc; path = CBLMultipartWriter.m; sourceTree = "<group>"; };
		2766EFFB14DC7B37009ECCA8 /* CBLMultiStreamWriter.h */ = {isa = PBXFileReference; fileEncoding = 4; lastKnownFileType = sourcecode.c.h; path = CBLMultiStreamWriter.h; sourceTree = "<group>"; };
		2766EFFC14DC7B37009ECCA8 /* CBLMultiStreamWriter.m */ = {isa = PBXFileReference; fileEncoding = 4; lastKnownFileType = sourcecode.c.objc; path = CBLMultiStreamWriter.m; sourceTree = "<group>"; };
		276BA0AC17DD13FA00D367CB /* CBLParseDate.c */ = {isa = PBXFileReference; fileEncoding = 4; lastKnownFileType = sourcecode.c.c; path = CBLParseDate.c; sourceTree = "<group>"; };
		276BA0AF17DD222400D367CB /* CBLParseDate.h */ = {isa = PBXFileReference; lastKnownFileType = sourcecode.c.h; path = CBLParseDate.h; sourceTree = "<group>"; };
		27731EFD1493FA3100815D67 /* CBL_BlobStore.h */ = {isa = PBXFileReference; fileEncoding = 4; lastKnownFileType = sourcecode.c.h; path = CBL_BlobStore.h; sourceTree = "<group>"; };
		27731EFE1493FA3100815D67 /* CBL_BlobStore.m */ = {isa = PBXFileReference; fileEncoding = 4; lastKnownFileType = sourcecode.c.objc; path = CBL_BlobStore.m; sourceTree = "<group>"; };
		27731F2A1495CFEF00815D67 /* Couchbase Lite Empty App.app */ = {isa = PBXFileReference; explicitFileType = wrapper.application; includeInIndex = 0; path = "Couchbase Lite Empty App.app"; sourceTree = BUILT_PRODUCTS_DIR; };
		27731F2C1495CFF000815D67 /* iOS Empty App-Info.plist */ = {isa = PBXFileReference; lastKnownFileType = text.plist.xml; name = "iOS Empty App-Info.plist"; path = "/Volumes/HardDisk/Couchbase/TouchDB/Demo-iOS/iOS Empty App-Info.plist"; sourceTree = "<absolute>"; };
		27731F3314967A5F00815D67 /* RootViewController.h */ = {isa = PBXFileReference; fileEncoding = 4; lastKnownFileType = sourcecode.c.h; path = RootViewController.h; sourceTree = "<group>"; };
		27731F3414967A5F00815D67 /* RootViewController.m */ = {isa = PBXFileReference; fileEncoding = 4; lastKnownFileType = sourcecode.c.objc; path = RootViewController.m; sourceTree = "<group>"; };
		27731F3514967A5F00815D67 /* ConfigViewController.h */ = {isa = PBXFileReference; fileEncoding = 4; lastKnownFileType = sourcecode.c.h; path = ConfigViewController.h; sourceTree = "<group>"; };
		27731F3614967A5F00815D67 /* ConfigViewController.m */ = {isa = PBXFileReference; fileEncoding = 4; lastKnownFileType = sourcecode.c.objc; path = ConfigViewController.m; sourceTree = "<group>"; };
		27731F3914967A8400815D67 /* RootViewController.xib */ = {isa = PBXFileReference; fileEncoding = 4; lastKnownFileType = file.xib; path = RootViewController.xib; sourceTree = "<group>"; };
		27731F3A14967A8400815D67 /* MainWindow.xib */ = {isa = PBXFileReference; fileEncoding = 4; lastKnownFileType = file.xib; path = MainWindow.xib; sourceTree = "<group>"; };
		27731F3B14967A8400815D67 /* ConfigViewController.xib */ = {isa = PBXFileReference; fileEncoding = 4; lastKnownFileType = file.xib; path = ConfigViewController.xib; sourceTree = "<group>"; };
		2773ADC514BD1EB80027A292 /* CBLDatabase+LocalDocs.h */ = {isa = PBXFileReference; fileEncoding = 4; lastKnownFileType = sourcecode.c.h; path = "CBLDatabase+LocalDocs.h"; sourceTree = "<group>"; };
		2773ADC614BD1EB80027A292 /* CBLDatabase+LocalDocs.m */ = {isa = PBXFileReference; fileEncoding = 4; lastKnownFileType = sourcecode.c.objc; path = "CBLDatabase+LocalDocs.m"; sourceTree = "<group>"; };
		2776A58F16A0C3A6006FF199 /* CBLPersonaAuthorizer.h */ = {isa = PBXFileReference; fileEncoding = 4; lastKnownFileType = sourcecode.c.h; path = CBLPersonaAuthorizer.h; sourceTree = "<group>"; };
		2776A59016A0C3A6006FF199 /* CBLPersonaAuthorizer.m */ = {isa = PBXFileReference; fileEncoding = 4; lastKnownFileType = sourcecode.c.objc; path = CBLPersonaAuthorizer.m; sourceTree = "<group>"; };
		2776A62E16A9BCBC006FF199 /* CBLDatabaseChange.h */ = {isa = PBXFileReference; fileEncoding = 4; lastKnownFileType = sourcecode.c.h; name = CBLDatabaseChange.h; path = ../CBLDatabaseChange.h; sourceTree = "<group>"; };
		2776A62F16A9BCBC006FF199 /* CBLDatabaseChange.m */ = {isa = PBXFileReference; fileEncoding = 4; lastKnownFileType = sourcecode.c.objc; name = CBLDatabaseChange.m; path = ../CBLDatabaseChange.m; sourceTree = "<group>"; };
		277B5C701821A8370088881E /* README */ = {isa = PBXFileReference; fileEncoding = 4; lastKnownFileType = text; path = README; sourceTree = "<group>"; };
		277B5C7D1821A8370088881E /* yajl.c */ = {isa = PBXFileReference; fileEncoding = 4; lastKnownFileType = sourcecode.c.c; path = yajl.c; sourceTree = "<group>"; };
		277B5C801821A8370088881E /* yajl_alloc.c */ = {isa = PBXFileReference; fileEncoding = 4; lastKnownFileType = sourcecode.c.c; path = yajl_alloc.c; sourceTree = "<group>"; };
		277B5C811821A8370088881E /* yajl_alloc.h */ = {isa = PBXFileReference; fileEncoding = 4; lastKnownFileType = sourcecode.c.h; path = yajl_alloc.h; sourceTree = "<group>"; };
		277B5C821821A8370088881E /* yajl_buf.c */ = {isa = PBXFileReference; fileEncoding = 4; lastKnownFileType = sourcecode.c.c; path = yajl_buf.c; sourceTree = "<group>"; };
		277B5C831821A8370088881E /* yajl_buf.h */ = {isa = PBXFileReference; fileEncoding = 4; lastKnownFileType = sourcecode.c.h; path = yajl_buf.h; sourceTree = "<group>"; };
		277B5C841821A8370088881E /* yajl_bytestack.h */ = {isa = PBXFileReference; fileEncoding = 4; lastKnownFileType = sourcecode.c.h; path = yajl_bytestack.h; sourceTree = "<group>"; };
		277B5C851821A8370088881E /* yajl_encode.c */ = {isa = PBXFileReference; fileEncoding = 4; lastKnownFileType = sourcecode.c.c; path = yajl_encode.c; sourceTree = "<group>"; };
		277B5C861821A8370088881E /* yajl_encode.h */ = {isa = PBXFileReference; fileEncoding = 4; lastKnownFileType = sourcecode.c.h; path = yajl_encode.h; sourceTree = "<group>"; };
		277B5C871821A8370088881E /* yajl_gen.c */ = {isa = PBXFileReference; fileEncoding = 4; lastKnownFileType = sourcecode.c.c; path = yajl_gen.c; sourceTree = "<group>"; };
		277B5C881821A8370088881E /* yajl_lex.c */ = {isa = PBXFileReference; fileEncoding = 4; lastKnownFileType = sourcecode.c.c; path = yajl_lex.c; sourceTree = "<group>"; };
		277B5C891821A8370088881E /* yajl_lex.h */ = {isa = PBXFileReference; fileEncoding = 4; lastKnownFileType = sourcecode.c.h; path = yajl_lex.h; sourceTree = "<group>"; };
		277B5C8A1821A8370088881E /* yajl_parser.c */ = {isa = PBXFileReference; fileEncoding = 4; lastKnownFileType = sourcecode.c.c; path = yajl_parser.c; sourceTree = "<group>"; };
		277B5C8B1821A8370088881E /* yajl_parser.h */ = {isa = PBXFileReference; fileEncoding = 4; lastKnownFileType = sourcecode.c.h; path = yajl_parser.h; sourceTree = "<group>"; };
		277B5C8D1821A8370088881E /* yajl_version.c */ = {isa = PBXFileReference; fileEncoding = 4; lastKnownFileType = sourcecode.c.c; path = yajl_version.c; sourceTree = "<group>"; };
		277B5DC21821A8B60088881E /* yajl_common.h */ = {isa = PBXFileReference; fileEncoding = 4; lastKnownFileType = sourcecode.c.h; path = yajl_common.h; sourceTree = "<group>"; };
		277B5DC31821A8B60088881E /* yajl_gen.h */ = {isa = PBXFileReference; fileEncoding = 4; lastKnownFileType = sourcecode.c.h; path = yajl_gen.h; sourceTree = "<group>"; };
		277B5DC41821A8B60088881E /* yajl_parse.h */ = {isa = PBXFileReference; fileEncoding = 4; lastKnownFileType = sourcecode.c.h; path = yajl_parse.h; sourceTree = "<group>"; };
		277B5DC51821A8B60088881E /* yajl_tree.h */ = {isa = PBXFileReference; fileEncoding = 4; lastKnownFileType = sourcecode.c.h; path = yajl_tree.h; sourceTree = "<group>"; };
		277B5DC61821A8B60088881E /* yajl_version.h */ = {isa = PBXFileReference; fileEncoding = 4; lastKnownFileType = sourcecode.c.h; path = yajl_version.h; sourceTree = "<group>"; };
		277B5DCC1821AE990088881E /* CBLJSONReader.h */ = {isa = PBXFileReference; fileEncoding = 4; lastKnownFileType = sourcecode.c.h; path = CBLJSONReader.h; sourceTree = "<group>"; };
		277B5DCD1821AE990088881E /* CBLJSONReader.m */ = {isa = PBXFileReference; fileEncoding = 4; lastKnownFileType = sourcecode.c.objc; path = CBLJSONReader.m; sourceTree = "<group>"; };
		277EF39917F4DEDD00F7B7F7 /* CBLQuery+FullTextSearch.h */ = {isa = PBXFileReference; fileEncoding = 4; lastKnownFileType = sourcecode.c.h; path = "CBLQuery+FullTextSearch.h"; sourceTree = "<group>"; };
		277EF39A17F4DEDD00F7B7F7 /* CBLQuery+FullTextSearch.m */ = {isa = PBXFileReference; fileEncoding = 4; lastKnownFileType = sourcecode.c.objc; path = "CBLQuery+FullTextSearch.m"; sourceTree = "<group>"; };
		277EF39B17F4DEDD00F7B7F7 /* CBLQuery+Geo.h */ = {isa = PBXFileReference; fileEncoding = 4; lastKnownFileType = sourcecode.c.h; path = "CBLQuery+Geo.h"; sourceTree = "<group>"; };
		277EF39C17F4DEDD00F7B7F7 /* CBLQuery+Geo.m */ = {isa = PBXFileReference; fileEncoding = 4; lastKnownFileType = sourcecode.c.objc; path = "CBLQuery+Geo.m"; sourceTree = "<group>"; };
		277EF3A317F4DF0600F7B7F7 /* CBLGeometry.h */ = {isa = PBXFileReference; fileEncoding = 4; lastKnownFileType = sourcecode.c.h; path = CBLGeometry.h; sourceTree = "<group>"; };
		277EF3A417F4DF0600F7B7F7 /* CBLGeometry.m */ = {isa = PBXFileReference; fileEncoding = 4; lastKnownFileType = sourcecode.c.objc; path = CBLGeometry.m; sourceTree = "<group>"; };
		277EF3AA17F4DF3700F7B7F7 /* fts3_tokenizer.h */ = {isa = PBXFileReference; fileEncoding = 4; lastKnownFileType = sourcecode.c.h; path = fts3_tokenizer.h; sourceTree = "<group>"; };
		277EF3AB17F4DF3700F7B7F7 /* fts3_unicode2.c */ = {isa = PBXFileReference; fileEncoding = 4; lastKnownFileType = sourcecode.c.c; path = fts3_unicode2.c; sourceTree = "<group>"; };
		277EF3AC17F4DF3700F7B7F7 /* fts3_unicodesn.c */ = {isa = PBXFileReference; fileEncoding = 4; lastKnownFileType = sourcecode.c.c; path = fts3_unicodesn.c; sourceTree = "<group>"; };
		277EF3AD17F4DF3700F7B7F7 /* fts3_unicodesn.h */ = {isa = PBXFileReference; fileEncoding = 4; lastKnownFileType = sourcecode.c.h; path = fts3_unicodesn.h; sourceTree = "<group>"; };
		277EF3AE17F4DF3700F7B7F7 /* fts3Int.h */ = {isa = PBXFileReference; fileEncoding = 4; lastKnownFileType = sourcecode.c.h; path = fts3Int.h; sourceTree = "<group>"; };
		277EF3B317F4DF3700F7B7F7 /* libstemmer.h */ = {isa = PBXFileReference; fileEncoding = 4; lastKnownFileType = sourcecode.c.h; path = libstemmer.h; sourceTree = "<group>"; };
		277EF3B617F4DF3700F7B7F7 /* libstemmer_c.in */ = {isa = PBXFileReference; fileEncoding = 4; lastKnownFileType = text; path = libstemmer_c.in; sourceTree = "<group>"; };
		277EF3B717F4DF3700F7B7F7 /* libstemmer_utf8.c */ = {isa = PBXFileReference; fileEncoding = 4; lastKnownFileType = sourcecode.c.c; path = libstemmer_utf8.c; sourceTree = "<group>"; };
		277EF3BA17F4DF3700F7B7F7 /* modules_utf8.h */ = {isa = PBXFileReference; fileEncoding = 4; lastKnownFileType = sourcecode.c.h; path = modules_utf8.h; sourceTree = "<group>"; };
		277EF3BB17F4DF3700F7B7F7 /* modules_utf8.txt */ = {isa = PBXFileReference; fileEncoding = 4; lastKnownFileType = text; path = modules_utf8.txt; sourceTree = "<group>"; };
		277EF3C017F4DF3700F7B7F7 /* README */ = {isa = PBXFileReference; fileEncoding = 4; lastKnownFileType = text; path = README; sourceTree = "<group>"; };
		277EF3C217F4DF3700F7B7F7 /* api.h */ = {isa = PBXFileReference; fileEncoding = 4; lastKnownFileType = sourcecode.c.h; path = api.h; sourceTree = "<group>"; };
		277EF3C317F4DF3700F7B7F7 /* api_sq3.c */ = {isa = PBXFileReference; fileEncoding = 4; lastKnownFileType = sourcecode.c.c; path = api_sq3.c; sourceTree = "<group>"; };
		277EF3C417F4DF3700F7B7F7 /* header.h */ = {isa = PBXFileReference; fileEncoding = 4; lastKnownFileType = sourcecode.c.h; path = header.h; sourceTree = "<group>"; };
		277EF3C517F4DF3700F7B7F7 /* utilities_sq3.c */ = {isa = PBXFileReference; fileEncoding = 4; lastKnownFileType = sourcecode.c.c; path = utilities_sq3.c; sourceTree = "<group>"; };
		277EF3C717F4DF3700F7B7F7 /* stem_ISO_8859_1_danish.c */ = {isa = PBXFileReference; fileEncoding = 4; lastKnownFileType = sourcecode.c.c; path = stem_ISO_8859_1_danish.c; sourceTree = "<group>"; };
		277EF3C817F4DF3700F7B7F7 /* stem_ISO_8859_1_danish.h */ = {isa = PBXFileReference; fileEncoding = 4; lastKnownFileType = sourcecode.c.h; path = stem_ISO_8859_1_danish.h; sourceTree = "<group>"; };
		277EF3C917F4DF3700F7B7F7 /* stem_ISO_8859_1_dutch.c */ = {isa = PBXFileReference; fileEncoding = 4; lastKnownFileType = sourcecode.c.c; path = stem_ISO_8859_1_dutch.c; sourceTree = "<group>"; };
		277EF3CA17F4DF3700F7B7F7 /* stem_ISO_8859_1_dutch.h */ = {isa = PBXFileReference; fileEncoding = 4; lastKnownFileType = sourcecode.c.h; path = stem_ISO_8859_1_dutch.h; sourceTree = "<group>"; };
		277EF3CB17F4DF3700F7B7F7 /* stem_ISO_8859_1_english.c */ = {isa = PBXFileReference; fileEncoding = 4; lastKnownFileType = sourcecode.c.c; path = stem_ISO_8859_1_english.c; sourceTree = "<group>"; };
		277EF3CC17F4DF3700F7B7F7 /* stem_ISO_8859_1_english.h */ = {isa = PBXFileReference; fileEncoding = 4; lastKnownFileType = sourcecode.c.h; path = stem_ISO_8859_1_english.h; sourceTree = "<group>"; };
		277EF3CD17F4DF3700F7B7F7 /* stem_ISO_8859_1_finnish.c */ = {isa = PBXFileReference; fileEncoding = 4; lastKnownFileType = sourcecode.c.c; path = stem_ISO_8859_1_finnish.c; sourceTree = "<group>"; };
		277EF3CE17F4DF3700F7B7F7 /* stem_ISO_8859_1_finnish.h */ = {isa = PBXFileReference; fileEncoding = 4; lastKnownFileType = sourcecode.c.h; path = stem_ISO_8859_1_finnish.h; sourceTree = "<group>"; };
		277EF3CF17F4DF3700F7B7F7 /* stem_ISO_8859_1_french.c */ = {isa = PBXFileReference; fileEncoding = 4; lastKnownFileType = sourcecode.c.c; path = stem_ISO_8859_1_french.c; sourceTree = "<group>"; };
		277EF3D017F4DF3700F7B7F7 /* stem_ISO_8859_1_french.h */ = {isa = PBXFileReference; fileEncoding = 4; lastKnownFileType = sourcecode.c.h; path = stem_ISO_8859_1_french.h; sourceTree = "<group>"; };
		277EF3D117F4DF3700F7B7F7 /* stem_ISO_8859_1_german.c */ = {isa = PBXFileReference; fileEncoding = 4; lastKnownFileType = sourcecode.c.c; path = stem_ISO_8859_1_german.c; sourceTree = "<group>"; };
		277EF3D217F4DF3700F7B7F7 /* stem_ISO_8859_1_german.h */ = {isa = PBXFileReference; fileEncoding = 4; lastKnownFileType = sourcecode.c.h; path = stem_ISO_8859_1_german.h; sourceTree = "<group>"; };
		277EF3D317F4DF3700F7B7F7 /* stem_ISO_8859_1_hungarian.c */ = {isa = PBXFileReference; fileEncoding = 4; lastKnownFileType = sourcecode.c.c; path = stem_ISO_8859_1_hungarian.c; sourceTree = "<group>"; };
		277EF3D417F4DF3700F7B7F7 /* stem_ISO_8859_1_hungarian.h */ = {isa = PBXFileReference; fileEncoding = 4; lastKnownFileType = sourcecode.c.h; path = stem_ISO_8859_1_hungarian.h; sourceTree = "<group>"; };
		277EF3D517F4DF3700F7B7F7 /* stem_ISO_8859_1_italian.c */ = {isa = PBXFileReference; fileEncoding = 4; lastKnownFileType = sourcecode.c.c; path = stem_ISO_8859_1_italian.c; sourceTree = "<group>"; };
		277EF3D617F4DF3700F7B7F7 /* stem_ISO_8859_1_italian.h */ = {isa = PBXFileReference; fileEncoding = 4; lastKnownFileType = sourcecode.c.h; path = stem_ISO_8859_1_italian.h; sourceTree = "<group>"; };
		277EF3D717F4DF3700F7B7F7 /* stem_ISO_8859_1_norwegian.c */ = {isa = PBXFileReference; fileEncoding = 4; lastKnownFileType = sourcecode.c.c; path = stem_ISO_8859_1_norwegian.c; sourceTree = "<group>"; };
		277EF3D817F4DF3700F7B7F7 /* stem_ISO_8859_1_norwegian.h */ = {isa = PBXFileReference; fileEncoding = 4; lastKnownFileType = sourcecode.c.h; path = stem_ISO_8859_1_norwegian.h; sourceTree = "<group>"; };
		277EF3D917F4DF3700F7B7F7 /* stem_ISO_8859_1_porter.c */ = {isa = PBXFileReference; fileEncoding = 4; lastKnownFileType = sourcecode.c.c; path = stem_ISO_8859_1_porter.c; sourceTree = "<group>"; };
		277EF3DA17F4DF3700F7B7F7 /* stem_ISO_8859_1_porter.h */ = {isa = PBXFileReference; fileEncoding = 4; lastKnownFileType = sourcecode.c.h; path = stem_ISO_8859_1_porter.h; sourceTree = "<group>"; };
		277EF3DB17F4DF3700F7B7F7 /* stem_ISO_8859_1_portuguese.c */ = {isa = PBXFileReference; fileEncoding = 4; lastKnownFileType = sourcecode.c.c; path = stem_ISO_8859_1_portuguese.c; sourceTree = "<group>"; };
		277EF3DC17F4DF3700F7B7F7 /* stem_ISO_8859_1_portuguese.h */ = {isa = PBXFileReference; fileEncoding = 4; lastKnownFileType = sourcecode.c.h; path = stem_ISO_8859_1_portuguese.h; sourceTree = "<group>"; };
		277EF3DD17F4DF3700F7B7F7 /* stem_ISO_8859_1_spanish.c */ = {isa = PBXFileReference; fileEncoding = 4; lastKnownFileType = sourcecode.c.c; path = stem_ISO_8859_1_spanish.c; sourceTree = "<group>"; };
		277EF3DE17F4DF3700F7B7F7 /* stem_ISO_8859_1_spanish.h */ = {isa = PBXFileReference; fileEncoding = 4; lastKnownFileType = sourcecode.c.h; path = stem_ISO_8859_1_spanish.h; sourceTree = "<group>"; };
		277EF3DF17F4DF3700F7B7F7 /* stem_ISO_8859_1_swedish.c */ = {isa = PBXFileReference; fileEncoding = 4; lastKnownFileType = sourcecode.c.c; path = stem_ISO_8859_1_swedish.c; sourceTree = "<group>"; };
		277EF3E017F4DF3700F7B7F7 /* stem_ISO_8859_1_swedish.h */ = {isa = PBXFileReference; fileEncoding = 4; lastKnownFileType = sourcecode.c.h; path = stem_ISO_8859_1_swedish.h; sourceTree = "<group>"; };
		277EF3E117F4DF3700F7B7F7 /* stem_ISO_8859_2_romanian.c */ = {isa = PBXFileReference; fileEncoding = 4; lastKnownFileType = sourcecode.c.c; path = stem_ISO_8859_2_romanian.c; sourceTree = "<group>"; };
		277EF3E217F4DF3700F7B7F7 /* stem_ISO_8859_2_romanian.h */ = {isa = PBXFileReference; fileEncoding = 4; lastKnownFileType = sourcecode.c.h; path = stem_ISO_8859_2_romanian.h; sourceTree = "<group>"; };
		277EF3E317F4DF3700F7B7F7 /* stem_KOI8_R_russian.c */ = {isa = PBXFileReference; fileEncoding = 4; lastKnownFileType = sourcecode.c.c; path = stem_KOI8_R_russian.c; sourceTree = "<group>"; };
		277EF3E417F4DF3700F7B7F7 /* stem_KOI8_R_russian.h */ = {isa = PBXFileReference; fileEncoding = 4; lastKnownFileType = sourcecode.c.h; path = stem_KOI8_R_russian.h; sourceTree = "<group>"; };
		277EF3E517F4DF3700F7B7F7 /* stem_UTF_8_danish.c */ = {isa = PBXFileReference; fileEncoding = 4; lastKnownFileType = sourcecode.c.c; path = stem_UTF_8_danish.c; sourceTree = "<group>"; };
		277EF3E617F4DF3700F7B7F7 /* stem_UTF_8_danish.h */ = {isa = PBXFileReference; fileEncoding = 4; lastKnownFileType = sourcecode.c.h; path = stem_UTF_8_danish.h; sourceTree = "<group>"; };
		277EF3E717F4DF3700F7B7F7 /* stem_UTF_8_dutch.c */ = {isa = PBXFileReference; fileEncoding = 4; lastKnownFileType = sourcecode.c.c; path = stem_UTF_8_dutch.c; sourceTree = "<group>"; };
		277EF3E817F4DF3700F7B7F7 /* stem_UTF_8_dutch.h */ = {isa = PBXFileReference; fileEncoding = 4; lastKnownFileType = sourcecode.c.h; path = stem_UTF_8_dutch.h; sourceTree = "<group>"; };
		277EF3E917F4DF3700F7B7F7 /* stem_UTF_8_english.c */ = {isa = PBXFileReference; fileEncoding = 4; lastKnownFileType = sourcecode.c.c; path = stem_UTF_8_english.c; sourceTree = "<group>"; };
		277EF3EA17F4DF3700F7B7F7 /* stem_UTF_8_english.h */ = {isa = PBXFileReference; fileEncoding = 4; lastKnownFileType = sourcecode.c.h; path = stem_UTF_8_english.h; sourceTree = "<group>"; };
		277EF3EB17F4DF3700F7B7F7 /* stem_UTF_8_finnish.c */ = {isa = PBXFileReference; fileEncoding = 4; lastKnownFileType = sourcecode.c.c; path = stem_UTF_8_finnish.c; sourceTree = "<group>"; };
		277EF3EC17F4DF3700F7B7F7 /* stem_UTF_8_finnish.h */ = {isa = PBXFileReference; fileEncoding = 4; lastKnownFileType = sourcecode.c.h; path = stem_UTF_8_finnish.h; sourceTree = "<group>"; };
		277EF3ED17F4DF3700F7B7F7 /* stem_UTF_8_french.c */ = {isa = PBXFileReference; fileEncoding = 4; lastKnownFileType = sourcecode.c.c; path = stem_UTF_8_french.c; sourceTree = "<group>"; };
		277EF3EE17F4DF3700F7B7F7 /* stem_UTF_8_french.h */ = {isa = PBXFileReference; fileEncoding = 4; lastKnownFileType = sourcecode.c.h; path = stem_UTF_8_french.h; sourceTree = "<group>"; };
		277EF3EF17F4DF3700F7B7F7 /* stem_UTF_8_german.c */ = {isa = PBXFileReference; fileEncoding = 4; lastKnownFileType = sourcecode.c.c; path = stem_UTF_8_german.c; sourceTree = "<group>"; };
		277EF3F017F4DF3700F7B7F7 /* stem_UTF_8_german.h */ = {isa = PBXFileReference; fileEncoding = 4; lastKnownFileType = sourcecode.c.h; path = stem_UTF_8_german.h; sourceTree = "<group>"; };
		277EF3F117F4DF3700F7B7F7 /* stem_UTF_8_hungarian.c */ = {isa = PBXFileReference; fileEncoding = 4; lastKnownFileType = sourcecode.c.c; path = stem_UTF_8_hungarian.c; sourceTree = "<group>"; };
		277EF3F217F4DF3700F7B7F7 /* stem_UTF_8_hungarian.h */ = {isa = PBXFileReference; fileEncoding = 4; lastKnownFileType = sourcecode.c.h; path = stem_UTF_8_hungarian.h; sourceTree = "<group>"; };
		277EF3F317F4DF3700F7B7F7 /* stem_UTF_8_italian.c */ = {isa = PBXFileReference; fileEncoding = 4; lastKnownFileType = sourcecode.c.c; path = stem_UTF_8_italian.c; sourceTree = "<group>"; };
		277EF3F417F4DF3700F7B7F7 /* stem_UTF_8_italian.h */ = {isa = PBXFileReference; fileEncoding = 4; lastKnownFileType = sourcecode.c.h; path = stem_UTF_8_italian.h; sourceTree = "<group>"; };
		277EF3F517F4DF3700F7B7F7 /* stem_UTF_8_norwegian.c */ = {isa = PBXFileReference; fileEncoding = 4; lastKnownFileType = sourcecode.c.c; path = stem_UTF_8_norwegian.c; sourceTree = "<group>"; };
		277EF3F617F4DF3700F7B7F7 /* stem_UTF_8_norwegian.h */ = {isa = PBXFileReference; fileEncoding = 4; lastKnownFileType = sourcecode.c.h; path = stem_UTF_8_norwegian.h; sourceTree = "<group>"; };
		277EF3F717F4DF3700F7B7F7 /* stem_UTF_8_porter.c */ = {isa = PBXFileReference; fileEncoding = 4; lastKnownFileType = sourcecode.c.c; path = stem_UTF_8_porter.c; sourceTree = "<group>"; };
		277EF3F817F4DF3700F7B7F7 /* stem_UTF_8_porter.h */ = {isa = PBXFileReference; fileEncoding = 4; lastKnownFileType = sourcecode.c.h; path = stem_UTF_8_porter.h; sourceTree = "<group>"; };
		277EF3F917F4DF3700F7B7F7 /* stem_UTF_8_portuguese.c */ = {isa = PBXFileReference; fileEncoding = 4; lastKnownFileType = sourcecode.c.c; path = stem_UTF_8_portuguese.c; sourceTree = "<group>"; };
		277EF3FA17F4DF3700F7B7F7 /* stem_UTF_8_portuguese.h */ = {isa = PBXFileReference; fileEncoding = 4; lastKnownFileType = sourcecode.c.h; path = stem_UTF_8_portuguese.h; sourceTree = "<group>"; };
		277EF3FB17F4DF3700F7B7F7 /* stem_UTF_8_romanian.c */ = {isa = PBXFileReference; fileEncoding = 4; lastKnownFileType = sourcecode.c.c; path = stem_UTF_8_romanian.c; sourceTree = "<group>"; };
		277EF3FC17F4DF3700F7B7F7 /* stem_UTF_8_romanian.h */ = {isa = PBXFileReference; fileEncoding = 4; lastKnownFileType = sourcecode.c.h; path = stem_UTF_8_romanian.h; sourceTree = "<group>"; };
		277EF3FD17F4DF3700F7B7F7 /* stem_UTF_8_russian.c */ = {isa = PBXFileReference; fileEncoding = 4; lastKnownFileType = sourcecode.c.c; path = stem_UTF_8_russian.c; sourceTree = "<group>"; };
		277EF3FE17F4DF3700F7B7F7 /* stem_UTF_8_russian.h */ = {isa = PBXFileReference; fileEncoding = 4; lastKnownFileType = sourcecode.c.h; path = stem_UTF_8_russian.h; sourceTree = "<group>"; };
		277EF3FF17F4DF3700F7B7F7 /* stem_UTF_8_spanish.c */ = {isa = PBXFileReference; fileEncoding = 4; lastKnownFileType = sourcecode.c.c; path = stem_UTF_8_spanish.c; sourceTree = "<group>"; };
		277EF40017F4DF3700F7B7F7 /* stem_UTF_8_spanish.h */ = {isa = PBXFileReference; fileEncoding = 4; lastKnownFileType = sourcecode.c.h; path = stem_UTF_8_spanish.h; sourceTree = "<group>"; };
		277EF40117F4DF3700F7B7F7 /* stem_UTF_8_swedish.c */ = {isa = PBXFileReference; fileEncoding = 4; lastKnownFileType = sourcecode.c.c; path = stem_UTF_8_swedish.c; sourceTree = "<group>"; };
		277EF40217F4DF3700F7B7F7 /* stem_UTF_8_swedish.h */ = {isa = PBXFileReference; fileEncoding = 4; lastKnownFileType = sourcecode.c.h; path = stem_UTF_8_swedish.h; sourceTree = "<group>"; };
		277EF40317F4DF3700F7B7F7 /* stem_UTF_8_turkish.c */ = {isa = PBXFileReference; fileEncoding = 4; lastKnownFileType = sourcecode.c.c; path = stem_UTF_8_turkish.c; sourceTree = "<group>"; };
		277EF40417F4DF3700F7B7F7 /* stem_UTF_8_turkish.h */ = {isa = PBXFileReference; fileEncoding = 4; lastKnownFileType = sourcecode.c.h; path = stem_UTF_8_turkish.h; sourceTree = "<group>"; };
		277EF40617F4DF3700F7B7F7 /* README */ = {isa = PBXFileReference; fileEncoding = 4; lastKnownFileType = text; path = README; sourceTree = "<group>"; };
		277EF40717F4DF3700F7B7F7 /* sqlite3_unicodesn_tokenizer.c */ = {isa = PBXFileReference; fileEncoding = 4; lastKnownFileType = sourcecode.c.c; path = sqlite3_unicodesn_tokenizer.c; sourceTree = "<group>"; };
		277EF40817F4DF3700F7B7F7 /* sqlite3_unicodesn_tokenizer.h */ = {isa = PBXFileReference; fileEncoding = 4; lastKnownFileType = sourcecode.c.h; path = sqlite3_unicodesn_tokenizer.h; sourceTree = "<group>"; };
		277EF49317F5F3CB00F7B7F7 /* CBLView+Querying.m */ = {isa = PBXFileReference; fileEncoding = 4; lastKnownFileType = sourcecode.c.objc; path = "CBLView+Querying.m"; sourceTree = "<group>"; };
		27821BB5148E7D6F0099B373 /* CBL_Replicator.h */ = {isa = PBXFileReference; fileEncoding = 4; lastKnownFileType = sourcecode.c.h; path = CBL_Replicator.h; sourceTree = "<group>"; };
		27821BB6148E7D6F0099B373 /* CBL_Replicator.m */ = {isa = PBXFileReference; fileEncoding = 4; lastKnownFileType = sourcecode.c.objc; path = CBL_Replicator.m; sourceTree = "<group>"; };
		27821BBB149001B20099B373 /* CBLReplicator_Tests.m */ = {isa = PBXFileReference; fileEncoding = 4; lastKnownFileType = sourcecode.c.objc; path = CBLReplicator_Tests.m; sourceTree = "<group>"; };
		27821BBD14906FB50099B373 /* CouchbaseLitePrefix.h */ = {isa = PBXFileReference; fileEncoding = 4; lastKnownFileType = sourcecode.c.h; path = CouchbaseLitePrefix.h; sourceTree = "<group>"; };
		27821BBF149078C70099B373 /* CouchbaseLite.exp */ = {isa = PBXFileReference; lastKnownFileType = sourcecode.exports; path = CouchbaseLite.exp; sourceTree = "<group>"; };
		27846FB515D475DF0030122F /* MYRegexUtils.h */ = {isa = PBXFileReference; fileEncoding = 4; lastKnownFileType = sourcecode.c.h; path = MYRegexUtils.h; sourceTree = "<group>"; };
		27846FB615D475DF0030122F /* MYRegexUtils.m */ = {isa = PBXFileReference; fileEncoding = 4; lastKnownFileType = sourcecode.c.objc; path = MYRegexUtils.m; sourceTree = "<group>"; };
		27846FB715D475DF0030122F /* MYStreamUtils.h */ = {isa = PBXFileReference; fileEncoding = 4; lastKnownFileType = sourcecode.c.h; path = MYStreamUtils.h; sourceTree = "<group>"; };
		27846FB815D475DF0030122F /* MYStreamUtils.m */ = {isa = PBXFileReference; fileEncoding = 4; lastKnownFileType = sourcecode.c.objc; path = MYStreamUtils.m; sourceTree = "<group>"; };
		27846FF015D5C8250030122F /* APITests.m */ = {isa = PBXFileReference; fileEncoding = 4; lastKnownFileType = sourcecode.c.objc; path = APITests.m; sourceTree = "<group>"; };
		278B0C9E152A8B1900577747 /* CBLCanonicalJSON.h */ = {isa = PBXFileReference; fileEncoding = 4; lastKnownFileType = sourcecode.c.h; path = CBLCanonicalJSON.h; sourceTree = "<group>"; };
		278B0C9F152A8B1900577747 /* CBLCanonicalJSON.m */ = {isa = PBXFileReference; fileEncoding = 4; lastKnownFileType = sourcecode.c.objc; path = CBLCanonicalJSON.m; sourceTree = "<group>"; };
		278E4DD61562B40B00DDCEF9 /* MYURLUtils.h */ = {isa = PBXFileReference; fileEncoding = 4; lastKnownFileType = sourcecode.c.h; path = MYURLUtils.h; sourceTree = "<group>"; };
		278E4DD71562B40B00DDCEF9 /* MYURLUtils.m */ = {isa = PBXFileReference; fileEncoding = 4; lastKnownFileType = sourcecode.c.objc; path = MYURLUtils.m; sourceTree = "<group>"; };
		279906E1149A65B7003D4338 /* CBLRemoteRequest.h */ = {isa = PBXFileReference; fileEncoding = 4; lastKnownFileType = sourcecode.c.h; path = CBLRemoteRequest.h; sourceTree = "<group>"; };
		279906E2149A65B8003D4338 /* CBLRemoteRequest.m */ = {isa = PBXFileReference; fileEncoding = 4; lastKnownFileType = sourcecode.c.objc; path = CBLRemoteRequest.m; sourceTree = "<group>"; };
		279906EC149ABFC1003D4338 /* CBLBatcher.h */ = {isa = PBXFileReference; fileEncoding = 4; lastKnownFileType = sourcecode.c.h; path = CBLBatcher.h; sourceTree = "<group>"; };
		279906ED149ABFC2003D4338 /* CBLBatcher.m */ = {isa = PBXFileReference; fileEncoding = 4; lastKnownFileType = sourcecode.c.objc; path = CBLBatcher.m; sourceTree = "<group>"; };
		279C7E2C14F424090004A1E8 /* CBLSequenceMap.h */ = {isa = PBXFileReference; fileEncoding = 4; lastKnownFileType = sourcecode.c.h; path = CBLSequenceMap.h; sourceTree = "<group>"; };
		279C7E2D14F424090004A1E8 /* CBLSequenceMap.m */ = {isa = PBXFileReference; fileEncoding = 4; lastKnownFileType = sourcecode.c.objc; path = CBLSequenceMap.m; sourceTree = "<group>"; };
		279CE3B614D4A885009F3FA6 /* MYBlockUtils.h */ = {isa = PBXFileReference; fileEncoding = 4; lastKnownFileType = sourcecode.c.h; path = MYBlockUtils.h; sourceTree = "<group>"; };
		279CE3B714D4A885009F3FA6 /* MYBlockUtils.m */ = {isa = PBXFileReference; fileEncoding = 4; lastKnownFileType = sourcecode.c.objc; path = MYBlockUtils.m; sourceTree = "<group>"; };
		279CE3FE14D749A7009F3FA6 /* CBLMultipartReader.h */ = {isa = PBXFileReference; fileEncoding = 4; lastKnownFileType = sourcecode.c.h; path = CBLMultipartReader.h; sourceTree = "<group>"; };
		279CE3FF14D749A7009F3FA6 /* CBLMultipartReader.m */ = {isa = PBXFileReference; fileEncoding = 4; lastKnownFileType = sourcecode.c.objc; path = CBLMultipartReader.m; sourceTree = "<group>"; };
		279CE40414D88031009F3FA6 /* CBLBlobStore_Tests.m */ = {isa = PBXFileReference; fileEncoding = 4; lastKnownFileType = sourcecode.c.objc; path = CBLBlobStore_Tests.m; sourceTree = "<group>"; };
		279CE40814D8AA23009F3FA6 /* CBLMultipartDownloader.h */ = {isa = PBXFileReference; fileEncoding = 4; lastKnownFileType = sourcecode.c.h; path = CBLMultipartDownloader.h; sourceTree = "<group>"; };
		279CE40914D8AA23009F3FA6 /* CBLMultipartDownloader.m */ = {isa = PBXFileReference; fileEncoding = 4; lastKnownFileType = sourcecode.c.objc; path = CBLMultipartDownloader.m; sourceTree = "<group>"; };
		279EB2CC149140DE00E74185 /* CBLView+Internal.h */ = {isa = PBXFileReference; fileEncoding = 4; lastKnownFileType = sourcecode.c.h; path = "CBLView+Internal.h"; sourceTree = "<group>"; };
		279EB2CD149140DE00E74185 /* CBLView+Internal.m */ = {isa = PBXFileReference; fileEncoding = 4; lastKnownFileType = sourcecode.c.objc; path = "CBLView+Internal.m"; sourceTree = "<group>"; };
		279EB2D01491442500E74185 /* CBLInternal.h */ = {isa = PBXFileReference; fileEncoding = 4; lastKnownFileType = sourcecode.c.h; path = CBLInternal.h; sourceTree = "<group>"; };
		279EB2D91491C34300E74185 /* CBLCollateJSON.h */ = {isa = PBXFileReference; fileEncoding = 4; lastKnownFileType = sourcecode.c.h; path = CBLCollateJSON.h; sourceTree = "<group>"; };
		279EB2DA1491C34300E74185 /* CBLCollateJSON.m */ = {isa = PBXFileReference; fileEncoding = 4; lastKnownFileType = sourcecode.c.objc; path = CBLCollateJSON.m; sourceTree = "<group>"; };
		27A073EA14C0BB6200F52FE7 /* CBLMisc.h */ = {isa = PBXFileReference; fileEncoding = 4; lastKnownFileType = sourcecode.c.h; path = CBLMisc.h; sourceTree = "<group>"; };
		27A073EB14C0BB6200F52FE7 /* CBLMisc.m */ = {isa = PBXFileReference; fileEncoding = 4; lastKnownFileType = sourcecode.c.objc; path = CBLMisc.m; sourceTree = "<group>"; };
		27A7209E152B959100C0A0E8 /* CBL_Attachment.h */ = {isa = PBXFileReference; fileEncoding = 4; lastKnownFileType = sourcecode.c.h; path = CBL_Attachment.h; sourceTree = "<group>"; };
		27A7209F152B959100C0A0E8 /* CBL_Attachment.m */ = {isa = PBXFileReference; fileEncoding = 4; lastKnownFileType = sourcecode.c.objc; path = CBL_Attachment.m; sourceTree = "<group>"; };
		27A82E3414A1145000C0B850 /* FMDatabaseAdditions.h */ = {isa = PBXFileReference; fileEncoding = 4; lastKnownFileType = sourcecode.c.h; path = FMDatabaseAdditions.h; sourceTree = "<group>"; };
		27A82E3514A1145000C0B850 /* FMDatabaseAdditions.m */ = {isa = PBXFileReference; fileEncoding = 4; lastKnownFileType = sourcecode.c.objc; path = FMDatabaseAdditions.m; sourceTree = "<group>"; };
		27A98EA317BEDC9900943528 /* ReplicationAPITests.m */ = {isa = PBXFileReference; fileEncoding = 4; lastKnownFileType = sourcecode.c.objc; path = ReplicationAPITests.m; sourceTree = "<group>"; };
		27AA409A14AA86AD00E2A5FF /* CBLDatabase+Insertion.m */ = {isa = PBXFileReference; fileEncoding = 4; lastKnownFileType = sourcecode.c.objc; path = "CBLDatabase+Insertion.m"; sourceTree = "<group>"; };
		27AA40A014AA8A6600E2A5FF /* CBLDatabase+Replication.m */ = {isa = PBXFileReference; fileEncoding = 4; lastKnownFileType = sourcecode.c.objc; path = "CBLDatabase+Replication.m"; sourceTree = "<group>"; };
		27ADC077152502EE001ABC1D /* CBLMultipartDocumentReader.h */ = {isa = PBXFileReference; fileEncoding = 4; indentWidth = 4; lastKnownFileType = sourcecode.c.h; path = CBLMultipartDocumentReader.h; sourceTree = "<group>"; tabWidth = 4; usesTabs = 0; wrapsLines = 1; };
		27ADC078152502EE001ABC1D /* CBLMultipartDocumentReader.m */ = {isa = PBXFileReference; fileEncoding = 4; indentWidth = 4; lastKnownFileType = sourcecode.c.objc; path = CBLMultipartDocumentReader.m; sourceTree = "<group>"; tabWidth = 4; usesTabs = 0; wrapsLines = 1; };
		27B0B77F1491E73400A817AD /* CBL_View_Tests.m */ = {isa = PBXFileReference; lastKnownFileType = sourcecode.c.objc; path = CBL_View_Tests.m; sourceTree = "<group>"; };
		27B0B790149290AB00A817AD /* CBLChangeTracker.h */ = {isa = PBXFileReference; fileEncoding = 4; lastKnownFileType = sourcecode.c.h; path = CBLChangeTracker.h; sourceTree = "<group>"; };
		27B0B791149290AB00A817AD /* CBLChangeTracker.m */ = {isa = PBXFileReference; fileEncoding = 4; lastKnownFileType = sourcecode.c.objc; path = CBLChangeTracker.m; sourceTree = "<group>"; };
		27B0B79C1492932700A817AD /* CBLBase64.h */ = {isa = PBXFileReference; fileEncoding = 4; lastKnownFileType = sourcecode.c.h; path = CBLBase64.h; sourceTree = "<group>"; };
		27B0B79D1492932700A817AD /* CBLBase64.m */ = {isa = PBXFileReference; fileEncoding = 4; lastKnownFileType = sourcecode.c.objc; path = CBLBase64.m; sourceTree = "<group>"; };
		27B0B7A91492B83B00A817AD /* libCouchbaseLite.a */ = {isa = PBXFileReference; explicitFileType = archive.ar; includeInIndex = 0; path = libCouchbaseLite.a; sourceTree = BUILT_PRODUCTS_DIR; };
		27B0B7B81492B83C00A817AD /* UIKit.framework */ = {isa = PBXFileReference; lastKnownFileType = wrapper.framework; name = UIKit.framework; path = Library/Frameworks/UIKit.framework; sourceTree = DEVELOPER_DIR; };
		27B0B7E71492BB6B00A817AD /* CouchbaseLite.framework */ = {isa = PBXFileReference; explicitFileType = wrapper.cfbundle; includeInIndex = 0; path = CouchbaseLite.framework; sourceTree = BUILT_PRODUCTS_DIR; };
		27B0B7E81492BB6B00A817AD /* CoreFoundation.framework */ = {isa = PBXFileReference; lastKnownFileType = wrapper.framework; name = CoreFoundation.framework; path = System/Library/Frameworks/CoreFoundation.framework; sourceTree = SDKROOT; };
		27B0B7F61492BC7A00A817AD /* Foundation.framework */ = {isa = PBXFileReference; lastKnownFileType = wrapper.framework; name = Foundation.framework; path = Platforms/iPhoneOS.platform/Developer/SDKs/iPhoneOS5.0.sdk/System/Library/Frameworks/Foundation.framework; sourceTree = DEVELOPER_DIR; };
		27B0B7F81492BC8000A817AD /* libsqlite3.dylib */ = {isa = PBXFileReference; lastKnownFileType = "compiled.mach-o.dylib"; name = libsqlite3.dylib; path = Platforms/iPhoneOS.platform/Developer/SDKs/iPhoneOS5.0.sdk/usr/lib/libsqlite3.dylib; sourceTree = DEVELOPER_DIR; };
		27B0B80B1492C16300A817AD /* Grocery Sync.app */ = {isa = PBXFileReference; explicitFileType = wrapper.application; includeInIndex = 0; path = "Grocery Sync.app"; sourceTree = BUILT_PRODUCTS_DIR; };
		27B0B80F1492C16300A817AD /* CoreGraphics.framework */ = {isa = PBXFileReference; lastKnownFileType = wrapper.framework; name = CoreGraphics.framework; path = Library/Frameworks/CoreGraphics.framework; sourceTree = DEVELOPER_DIR; };
		27B0B8131492C16300A817AD /* iOS Demo-Info.plist */ = {isa = PBXFileReference; lastKnownFileType = text.plist.xml; path = "iOS Demo-Info.plist"; sourceTree = "<group>"; };
		27B0B8151492C16300A817AD /* en */ = {isa = PBXFileReference; lastKnownFileType = text.plist.strings; name = en; path = en.lproj/InfoPlist.strings; sourceTree = "<group>"; };
		27B0B8171492C16300A817AD /* main.m */ = {isa = PBXFileReference; lastKnownFileType = sourcecode.c.objc; path = main.m; sourceTree = "<group>"; };
		27B0B8191492C16300A817AD /* iOS Demo-Prefix.pch */ = {isa = PBXFileReference; lastKnownFileType = sourcecode.c.h; path = "iOS Demo-Prefix.pch"; sourceTree = "<group>"; };
		27B0B81A1492C16300A817AD /* DemoAppDelegate.h */ = {isa = PBXFileReference; lastKnownFileType = sourcecode.c.h; path = DemoAppDelegate.h; sourceTree = "<group>"; };
		27B0B81B1492C16300A817AD /* DemoAppDelegate.m */ = {isa = PBXFileReference; lastKnownFileType = sourcecode.c.objc; path = DemoAppDelegate.m; sourceTree = "<group>"; };
		27B15516164A118100DF5E2C /* CBL_Database_Tests.m */ = {isa = PBXFileReference; fileEncoding = 4; lastKnownFileType = sourcecode.c.objc; path = CBL_Database_Tests.m; sourceTree = "<group>"; };
		27B678B61804B62500B06D11 /* CBLHTTPServer.m */ = {isa = PBXFileReference; fileEncoding = 4; lastKnownFileType = sourcecode.c.objc; path = CBLHTTPServer.m; sourceTree = "<group>"; };
		27B945A41767E06B00B2DF2D /* ModelTests.m */ = {isa = PBXFileReference; fileEncoding = 4; lastKnownFileType = sourcecode.c.objc; path = ModelTests.m; sourceTree = "<group>"; };
		27B945A71768E63200B2DF2D /* CBLModelArray.h */ = {isa = PBXFileReference; fileEncoding = 4; lastKnownFileType = sourcecode.c.h; path = CBLModelArray.h; sourceTree = "<group>"; };
		27B945A81768E63200B2DF2D /* CBLModelArray.m */ = {isa = PBXFileReference; fileEncoding = 4; lastKnownFileType = sourcecode.c.objc; path = CBLModelArray.m; sourceTree = "<group>"; };
		27B945B017692E2000B2DF2D /* CBLModel_Internal.h */ = {isa = PBXFileReference; fileEncoding = 4; lastKnownFileType = sourcecode.c.h; path = CBLModel_Internal.h; sourceTree = "<group>"; };
		27B945B117692E2000B2DF2D /* CBLModel+Properties.m */ = {isa = PBXFileReference; fileEncoding = 4; lastKnownFileType = sourcecode.c.objc; path = "CBLModel+Properties.m"; sourceTree = "<group>"; };
		27BDA81C181973EF00F27A11 /* CBLBulkDownloader.h */ = {isa = PBXFileReference; fileEncoding = 4; lastKnownFileType = sourcecode.c.h; path = CBLBulkDownloader.h; sourceTree = "<group>"; };
		27BDA81D181973EF00F27A11 /* CBLBulkDownloader.m */ = {isa = PBXFileReference; fileEncoding = 4; lastKnownFileType = sourcecode.c.objc; path = CBLBulkDownloader.m; sourceTree = "<group>"; };
		27C40C7714EC58BC00994283 /* CBL_ReplicatorManager.h */ = {isa = PBXFileReference; fileEncoding = 4; lastKnownFileType = sourcecode.c.h; path = CBL_ReplicatorManager.h; sourceTree = "<group>"; };
		27C40C7814EC58BC00994283 /* CBL_ReplicatorManager.m */ = {isa = PBXFileReference; fileEncoding = 4; lastKnownFileType = sourcecode.c.objc; path = CBL_ReplicatorManager.m; sourceTree = "<group>"; };
		27C5305214DF3A050078F886 /* CBLMultipartUploader.h */ = {isa = PBXFileReference; fileEncoding = 4; lastKnownFileType = sourcecode.c.h; path = CBLMultipartUploader.h; sourceTree = "<group>"; };
		27C5305314DF3A050078F886 /* CBLMultipartUploader.m */ = {isa = PBXFileReference; fileEncoding = 4; lastKnownFileType = sourcecode.c.objc; path = CBLMultipartUploader.m; sourceTree = "<group>"; };
		27C706401486BBD500F0F099 /* CBL_Server.h */ = {isa = PBXFileReference; fileEncoding = 4; lastKnownFileType = sourcecode.c.h; path = CBL_Server.h; sourceTree = "<group>"; };
		27C706411486BBD500F0F099 /* CBL_Server.m */ = {isa = PBXFileReference; fileEncoding = 4; lastKnownFileType = sourcecode.c.objc; path = CBL_Server.m; sourceTree = "<group>"; };
		27C706431486BE7100F0F099 /* CBL_Router.h */ = {isa = PBXFileReference; fileEncoding = 4; lastKnownFileType = sourcecode.c.h; path = CBL_Router.h; sourceTree = "<group>"; };
		27C706441486BE7100F0F099 /* CBL_Router.m */ = {isa = PBXFileReference; fileEncoding = 4; lastKnownFileType = sourcecode.c.objc; path = CBL_Router.m; sourceTree = "<group>"; };
		27C706461487584300F0F099 /* CBL_URLProtocol.h */ = {isa = PBXFileReference; fileEncoding = 4; lastKnownFileType = sourcecode.c.h; path = CBL_URLProtocol.h; sourceTree = "<group>"; };
		27C706471487584300F0F099 /* CBL_URLProtocol.m */ = {isa = PBXFileReference; fileEncoding = 4; lastKnownFileType = sourcecode.c.objc; path = CBL_URLProtocol.m; sourceTree = "<group>"; };
		27C7064A1488311100F0F099 /* CBLRouter_Tests.m */ = {isa = PBXFileReference; fileEncoding = 4; lastKnownFileType = sourcecode.c.objc; path = CBLRouter_Tests.m; sourceTree = "<group>"; };
		27C7066F1488634300F0F099 /* AppKit.framework */ = {isa = PBXFileReference; lastKnownFileType = wrapper.framework; name = AppKit.framework; path = System/Library/Frameworks/AppKit.framework; sourceTree = SDKROOT; };
		27C70694148864BA00F0F099 /* Couchbase Lite Demo.app */ = {isa = PBXFileReference; explicitFileType = wrapper.application; includeInIndex = 0; path = "Couchbase Lite Demo.app"; sourceTree = BUILT_PRODUCTS_DIR; };
		27C70697148864BA00F0F099 /* Cocoa.framework */ = {isa = PBXFileReference; lastKnownFileType = wrapper.framework; name = Cocoa.framework; path = System/Library/Frameworks/Cocoa.framework; sourceTree = SDKROOT; };
		27C7069A148864BA00F0F099 /* AppKit.framework */ = {isa = PBXFileReference; lastKnownFileType = wrapper.framework; name = AppKit.framework; path = System/Library/Frameworks/AppKit.framework; sourceTree = SDKROOT; };
		27C7069B148864BA00F0F099 /* CoreData.framework */ = {isa = PBXFileReference; lastKnownFileType = wrapper.framework; name = CoreData.framework; path = System/Library/Frameworks/CoreData.framework; sourceTree = SDKROOT; };
		27C7069C148864BA00F0F099 /* Foundation.framework */ = {isa = PBXFileReference; lastKnownFileType = wrapper.framework; name = Foundation.framework; path = System/Library/Frameworks/Foundation.framework; sourceTree = SDKROOT; };
		27C706CB1488679500F0F099 /* DemoAppController.h */ = {isa = PBXFileReference; fileEncoding = 4; lastKnownFileType = sourcecode.c.h; path = DemoAppController.h; sourceTree = "<group>"; };
		27C706CC1488679500F0F099 /* DemoAppController.m */ = {isa = PBXFileReference; fileEncoding = 4; lastKnownFileType = sourcecode.c.objc; path = DemoAppController.m; sourceTree = "<group>"; };
		27C706CD1488679500F0F099 /* DemoQuery.h */ = {isa = PBXFileReference; fileEncoding = 4; lastKnownFileType = sourcecode.c.h; path = DemoQuery.h; sourceTree = "<group>"; };
		27C706CE1488679500F0F099 /* DemoQuery.m */ = {isa = PBXFileReference; fileEncoding = 4; lastKnownFileType = sourcecode.c.objc; path = DemoQuery.m; sourceTree = "<group>"; };
		27C706CF1488679500F0F099 /* ShoppingDemo-Info.plist */ = {isa = PBXFileReference; fileEncoding = 4; lastKnownFileType = text.plist.xml; path = "ShoppingDemo-Info.plist"; sourceTree = "<group>"; };
		27C706D01488679500F0F099 /* ShoppingDemo.xib */ = {isa = PBXFileReference; fileEncoding = 4; lastKnownFileType = file.xib; path = ShoppingDemo.xib; sourceTree = "<group>"; };
		27C706D11488679500F0F099 /* ShoppingItem.h */ = {isa = PBXFileReference; fileEncoding = 4; lastKnownFileType = sourcecode.c.h; path = ShoppingItem.h; sourceTree = "<group>"; };
		27C706D21488679500F0F099 /* ShoppingItem.m */ = {isa = PBXFileReference; fileEncoding = 4; lastKnownFileType = sourcecode.c.objc; path = ShoppingItem.m; sourceTree = "<group>"; };
		27CB056216CDD1ED0040C9F8 /* CBLUICollectionSource.m */ = {isa = PBXFileReference; fileEncoding = 4; lastKnownFileType = sourcecode.c.objc; name = CBLUICollectionSource.m; path = Extras/CBLUICollectionSource.m; sourceTree = "<group>"; };
		27CB056416CDD1FB0040C9F8 /* CBLUICollectionSource.h */ = {isa = PBXFileReference; lastKnownFileType = sourcecode.c.h; name = CBLUICollectionSource.h; path = Extras/CBLUICollectionSource.h; sourceTree = "<group>"; };
		27CF5D2C152F514A0015D7A9 /* CBLStatus.m */ = {isa = PBXFileReference; fileEncoding = 4; lastKnownFileType = sourcecode.c.objc; path = CBLStatus.m; sourceTree = "<group>"; };
		27D90B1615601C2F0000735E /* MYErrorUtils.h */ = {isa = PBXFileReference; lastKnownFileType = sourcecode.c.h; path = MYErrorUtils.h; sourceTree = "<group>"; };
		27D90B1715601C2F0000735E /* MYErrorUtils.m */ = {isa = PBXFileReference; lastKnownFileType = sourcecode.c.objc; path = MYErrorUtils.m; sourceTree = "<group>"; };
		27DA42F6158E66DD00F9E7B5 /* CBLRevision.h */ = {isa = PBXFileReference; fileEncoding = 4; lastKnownFileType = sourcecode.c.h; path = CBLRevision.h; sourceTree = "<group>"; };
		27DA42F7158E66DD00F9E7B5 /* CBLRevision.m */ = {isa = PBXFileReference; fileEncoding = 4; lastKnownFileType = sourcecode.c.objc; path = CBLRevision.m; sourceTree = "<group>"; };
		27DA42FB158E7D3500F9E7B5 /* CBLDatabase.h */ = {isa = PBXFileReference; fileEncoding = 4; lastKnownFileType = sourcecode.c.h; path = CBLDatabase.h; sourceTree = "<group>"; };
		27DA42FC158E7D3500F9E7B5 /* CBLDatabase.m */ = {isa = PBXFileReference; fileEncoding = 4; lastKnownFileType = sourcecode.c.objc; path = CBLDatabase.m; sourceTree = "<group>"; };
		27DA4306158FA35600F9E7B5 /* CBLCache.h */ = {isa = PBXFileReference; fileEncoding = 4; lastKnownFileType = sourcecode.c.h; path = CBLCache.h; sourceTree = "<group>"; };
		27DA4307158FA35600F9E7B5 /* CBLCache.m */ = {isa = PBXFileReference; fileEncoding = 4; lastKnownFileType = sourcecode.c.objc; path = CBLCache.m; sourceTree = "<group>"; };
		27DA4310158FB79E00F9E7B5 /* CBLQuery.h */ = {isa = PBXFileReference; fileEncoding = 4; lastKnownFileType = sourcecode.c.h; path = CBLQuery.h; sourceTree = "<group>"; };
		27DA4311158FB79E00F9E7B5 /* CBLQuery.m */ = {isa = PBXFileReference; fileEncoding = 4; lastKnownFileType = sourcecode.c.objc; path = CBLQuery.m; sourceTree = "<group>"; };
		27DA4317158FD9B400F9E7B5 /* CBLUITableSource.h */ = {isa = PBXFileReference; fileEncoding = 4; lastKnownFileType = sourcecode.c.h; path = CBLUITableSource.h; sourceTree = "<group>"; };
		27DA4318158FD9B400F9E7B5 /* CBLUITableSource.m */ = {isa = PBXFileReference; fileEncoding = 4; lastKnownFileType = sourcecode.c.objc; path = CBLUITableSource.m; sourceTree = "<group>"; };
		27DA4343159125B500F9E7B5 /* CBLManager.h */ = {isa = PBXFileReference; fileEncoding = 4; lastKnownFileType = sourcecode.c.h; path = CBLManager.h; sourceTree = "<group>"; };
		27DA4344159125B500F9E7B5 /* CBLManager.m */ = {isa = PBXFileReference; fileEncoding = 4; lastKnownFileType = sourcecode.c.objc; path = CBLManager.m; sourceTree = "<group>"; };
		27DA434815912AFD00F9E7B5 /* CBLView.h */ = {isa = PBXFileReference; fileEncoding = 4; lastKnownFileType = sourcecode.c.h; path = CBLView.h; sourceTree = "<group>"; };
		27DA434915912AFD00F9E7B5 /* CBLView.m */ = {isa = PBXFileReference; fileEncoding = 4; lastKnownFileType = sourcecode.c.objc; path = CBLView.m; sourceTree = "<group>"; };
		27DA434D15914F5700F9E7B5 /* CouchbaseLitePrivate.h */ = {isa = PBXFileReference; lastKnownFileType = sourcecode.c.h; path = CouchbaseLitePrivate.h; sourceTree = "<group>"; };
		27DA434E15918C0200F9E7B5 /* MYDynamicObject.h */ = {isa = PBXFileReference; fileEncoding = 4; lastKnownFileType = sourcecode.c.h; path = MYDynamicObject.h; sourceTree = "<group>"; };
		27DA434F15918C0200F9E7B5 /* MYDynamicObject.m */ = {isa = PBXFileReference; fileEncoding = 4; lastKnownFileType = sourcecode.c.objc; path = MYDynamicObject.m; sourceTree = "<group>"; };
		27DA435315918C8C00F9E7B5 /* CBLModel.h */ = {isa = PBXFileReference; fileEncoding = 4; lastKnownFileType = sourcecode.c.h; path = CBLModel.h; sourceTree = "<group>"; };
		27DA435415918C8C00F9E7B5 /* CBLModel.m */ = {isa = PBXFileReference; fileEncoding = 4; lastKnownFileType = sourcecode.c.objc; path = CBLModel.m; sourceTree = "<group>"; };
		27DA435515918C8D00F9E7B5 /* CBLModelFactory.h */ = {isa = PBXFileReference; fileEncoding = 4; lastKnownFileType = sourcecode.c.h; path = CBLModelFactory.h; sourceTree = "<group>"; };
		27DA435615918C8E00F9E7B5 /* CBLModelFactory.m */ = {isa = PBXFileReference; fileEncoding = 4; lastKnownFileType = sourcecode.c.objc; path = CBLModelFactory.m; sourceTree = "<group>"; };
		27DB90D514DB249700FC7118 /* GTMNSData+zlib.h */ = {isa = PBXFileReference; fileEncoding = 4; lastKnownFileType = sourcecode.c.h; path = "GTMNSData+zlib.h"; sourceTree = "<group>"; };
		27DB90D614DB249700FC7118 /* GTMNSData+zlib.m */ = {isa = PBXFileReference; fileEncoding = 4; lastKnownFileType = sourcecode.c.objc; path = "GTMNSData+zlib.m"; sourceTree = "<group>"; };
		27DB90DA14DB24E800FC7118 /* GTMDefines.h */ = {isa = PBXFileReference; fileEncoding = 4; lastKnownFileType = sourcecode.c.h; path = GTMDefines.h; sourceTree = "<group>"; };
		27DB90DC14DB250500FC7118 /* libz.dylib */ = {isa = PBXFileReference; lastKnownFileType = "compiled.mach-o.dylib"; name = libz.dylib; path = usr/lib/libz.dylib; sourceTree = SDKROOT; };
		27DB90DE14DB4B0100FC7118 /* libz.dylib */ = {isa = PBXFileReference; lastKnownFileType = "compiled.mach-o.dylib"; name = libz.dylib; path = Platforms/iPhoneOS.platform/Developer/SDKs/iPhoneOS5.0.sdk/usr/lib/libz.dylib; sourceTree = DEVELOPER_DIR; };
		27E00C8D14EC2C74004BCBA9 /* SystemConfiguration.framework */ = {isa = PBXFileReference; lastKnownFileType = wrapper.framework; name = SystemConfiguration.framework; path = Platforms/iPhoneOS.platform/Developer/SDKs/iPhoneOS5.0.sdk/System/Library/Frameworks/SystemConfiguration.framework; sourceTree = DEVELOPER_DIR; };
		27E11F0C14ACFFC60006B340 /* CBLHTTPServer.h */ = {isa = PBXFileReference; fileEncoding = 4; lastKnownFileType = sourcecode.c.h; path = CBLHTTPServer.h; sourceTree = "<group>"; };
		27E11F0E14AD15940006B340 /* CBLHTTPResponse.h */ = {isa = PBXFileReference; fileEncoding = 4; lastKnownFileType = sourcecode.c.h; path = CBLHTTPResponse.h; sourceTree = "<group>"; };
		27E11F0F14AD15940006B340 /* CBLHTTPResponse.m */ = {isa = PBXFileReference; fileEncoding = 4; lastKnownFileType = sourcecode.c.objc; path = CBLHTTPResponse.m; sourceTree = "<group>"; };
		27E2E5A1159383E9005B9234 /* CBLAttachment.h */ = {isa = PBXFileReference; fileEncoding = 4; lastKnownFileType = sourcecode.c.h; path = CBLAttachment.h; sourceTree = "<group>"; };
		27E2E5A2159383E9005B9234 /* CBLAttachment.m */ = {isa = PBXFileReference; fileEncoding = 4; lastKnownFileType = sourcecode.c.objc; path = CBLAttachment.m; sourceTree = "<group>"; };
		27E2E5CB159533A5005B9234 /* CBLReplication.h */ = {isa = PBXFileReference; fileEncoding = 4; lastKnownFileType = sourcecode.c.h; path = CBLReplication.h; sourceTree = "<group>"; };
		27E2E5CC159533A5005B9234 /* CBLReplication.m */ = {isa = PBXFileReference; fileEncoding = 4; lastKnownFileType = sourcecode.c.objc; path = CBLReplication.m; sourceTree = "<group>"; };
		27E7FAEA155D78C20025F93A /* CBLChangeTracker_Tests.m */ = {isa = PBXFileReference; fileEncoding = 4; lastKnownFileType = sourcecode.c.objc; path = CBLChangeTracker_Tests.m; sourceTree = "<group>"; };
		27E7FAEF155D8EBA0025F93A /* CFNetwork.framework */ = {isa = PBXFileReference; lastKnownFileType = wrapper.framework; name = CFNetwork.framework; path = Platforms/iPhoneOS.platform/Developer/SDKs/iPhoneOS5.1.sdk/System/Library/Frameworks/CFNetwork.framework; sourceTree = DEVELOPER_DIR; };
		27E7FB02155DBDA20025F93A /* Security.framework */ = {isa = PBXFileReference; lastKnownFileType = wrapper.framework; name = Security.framework; path = Platforms/iPhoneOS.platform/Developer/SDKs/iPhoneOS5.1.sdk/System/Library/Frameworks/Security.framework; sourceTree = DEVELOPER_DIR; };
		27ED862E157D0FC600712B33 /* CBLDocument.h */ = {isa = PBXFileReference; fileEncoding = 4; lastKnownFileType = sourcecode.c.h; path = CBLDocument.h; sourceTree = "<group>"; };
		27ED862F157D0FC600712B33 /* CBLDocument.m */ = {isa = PBXFileReference; fileEncoding = 4; lastKnownFileType = sourcecode.c.objc; path = CBLDocument.m; sourceTree = "<group>"; };
		27ED9A961639D8D2000C844A /* LiteServ.m */ = {isa = PBXFileReference; fileEncoding = 4; lastKnownFileType = sourcecode.c.objc; name = LiteServ.m; path = ../Listener/LiteServ.m; sourceTree = "<group>"; };
		27F0744611CD4B6D00E9A2AB /* CBLDatabase+Internal.h */ = {isa = PBXFileReference; fileEncoding = 4; lastKnownFileType = sourcecode.c.h; path = "CBLDatabase+Internal.h"; sourceTree = "<group>"; };
		27F0744711CD4B6D00E9A2AB /* CBLDatabase+Internal.m */ = {isa = PBXFileReference; fileEncoding = 4; lastKnownFileType = sourcecode.c.objc; path = "CBLDatabase+Internal.m"; sourceTree = "<group>"; };
		27F0744911CD4BA000E9A2AB /* libsqlite3.dylib */ = {isa = PBXFileReference; lastKnownFileType = "compiled.mach-o.dylib"; name = libsqlite3.dylib; path = usr/lib/libsqlite3.dylib; sourceTree = SDKROOT; };
		27F0745C11CD50A600E9A2AB /* Foundation.framework */ = {isa = PBXFileReference; lastKnownFileType = wrapper.framework; name = Foundation.framework; path = System/Library/Frameworks/Foundation.framework; sourceTree = SDKROOT; };
		27F0746F11CD51A200E9A2AB /* FMDatabase.h */ = {isa = PBXFileReference; fileEncoding = 4; lastKnownFileType = sourcecode.c.h; path = FMDatabase.h; sourceTree = "<group>"; };
		27F0747011CD51A200E9A2AB /* FMDatabase.m */ = {isa = PBXFileReference; fileEncoding = 4; lastKnownFileType = sourcecode.c.objc; path = FMDatabase.m; sourceTree = "<group>"; };
		27F0747111CD51A200E9A2AB /* FMResultSet.h */ = {isa = PBXFileReference; fileEncoding = 4; lastKnownFileType = sourcecode.c.h; path = FMResultSet.h; sourceTree = "<group>"; };
		27F0747211CD51A200E9A2AB /* FMResultSet.m */ = {isa = PBXFileReference; fileEncoding = 4; lastKnownFileType = sourcecode.c.objc; path = FMResultSet.m; sourceTree = "<group>"; };
		27F0749B11CD5B4F00E9A2AB /* CollectionUtils.h */ = {isa = PBXFileReference; fileEncoding = 4; lastKnownFileType = sourcecode.c.h; path = CollectionUtils.h; sourceTree = "<group>"; };
		27F0749C11CD5B4F00E9A2AB /* CollectionUtils.m */ = {isa = PBXFileReference; fileEncoding = 4; lastKnownFileType = sourcecode.c.objc; path = CollectionUtils.m; sourceTree = "<group>"; };
		27F0749D11CD5B4F00E9A2AB /* Test.h */ = {isa = PBXFileReference; fileEncoding = 4; lastKnownFileType = sourcecode.c.h; path = Test.h; sourceTree = "<group>"; };
		27F0749E11CD5B4F00E9A2AB /* Test.m */ = {isa = PBXFileReference; fileEncoding = 4; lastKnownFileType = sourcecode.c.objc; path = Test.m; sourceTree = "<group>"; };
		27F074A911CD5D7A00E9A2AB /* CBL_Body.h */ = {isa = PBXFileReference; fileEncoding = 4; lastKnownFileType = sourcecode.c.h; path = CBL_Body.h; sourceTree = "<group>"; };
		27F074AA11CD5D7A00E9A2AB /* CBL_Body.m */ = {isa = PBXFileReference; fileEncoding = 4; lastKnownFileType = sourcecode.c.objc; path = CBL_Body.m; sourceTree = "<group>"; };
		27F074F811CDC71800E9A2AB /* MYUtilities_Debug.xcconfig */ = {isa = PBXFileReference; fileEncoding = 4; lastKnownFileType = text.xcconfig; path = MYUtilities_Debug.xcconfig; sourceTree = "<group>"; };
		27F074F911CDC71800E9A2AB /* MYUtilities_Release.xcconfig */ = {isa = PBXFileReference; fileEncoding = 4; lastKnownFileType = text.xcconfig; path = MYUtilities_Release.xcconfig; sourceTree = "<group>"; };
		27F074FA11CDC71800E9A2AB /* MYUtilities.xcconfig */ = {isa = PBXFileReference; fileEncoding = 4; lastKnownFileType = text.xcconfig; path = MYUtilities.xcconfig; sourceTree = "<group>"; };
		27F0751111CDC7F900E9A2AB /* Logging.h */ = {isa = PBXFileReference; fileEncoding = 4; lastKnownFileType = sourcecode.c.h; path = Logging.h; sourceTree = "<group>"; };
		27F0751211CDC7F900E9A2AB /* Logging.m */ = {isa = PBXFileReference; fileEncoding = 4; lastKnownFileType = sourcecode.c.objc; path = Logging.m; sourceTree = "<group>"; };
		27F0751611CDC80A00E9A2AB /* ExceptionUtils.h */ = {isa = PBXFileReference; fileEncoding = 4; lastKnownFileType = sourcecode.c.h; path = ExceptionUtils.h; sourceTree = "<group>"; };
		27F0751711CDC80A00E9A2AB /* ExceptionUtils.m */ = {isa = PBXFileReference; fileEncoding = 4; lastKnownFileType = sourcecode.c.objc; path = ExceptionUtils.m; sourceTree = "<group>"; };
		27F12846156ABE24008465C2 /* NSString+URLEncoding.h */ = {isa = PBXFileReference; fileEncoding = 4; lastKnownFileType = sourcecode.c.h; path = "NSString+URLEncoding.h"; sourceTree = "<group>"; };
		27F12847156ABE24008465C2 /* NSString+URLEncoding.m */ = {isa = PBXFileReference; fileEncoding = 4; lastKnownFileType = sourcecode.c.objc; path = "NSString+URLEncoding.m"; sourceTree = "<group>"; };
		27F12855156ABE24008465C2 /* OAConsumer.h */ = {isa = PBXFileReference; fileEncoding = 4; lastKnownFileType = sourcecode.c.h; path = OAConsumer.h; sourceTree = "<group>"; };
		27F12856156ABE24008465C2 /* OAConsumer.m */ = {isa = PBXFileReference; fileEncoding = 4; lastKnownFileType = sourcecode.c.objc; path = OAConsumer.m; sourceTree = "<group>"; };
		27F1285B156ABE24008465C2 /* OAMutableURLRequest.h */ = {isa = PBXFileReference; fileEncoding = 4; lastKnownFileType = sourcecode.c.h; path = OAMutableURLRequest.h; sourceTree = "<group>"; };
		27F1285C156ABE24008465C2 /* OAMutableURLRequest.m */ = {isa = PBXFileReference; fileEncoding = 4; lastKnownFileType = sourcecode.c.objc; path = OAMutableURLRequest.m; sourceTree = "<group>"; };
		27F1285D156ABE24008465C2 /* OAPlaintextSignatureProvider.h */ = {isa = PBXFileReference; fileEncoding = 4; lastKnownFileType = sourcecode.c.h; path = OAPlaintextSignatureProvider.h; sourceTree = "<group>"; };
		27F1285E156ABE24008465C2 /* OAPlaintextSignatureProvider.m */ = {isa = PBXFileReference; fileEncoding = 4; lastKnownFileType = sourcecode.c.objc; path = OAPlaintextSignatureProvider.m; sourceTree = "<group>"; };
		27F12861156ABE24008465C2 /* OARequestParameter.h */ = {isa = PBXFileReference; fileEncoding = 4; lastKnownFileType = sourcecode.c.h; path = OARequestParameter.h; sourceTree = "<group>"; };
		27F12862156ABE24008465C2 /* OARequestParameter.m */ = {isa = PBXFileReference; fileEncoding = 4; lastKnownFileType = sourcecode.c.objc; path = OARequestParameter.m; sourceTree = "<group>"; };
		27F12865156ABE24008465C2 /* OASignatureProviding.h */ = {isa = PBXFileReference; fileEncoding = 4; lastKnownFileType = sourcecode.c.h; path = OASignatureProviding.h; sourceTree = "<group>"; };
		27F12867156ABE24008465C2 /* OAToken.h */ = {isa = PBXFileReference; fileEncoding = 4; lastKnownFileType = sourcecode.c.h; path = OAToken.h; sourceTree = "<group>"; };
		27F12868156ABE24008465C2 /* OAToken.m */ = {isa = PBXFileReference; fileEncoding = 4; lastKnownFileType = sourcecode.c.objc; path = OAToken.m; sourceTree = "<group>"; };
		27F128A7156ABFE0008465C2 /* NSMutableURLRequest+Parameters.m */ = {isa = PBXFileReference; fileEncoding = 4; lastKnownFileType = sourcecode.c.objc; path = "NSMutableURLRequest+Parameters.m"; sourceTree = "<group>"; };
		27F128AA156AC004008465C2 /* NSMutableURLRequest+Parameters.h */ = {isa = PBXFileReference; fileEncoding = 4; lastKnownFileType = sourcecode.c.h; path = "NSMutableURLRequest+Parameters.h"; sourceTree = "<group>"; };
		27F128AF156AC1C8008465C2 /* CBLOAuth1Authorizer.h */ = {isa = PBXFileReference; fileEncoding = 4; lastKnownFileType = sourcecode.c.h; path = CBLOAuth1Authorizer.h; sourceTree = "<group>"; };
		27F128B0156AC1C9008465C2 /* CBLOAuth1Authorizer.m */ = {isa = PBXFileReference; fileEncoding = 4; lastKnownFileType = sourcecode.c.objc; path = CBLOAuth1Authorizer.m; sourceTree = "<group>"; };
		27F1E4A41697995C00F0E50F /* CBLJSViewCompiler.h */ = {isa = PBXFileReference; fileEncoding = 4; lastKnownFileType = sourcecode.c.h; name = CBLJSViewCompiler.h; path = ../Source/CBLJSViewCompiler.h; sourceTree = "<group>"; };
		27F1E4A51697995C00F0E50F /* CBLJSViewCompiler.m */ = {isa = PBXFileReference; fileEncoding = 4; lastKnownFileType = sourcecode.c.objc; name = CBLJSViewCompiler.m; path = ../Source/CBLJSViewCompiler.m; sourceTree = "<group>"; };
		27F1E4A7169799DA00F0E50F /* JavaScriptCore.framework */ = {isa = PBXFileReference; lastKnownFileType = wrapper.framework; name = JavaScriptCore.framework; path = System/Library/Frameworks/JavaScriptCore.framework; sourceTree = SDKROOT; };
		27F1E4AA16979A0B00F0E50F /* CBLJSViewCompiler_Test.m */ = {isa = PBXFileReference; fileEncoding = 4; lastKnownFileType = sourcecode.c.objc; name = CBLJSViewCompiler_Test.m; path = ../Source/CBLJSViewCompiler_Test.m; sourceTree = "<group>"; };
		27F273C317039F3600CD2B85 /* README.md */ = {isa = PBXFileReference; lastKnownFileType = text; name = README.md; path = Extras/README.md; sourceTree = "<group>"; };
		27F5B175164D74EA00126D0D /* Default-568h@2x.png */ = {isa = PBXFileReference; lastKnownFileType = image.png; path = "Default-568h@2x.png"; sourceTree = "<group>"; };
		27F6D02916B72885006E1576 /* CBLJSFunction.h */ = {isa = PBXFileReference; fileEncoding = 4; lastKnownFileType = sourcecode.c.h; name = CBLJSFunction.h; path = Source/CBLJSFunction.h; sourceTree = SOURCE_ROOT; };
		27F6D02A16B72885006E1576 /* CBLJSFunction.m */ = {isa = PBXFileReference; fileEncoding = 4; lastKnownFileType = sourcecode.c.objc; name = CBLJSFunction.m; path = Source/CBLJSFunction.m; sourceTree = SOURCE_ROOT; };
		27F87BE61558890600F0A416 /* CBLGNUstep.h */ = {isa = PBXFileReference; lastKnownFileType = sourcecode.c.h; path = CBLGNUstep.h; sourceTree = "<group>"; };
		27F87BE71558890700F0A416 /* CBLGNUstep.m */ = {isa = PBXFileReference; lastKnownFileType = sourcecode.c.objc; path = CBLGNUstep.m; sourceTree = "<group>"; };
		27F9411E176A64BA007BAEBE /* CBLJSONValidator.h */ = {isa = PBXFileReference; fileEncoding = 4; lastKnownFileType = sourcecode.c.h; path = CBLJSONValidator.h; sourceTree = "<group>"; };
		27F9411F176A64BA007BAEBE /* CBLJSONValidator.m */ = {isa = PBXFileReference; fileEncoding = 4; lastKnownFileType = sourcecode.c.objc; path = CBLJSONValidator.m; sourceTree = "<group>"; };
		27F94125176F7490007BAEBE /* CBLJSONValidatorTests.m */ = {isa = PBXFileReference; fileEncoding = 4; lastKnownFileType = sourcecode.c.objc; path = CBLJSONValidatorTests.m; sourceTree = "<group>"; };
		27FA59EF179EFDA20043460A /* build_docs.sh */ = {isa = PBXFileReference; fileEncoding = 4; lastKnownFileType = text.script.sh; path = build_docs.sh; sourceTree = "<group>"; };
		27FA59F0179EFDA20043460A /* Doxyfile */ = {isa = PBXFileReference; explicitFileType = sourcecode.make; fileEncoding = 4; path = Doxyfile; sourceTree = "<group>"; };
		27FA59F1179EFDA20043460A /* Doxyfile-DocSet */ = {isa = PBXFileReference; explicitFileType = sourcecode.make; fileEncoding = 4; path = "Doxyfile-DocSet"; sourceTree = "<group>"; };
		27FAEEDA164C8A3E00A3C0C2 /* background.jpg */ = {isa = PBXFileReference; lastKnownFileType = image.jpeg; path = background.jpg; sourceTree = "<group>"; };
		27FAEEDB164C8A3E00A3C0C2 /* background~ipad.jpg */ = {isa = PBXFileReference; lastKnownFileType = image.jpeg; path = "background~ipad.jpg"; sourceTree = "<group>"; };
		27FAEEDC164C8A3E00A3C0C2 /* couchbase-mobile-icon-nameless.png */ = {isa = PBXFileReference; lastKnownFileType = image.png; path = "couchbase-mobile-icon-nameless.png"; sourceTree = "<group>"; };
		27FAEEDD164C8A3E00A3C0C2 /* item_background.png */ = {isa = PBXFileReference; lastKnownFileType = image.png; path = item_background.png; sourceTree = "<group>"; };
		27FAEEDE164C8A3E00A3C0C2 /* item_background~ipad.png */ = {isa = PBXFileReference; lastKnownFileType = image.png; path = "item_background~ipad.png"; sourceTree = "<group>"; };
		27FAEEDF164C8A3E00A3C0C2 /* list_area___background_middle~ipad.png */ = {isa = PBXFileReference; lastKnownFileType = image.png; path = "list_area___background_middle~ipad.png"; sourceTree = "<group>"; };
		27FAEEE0164C8A3E00A3C0C2 /* list_area___checkbox___checked.png */ = {isa = PBXFileReference; lastKnownFileType = image.png; path = "list_area___checkbox___checked.png"; sourceTree = "<group>"; };
		27FAEEE1164C8A3E00A3C0C2 /* list_area___checkbox___unchecked.png */ = {isa = PBXFileReference; lastKnownFileType = image.png; path = "list_area___checkbox___unchecked.png"; sourceTree = "<group>"; };
		27FAEEE2164C8A3E00A3C0C2 /* textfield___active.png */ = {isa = PBXFileReference; lastKnownFileType = image.png; path = "textfield___active.png"; sourceTree = "<group>"; };
		27FAEEE3164C8A3E00A3C0C2 /* textfield___active~ipad.png */ = {isa = PBXFileReference; lastKnownFileType = image.png; path = "textfield___active~ipad.png"; sourceTree = "<group>"; };
		27FAEEE4164C8A3E00A3C0C2 /* textfield___inactive.png */ = {isa = PBXFileReference; lastKnownFileType = image.png; path = "textfield___inactive.png"; sourceTree = "<group>"; };
		27FAEEE5164C8A3E00A3C0C2 /* textfield___inactive~ipad.png */ = {isa = PBXFileReference; lastKnownFileType = image.png; path = "textfield___inactive~ipad.png"; sourceTree = "<group>"; };
		27FAEEFE164C8A8400A3C0C2 /* Default.png */ = {isa = PBXFileReference; lastKnownFileType = image.png; path = Default.png; sourceTree = "<group>"; };
		27FAEEFF164C8A8400A3C0C2 /* Default~ipad.png */ = {isa = PBXFileReference; lastKnownFileType = image.png; path = "Default~ipad.png"; sourceTree = "<group>"; };
		27FAEF0C164C8ADB00A3C0C2 /* icon.png */ = {isa = PBXFileReference; lastKnownFileType = image.png; path = icon.png; sourceTree = "<group>"; };
		27FAEF0D164C8ADB00A3C0C2 /* icon@2x.png */ = {isa = PBXFileReference; lastKnownFileType = image.png; path = "icon@2x.png"; sourceTree = "<group>"; };
		27FAEF0E164C8ADB00A3C0C2 /* icon~ipad.png */ = {isa = PBXFileReference; lastKnownFileType = image.png; path = "icon~ipad.png"; sourceTree = "<group>"; };
		27FFE20817BD28080040AE60 /* CBL_Replicator+Backgrounding.m */ = {isa = PBXFileReference; fileEncoding = 4; lastKnownFileType = sourcecode.c.objc; path = "CBL_Replicator+Backgrounding.m"; sourceTree = "<group>"; };
		792867BF178DE01900248AF0 /* libCBLJSViewCompiler.a */ = {isa = PBXFileReference; explicitFileType = archive.ar; includeInIndex = 0; path = libCBLJSViewCompiler.a; sourceTree = BUILT_PRODUCTS_DIR; };
		792867C3178DE01900248AF0 /* CBLJSViewCompiler-Prefix.pch */ = {isa = PBXFileReference; lastKnownFileType = sourcecode.c.h; name = "CBLJSViewCompiler-Prefix.pch"; path = "../Source/CBLJSViewCompiler-Prefix.pch"; sourceTree = "<group>"; };
		792867CB178DE03E00248AF0 /* CBLJSFunction.h */ = {isa = PBXFileReference; fileEncoding = 4; lastKnownFileType = sourcecode.c.h; path = CBLJSFunction.h; sourceTree = "<group>"; };
		792867CC178DE03E00248AF0 /* CBLJSFunction.m */ = {isa = PBXFileReference; fileEncoding = 4; lastKnownFileType = sourcecode.c.objc; path = CBLJSFunction.m; sourceTree = "<group>"; };
		792867CD178DE03E00248AF0 /* CBLJSViewCompiler_Test.m */ = {isa = PBXFileReference; fileEncoding = 4; lastKnownFileType = sourcecode.c.objc; path = CBLJSViewCompiler_Test.m; sourceTree = "<group>"; };
		792867CE178DE03E00248AF0 /* CBLJSViewCompiler.h */ = {isa = PBXFileReference; fileEncoding = 4; lastKnownFileType = sourcecode.c.h; path = CBLJSViewCompiler.h; sourceTree = "<group>"; };
		792867CF178DE03E00248AF0 /* CBLJSViewCompiler.m */ = {isa = PBXFileReference; fileEncoding = 4; lastKnownFileType = sourcecode.c.objc; path = CBLJSViewCompiler.m; sourceTree = "<group>"; };
		792867D3178DE33E00248AF0 /* JavaScriptCore.framework */ = {isa = PBXFileReference; lastKnownFileType = wrapper.framework; name = JavaScriptCore.framework; path = vendor/JavaScriptCore.framework; sourceTree = "<group>"; };
		792867D9178E021F00248AF0 /* CBLRegisterJSViewCompiler.h */ = {isa = PBXFileReference; fileEncoding = 4; lastKnownFileType = sourcecode.c.h; path = CBLRegisterJSViewCompiler.h; sourceTree = "<group>"; };
		792867DA178E021F00248AF0 /* CBLRegisterJSViewCompiler.m */ = {isa = PBXFileReference; fileEncoding = 4; lastKnownFileType = sourcecode.c.objc; path = CBLRegisterJSViewCompiler.m; sourceTree = "<group>"; };
		AA24F90D184B6C8A0091D577 /* CBLIncrementalStore.h */ = {isa = PBXFileReference; lastKnownFileType = sourcecode.c.h; name = CBLIncrementalStore.h; path = Extras/CBLIncrementalStore.h; sourceTree = "<group>"; };
		AA24F90E184B6C8A0091D577 /* CBLIncrementalStore.m */ = {isa = PBXFileReference; lastKnownFileType = sourcecode.c.objc; name = CBLIncrementalStore.m; path = Extras/CBLIncrementalStore.m; sourceTree = "<group>"; };
		AA24F911184B6DC70091D577 /* CBLIncrementalStoreTests.m */ = {isa = PBXFileReference; lastKnownFileType = sourcecode.c.objc; path = CBLIncrementalStoreTests.m; sourceTree = "<group>"; };
		AA32A760184B7ED10080C263 /* CoreData.framework */ = {isa = PBXFileReference; lastKnownFileType = wrapper.framework; name = CoreData.framework; path = Platforms/iPhoneOS.platform/Developer/SDKs/iPhoneOS7.0.sdk/System/Library/Frameworks/CoreData.framework; sourceTree = DEVELOPER_DIR; };
		DA023B6414BCA94C008184BB /* libCouchbaseLiteListener.a */ = {isa = PBXFileReference; explicitFileType = archive.ar; includeInIndex = 0; path = libCouchbaseLiteListener.a; sourceTree = BUILT_PRODUCTS_DIR; };
		DA147C3614BCAC3B0052DA4D /* CouchbaseLiteListener.framework */ = {isa = PBXFileReference; explicitFileType = wrapper.cfbundle; includeInIndex = 0; path = CouchbaseLiteListener.framework; sourceTree = BUILT_PRODUCTS_DIR; };
		DA147C3A14BCAC780052DA4D /* MobileCoreServices.framework */ = {isa = PBXFileReference; lastKnownFileType = wrapper.framework; name = MobileCoreServices.framework; path = Platforms/iPhoneOS.platform/Developer/SDKs/iPhoneOS5.0.sdk/System/Library/Frameworks/MobileCoreServices.framework; sourceTree = DEVELOPER_DIR; };
		DA147C3B14BCAC780052DA4D /* Security.framework */ = {isa = PBXFileReference; lastKnownFileType = wrapper.framework; name = Security.framework; path = Platforms/iPhoneOS.platform/Developer/SDKs/iPhoneOS5.0.sdk/System/Library/Frameworks/Security.framework; sourceTree = DEVELOPER_DIR; };
/* End PBXFileReference section */

/* Begin PBXFrameworksBuildPhase section */
		270B3DE61489359000E0A926 /* Frameworks */ = {
			isa = PBXFrameworksBuildPhase;
			buildActionMask = 2147483647;
			files = (
				27E7FB04155DBDBF0025F93A /* Security.framework in Frameworks */,
				27E7FAEE155D7F110025F93A /* CoreServices.framework in Frameworks */,
				27103F8814EA076600DF7209 /* SystemConfiguration.framework in Frameworks */,
				27DB90DD14DB250500FC7118 /* libz.dylib in Frameworks */,
				270B3E1E1489385C00E0A926 /* Foundation.framework in Frameworks */,
				270B3E1D1489384700E0A926 /* libsqlite3.dylib in Frameworks */,
			);
			runOnlyForDeploymentPostprocessing = 0;
		};
		270FE0C514C5008C005FF647 /* Frameworks */ = {
			isa = PBXFrameworksBuildPhase;
			buildActionMask = 2147483647;
			files = (
				27F8AF3517B046E000105C8F /* Security.framework in Frameworks */,
				2741144717974555005EF2F8 /* JavaScriptCore.framework in Frameworks */,
				270FE0D514C50134005FF647 /* CouchbaseLite.framework in Frameworks */,
				270FE0D614C50134005FF647 /* CouchbaseLiteListener.framework in Frameworks */,
				270FE0CA14C5008C005FF647 /* Foundation.framework in Frameworks */,
			);
			runOnlyForDeploymentPostprocessing = 0;
		};
		275315D114ACF0A10065964D /* Frameworks */ = {
			isa = PBXFrameworksBuildPhase;
			buildActionMask = 2147483647;
			files = (
				275315FC14ACF83C0065964D /* CouchbaseLite.framework in Frameworks */,
				275315F814ACF2500065964D /* CoreServices.framework in Frameworks */,
				275315F314ACF1C20065964D /* Foundation.framework in Frameworks */,
				275315F514ACF1CC0065964D /* Security.framework in Frameworks */,
			);
			runOnlyForDeploymentPostprocessing = 0;
		};
		27538F4D17F13B03004C3BFD /* Frameworks */ = {
			isa = PBXFrameworksBuildPhase;
			buildActionMask = 2147483647;
			files = (
				27538FA017F1DC98004C3BFD /* Security.framework in Frameworks */,
				27538F8F17F15057004C3BFD /* ScriptingBridge.framework in Frameworks */,
				27538F8417F14198004C3BFD /* JavaScriptCore.framework in Frameworks */,
				27538F8017F140DD004C3BFD /* CouchbaseLite.framework in Frameworks */,
				27538F8117F140DD004C3BFD /* CouchbaseLiteListener.framework in Frameworks */,
				27538F5117F13B03004C3BFD /* Cocoa.framework in Frameworks */,
			);
			runOnlyForDeploymentPostprocessing = 0;
		};
		27731F1D1495CFEF00815D67 /* Frameworks */ = {
			isa = PBXFrameworksBuildPhase;
			buildActionMask = 2147483647;
			files = (
				27E7FB03155DBDA20025F93A /* Security.framework in Frameworks */,
				27E7FAF1155D8ECE0025F93A /* CFNetwork.framework in Frameworks */,
				27E00C8F14EC2CAB004BCBA9 /* SystemConfiguration.framework in Frameworks */,
				27DB90E014DB4B0A00FC7118 /* libz.dylib in Frameworks */,
				27731F1E1495CFEF00815D67 /* libCouchbaseLite.a in Frameworks */,
				27731F1F1495CFEF00815D67 /* libsqlite3.dylib in Frameworks */,
				27731F201495CFEF00815D67 /* UIKit.framework in Frameworks */,
				27731F211495CFEF00815D67 /* Foundation.framework in Frameworks */,
				27731F221495CFEF00815D67 /* CoreGraphics.framework in Frameworks */,
			);
			runOnlyForDeploymentPostprocessing = 0;
		};
		27B0B7A61492B83B00A817AD /* Frameworks */ = {
			isa = PBXFrameworksBuildPhase;
			buildActionMask = 2147483647;
			files = (
				27B0B7AA1492B83B00A817AD /* Foundation.framework in Frameworks */,
			);
			runOnlyForDeploymentPostprocessing = 0;
		};
		27B0B7E41492BB6B00A817AD /* Frameworks */ = {
			isa = PBXFrameworksBuildPhase;
			buildActionMask = 2147483647;
			files = (
				27B0B7F91492BC8100A817AD /* libsqlite3.dylib in Frameworks */,
				27B0B7F71492BC7A00A817AD /* Foundation.framework in Frameworks */,
			);
			runOnlyForDeploymentPostprocessing = 0;
		};
		27B0B8081492C16300A817AD /* Frameworks */ = {
			isa = PBXFrameworksBuildPhase;
			buildActionMask = 2147483647;
			files = (
				AA32A761184B7ED10080C263 /* CoreData.framework in Frameworks */,
				27D90B1A15601F8C0000735E /* Security.framework in Frameworks */,
				27E7FAF0155D8EBA0025F93A /* CFNetwork.framework in Frameworks */,
				27E00C8E14EC2C74004BCBA9 /* SystemConfiguration.framework in Frameworks */,
				27DB90DF14DB4B0100FC7118 /* libz.dylib in Frameworks */,
				27B0B8531492CBE400A817AD /* libCouchbaseLite.a in Frameworks */,
				27AD1F8817C29CB00063108F /* libCouchbaseLiteListener.a in Frameworks */,
				27B0B82D1492C4DB00A817AD /* libsqlite3.dylib in Frameworks */,
				27B0B80D1492C16300A817AD /* UIKit.framework in Frameworks */,
				27B0B80E1492C16300A817AD /* Foundation.framework in Frameworks */,
				27B0B8101492C16300A817AD /* CoreGraphics.framework in Frameworks */,
			);
			runOnlyForDeploymentPostprocessing = 0;
		};
		27C70691148864BA00F0F099 /* Frameworks */ = {
			isa = PBXFrameworksBuildPhase;
			buildActionMask = 2147483647;
			files = (
				27F1E4A8169799DA00F0E50F /* JavaScriptCore.framework in Frameworks */,
				27C70698148864BA00F0F099 /* Cocoa.framework in Frameworks */,
				270B3E26148939BD00E0A926 /* CouchbaseLite.framework in Frameworks */,
				27E11F1214AD172F0006B340 /* CouchbaseLiteListener.framework in Frameworks */,
			);
			runOnlyForDeploymentPostprocessing = 0;
		};
		792867BC178DE01900248AF0 /* Frameworks */ = {
			isa = PBXFrameworksBuildPhase;
			buildActionMask = 2147483647;
			files = (
				792867C0178DE01900248AF0 /* Foundation.framework in Frameworks */,
				792867D4178DE33E00248AF0 /* JavaScriptCore.framework in Frameworks */,
			);
			runOnlyForDeploymentPostprocessing = 0;
		};
		DA023B4514BCA94C008184BB /* Frameworks */ = {
			isa = PBXFrameworksBuildPhase;
			buildActionMask = 2147483647;
			files = (
				DA023B4614BCA94C008184BB /* Foundation.framework in Frameworks */,
			);
			runOnlyForDeploymentPostprocessing = 0;
		};
		DA147C2314BCAC3B0052DA4D /* Frameworks */ = {
			isa = PBXFrameworksBuildPhase;
			buildActionMask = 2147483647;
			files = (
				DA147C3C14BCAC780052DA4D /* MobileCoreServices.framework in Frameworks */,
				DA147C3D14BCAC780052DA4D /* Security.framework in Frameworks */,
				DA147C2514BCAC3B0052DA4D /* Foundation.framework in Frameworks */,
			);
			runOnlyForDeploymentPostprocessing = 0;
		};
/* End PBXFrameworksBuildPhase section */

/* Begin PBXGroup section */
		08FB7794FE84155DC02AAC07 /* CouchLite */ = {
			isa = PBXGroup;
			children = (
				270B3E28148940C000E0A926 /* README.md */,
				27DA4300158F9D7A00F9E7B5 /* API */,
				08FB7795FE84155DC02AAC07 /* Source */,
				275315D714ACF0A20065964D /* Listener */,
				27538F5217F13B03004C3BFD /* LiteServ App */,
				792867C1178DE01900248AF0 /* CBLJSViewCompiler */,
				27C706CA1488679500F0F099 /* Demo-Mac */,
				27B0B8111492C16300A817AD /* Demo-iOS */,
				27FA59EE179EFD730043460A /* Documentation */,
				2753154D14ACEF350065964D /* vendor */,
				27C70696148864BA00F0F099 /* Frameworks */,
				1AB674ADFE9D54B511CA2CBB /* Products */,
			);
			name = CouchLite;
			sourceTree = "<group>";
		};
		08FB7795FE84155DC02AAC07 /* Source */ = {
			isa = PBXGroup;
			children = (
				270DC1A415ADE195002A2AF4 /* Database */,
				279EB2D7149192C700E74185 /* Router */,
				27821BB4148E7D590099B373 /* Replicator */,
				27E2E62E159A26A1005B9234 /* Networking */,
				2776A5A316A48EEB006FF199 /* Auth */,
				279EB2D8149192DF00E74185 /* Support */,
				2713789014BCCA7B0058C5CD /* Tests */,
			);
			path = Source;
			sourceTree = "<group>";
		};
		1AB674ADFE9D54B511CA2CBB /* Products */ = {
			isa = PBXGroup;
			children = (
				27C70694148864BA00F0F099 /* Couchbase Lite Demo.app */,
				270B3DEA1489359000E0A926 /* CouchbaseLite.framework */,
				27B0B7A91492B83B00A817AD /* libCouchbaseLite.a */,
				27B0B7E71492BB6B00A817AD /* CouchbaseLite.framework */,
				27B0B80B1492C16300A817AD /* Grocery Sync.app */,
				27731F2A1495CFEF00815D67 /* Couchbase Lite Empty App.app */,
				275315D514ACF0A10065964D /* CouchbaseLiteListener.framework */,
				DA023B6414BCA94C008184BB /* libCouchbaseLiteListener.a */,
				DA147C3614BCAC3B0052DA4D /* CouchbaseLiteListener.framework */,
				270FE0C814C5008C005FF647 /* LiteServ */,
				792867BF178DE01900248AF0 /* libCBLJSViewCompiler.a */,
				27538F5017F13B03004C3BFD /* LiteServ.app */,
			);
			name = Products;
			sourceTree = "<group>";
		};
		270DC1A415ADE195002A2AF4 /* Database */ = {
			isa = PBXGroup;
			children = (
				27F0744611CD4B6D00E9A2AB /* CBLDatabase+Internal.h */,
				27F0744711CD4B6D00E9A2AB /* CBLDatabase+Internal.m */,
				2711CDFC14C7590A00505D55 /* CBLDatabase+Attachments.h */,
				274C391B149FAE0000A5E89B /* CBLDatabase+Attachments.m */,
				2711CDFF14C7595900505D55 /* CBLDatabase+Insertion.h */,
				27AA409A14AA86AD00E2A5FF /* CBLDatabase+Insertion.m */,
				2711CE0214C759BD00505D55 /* CBLDatabase+Replication.h */,
				27AA40A014AA8A6600E2A5FF /* CBLDatabase+Replication.m */,
				2773ADC514BD1EB80027A292 /* CBLDatabase+LocalDocs.h */,
				2773ADC614BD1EB80027A292 /* CBLDatabase+LocalDocs.m */,
				2751D4E2151BAE7000F7FD57 /* CBLManager+Internal.h */,
				279EB2CC149140DE00E74185 /* CBLView+Internal.h */,
				279EB2CD149140DE00E74185 /* CBLView+Internal.m */,
				277EF49317F5F3CB00F7B7F7 /* CBLView+Querying.m */,
				271C2AD216FA176300B8C9DB /* CBL_Shared.h */,
				271C2AD316FA176300B8C9DB /* CBL_Shared.m */,
				27F074A911CD5D7A00E9A2AB /* CBL_Body.h */,
				27F074AA11CD5D7A00E9A2AB /* CBL_Body.m */,
				270B3E3714898DF200E0A926 /* CBL_Revision.h */,
				270B3E3814898DF200E0A926 /* CBL_Revision.m */,
				27A7209E152B959100C0A0E8 /* CBL_Attachment.h */,
				27A7209F152B959100C0A0E8 /* CBL_Attachment.m */,
				27C706401486BBD500F0F099 /* CBL_Server.h */,
				27C706411486BBD500F0F099 /* CBL_Server.m */,
				27731EFD1493FA3100815D67 /* CBL_BlobStore.h */,
				27731EFE1493FA3100815D67 /* CBL_BlobStore.m */,
			);
			name = Database;
			sourceTree = "<group>";
		};
		2713789014BCCA7B0058C5CD /* Tests */ = {
			isa = PBXGroup;
			children = (
				27B15516164A118100DF5E2C /* CBL_Database_Tests.m */,
				27B0B77F1491E73400A817AD /* CBL_View_Tests.m */,
				27C7064A1488311100F0F099 /* CBLRouter_Tests.m */,
				27821BBB149001B20099B373 /* CBLReplicator_Tests.m */,
				279CE40414D88031009F3FA6 /* CBLBlobStore_Tests.m */,
				27E7FAEA155D78C20025F93A /* CBLChangeTracker_Tests.m */,
			);
			name = Tests;
			sourceTree = "<group>";
		};
		2753154D14ACEF350065964D /* vendor */ = {
			isa = PBXGroup;
			children = (
				277B5C5E1821A8370088881E /* yajl */,
				27F0746C11CD51A200E9A2AB /* FMDB */,
				27F0749A11CD5B1200E9A2AB /* MYUtilities */,
				2753154E14ACEF5C0065964D /* CocoaHTTPServer */,
				27DB90D414DB249700FC7118 /* google-toolbox-for-mac */,
				27F12842156ABE23008465C2 /* oauthconsumer */,
				277EF3A817F4DF3700F7B7F7 /* sqlite3-unicodesn */,
			);
			path = vendor;
			sourceTree = "<group>";
		};
		2753154E14ACEF5C0065964D /* CocoaHTTPServer */ = {
			isa = PBXGroup;
			children = (
				2753154F14ACEFC90065964D /* Core */,
			);
			path = CocoaHTTPServer;
			sourceTree = "<group>";
		};
		2753154F14ACEFC90065964D /* Core */ = {
			isa = PBXGroup;
			children = (
				2753155014ACEFC90065964D /* Categories */,
				2753155714ACEFC90065964D /* HTTPAuthenticationRequest.h */,
				2753155814ACEFC90065964D /* HTTPAuthenticationRequest.m */,
				2753155914ACEFC90065964D /* HTTPConnection.h */,
				2753155A14ACEFC90065964D /* HTTPConnection.m */,
				2753155B14ACEFC90065964D /* HTTPLogging.h */,
				2753155C14ACEFC90065964D /* HTTPMessage.h */,
				2753155D14ACEFC90065964D /* HTTPMessage.m */,
				2753155E14ACEFC90065964D /* HTTPResponse.h */,
				2753155F14ACEFC90065964D /* HTTPServer.h */,
				2753156014ACEFC90065964D /* HTTPServer.m */,
				2753156114ACEFC90065964D /* Responses */,
				2753156C14ACEFC90065964D /* WebSocket.h */,
				2753156D14ACEFC90065964D /* WebSocket.m */,
				275315A614ACF00B0065964D /* CocoaAsyncSocket */,
				275315AF14ACF0330065964D /* CocoaLumberjack */,
			);
			path = Core;
			sourceTree = "<group>";
		};
		2753155014ACEFC90065964D /* Categories */ = {
			isa = PBXGroup;
			children = (
				2753155114ACEFC90065964D /* DDData.h */,
				2753155214ACEFC90065964D /* DDData.m */,
				2753155314ACEFC90065964D /* DDNumber.h */,
				2753155414ACEFC90065964D /* DDNumber.m */,
				2753155514ACEFC90065964D /* DDRange.h */,
				2753155614ACEFC90065964D /* DDRange.m */,
			);
			path = Categories;
			sourceTree = "<group>";
		};
		2753156114ACEFC90065964D /* Responses */ = {
			isa = PBXGroup;
			children = (
				2753156214ACEFC90065964D /* HTTPAsyncFileResponse.h */,
				2753156314ACEFC90065964D /* HTTPAsyncFileResponse.m */,
				2753156414ACEFC90065964D /* HTTPDataResponse.h */,
				2753156514ACEFC90065964D /* HTTPDataResponse.m */,
				2753156614ACEFC90065964D /* HTTPDynamicFileResponse.h */,
				2753156714ACEFC90065964D /* HTTPDynamicFileResponse.m */,
				2753156814ACEFC90065964D /* HTTPFileResponse.h */,
				2753156914ACEFC90065964D /* HTTPFileResponse.m */,
				2753156A14ACEFC90065964D /* HTTPRedirectResponse.h */,
				2753156B14ACEFC90065964D /* HTTPRedirectResponse.m */,
			);
			path = Responses;
			sourceTree = "<group>";
		};
		275315A614ACF00B0065964D /* CocoaAsyncSocket */ = {
			isa = PBXGroup;
			children = (
				275315A814ACF00B0065964D /* GCDAsyncSocket.h */,
				275315A914ACF00B0065964D /* GCDAsyncSocket.m */,
			);
			name = CocoaAsyncSocket;
			path = vendor/CocoaHTTPServer/Vendor/CocoaAsyncSocket;
			sourceTree = SOURCE_ROOT;
		};
		275315AF14ACF0330065964D /* CocoaLumberjack */ = {
			isa = PBXGroup;
			children = (
				275315B014ACF0330065964D /* About.txt */,
				275315B114ACF0330065964D /* DDAbstractDatabaseLogger.h */,
				275315B214ACF0330065964D /* DDAbstractDatabaseLogger.m */,
				275315B314ACF0330065964D /* DDASLLogger.h */,
				275315B414ACF0330065964D /* DDASLLogger.m */,
				275315B514ACF0330065964D /* DDFileLogger.h */,
				275315B614ACF0330065964D /* DDFileLogger.m */,
				275315B714ACF0330065964D /* DDLog.h */,
				275315B814ACF0330065964D /* DDLog.m */,
				275315B914ACF0330065964D /* DDTTYLogger.h */,
				275315BA14ACF0330065964D /* DDTTYLogger.m */,
			);
			name = CocoaLumberjack;
			path = vendor/CocoaHTTPServer/Vendor/CocoaLumberjack;
			sourceTree = SOURCE_ROOT;
		};
		275315D714ACF0A20065964D /* Listener */ = {
			isa = PBXGroup;
			children = (
				275315DE14ACF0A20065964D /* CBLListener.h */,
				275315DF14ACF0A20065964D /* CBLListener.m */,
				27E11F0C14ACFFC60006B340 /* CBLHTTPServer.h */,
				27B678B61804B62500B06D11 /* CBLHTTPServer.m */,
				2753160A14ACFC2A0065964D /* CBLHTTPConnection.h */,
				2753160B14ACFC2A0065964D /* CBLHTTPConnection.m */,
				27E11F0E14AD15940006B340 /* CBLHTTPResponse.h */,
				27E11F0F14AD15940006B340 /* CBLHTTPResponse.m */,
				275315D814ACF0A20065964D /* Supporting Files */,
			);
			path = Listener;
			sourceTree = "<group>";
		};
		275315D814ACF0A20065964D /* Supporting Files */ = {
			isa = PBXGroup;
			children = (
				275315D914ACF0A20065964D /* CouchbaseLiteListener-Info.plist */,
				275315DA14ACF0A20065964D /* InfoPlist.strings */,
				275315FA14ACF7FF0065964D /* CouchbaseLiteListener.exp */,
			);
			name = "Supporting Files";
			sourceTree = "<group>";
		};
		27538F5217F13B03004C3BFD /* LiteServ App */ = {
			isa = PBXGroup;
			children = (
				27538F5E17F13B03004C3BFD /* AppDelegate.h */,
				27538F5F17F13B03004C3BFD /* AppDelegate.m */,
				27ED9A961639D8D2000C844A /* LiteServ.m */,
				27538F9817F1D93F004C3BFD /* ToolInstallController.h */,
				27538F9917F1D93F004C3BFD /* ToolInstallController.m */,
				27538F9D17F1D9D6004C3BFD /* PrivilegedInstall.h */,
				27538F9E17F1D9D6004C3BFD /* PrivilegedInstall.m */,
				27538FA117F1ECE8004C3BFD /* LoggingMode.h */,
				27538FA217F1ECE8004C3BFD /* LoggingMode.c */,
				27538F8D17F14FB6004C3BFD /* Terminal.h */,
				27538F6117F13B03004C3BFD /* MainMenu.xib */,
				27538F9B17F1D957004C3BFD /* ToolInstallController.xib */,
				27538F5317F13B03004C3BFD /* Supporting Files */,
			);
			path = "LiteServ App";
			sourceTree = "<group>";
		};
		27538F5317F13B03004C3BFD /* Supporting Files */ = {
			isa = PBXGroup;
			children = (
				27538F5417F13B03004C3BFD /* LiteServ App-Info.plist */,
				27538F5517F13B03004C3BFD /* InfoPlist.strings */,
				27538F8817F148C2004C3BFD /* LiteServ.icns */,
				27538F8A17F14A73004C3BFD /* LiteServ_MenubarIcon.png */,
				27538F5817F13B03004C3BFD /* main.m */,
				27538F5B17F13B03004C3BFD /* Credits.rtf */,
			);
			name = "Supporting Files";
			sourceTree = "<group>";
		};
		2776A5A316A48EEB006FF199 /* Auth */ = {
			isa = PBXGroup;
			children = (
				270F5703156AE0BF000FEB8F /* CBLAuthorizer.h */,
				270F5704156AE0BF000FEB8F /* CBLAuthorizer.m */,
				27F128AF156AC1C8008465C2 /* CBLOAuth1Authorizer.h */,
				27F128B0156AC1C9008465C2 /* CBLOAuth1Authorizer.m */,
				272A690B17B2CCF0000722FA /* CBLFacebookAuthorizer.h */,
				272A690C17B2CCF0000722FA /* CBLFacebookAuthorizer.m */,
				2776A58F16A0C3A6006FF199 /* CBLPersonaAuthorizer.h */,
				2776A59016A0C3A6006FF199 /* CBLPersonaAuthorizer.m */,
			);
			name = Auth;
			sourceTree = "<group>";
		};
		277B5C5E1821A8370088881E /* yajl */ = {
			isa = PBXGroup;
			children = (
				277B5DC01821A8B60088881E /* include */,
				277B5C701821A8370088881E /* README */,
				277B5C741821A8370088881E /* src */,
			);
			path = yajl;
			sourceTree = "<group>";
		};
		277B5C741821A8370088881E /* src */ = {
			isa = PBXGroup;
			children = (
				277B5C7D1821A8370088881E /* yajl.c */,
				277B5C801821A8370088881E /* yajl_alloc.c */,
				277B5C811821A8370088881E /* yajl_alloc.h */,
				277B5C821821A8370088881E /* yajl_buf.c */,
				277B5C831821A8370088881E /* yajl_buf.h */,
				277B5C841821A8370088881E /* yajl_bytestack.h */,
				277B5C851821A8370088881E /* yajl_encode.c */,
				277B5C861821A8370088881E /* yajl_encode.h */,
				277B5C871821A8370088881E /* yajl_gen.c */,
				277B5C881821A8370088881E /* yajl_lex.c */,
				277B5C891821A8370088881E /* yajl_lex.h */,
				277B5C8A1821A8370088881E /* yajl_parser.c */,
				277B5C8B1821A8370088881E /* yajl_parser.h */,
				277B5C8D1821A8370088881E /* yajl_version.c */,
			);
			path = src;
			sourceTree = "<group>";
		};
		277B5DC01821A8B60088881E /* include */ = {
			isa = PBXGroup;
			children = (
				277B5DC11821A8B60088881E /* yajl */,
			);
			name = include;
			path = "build/yajl-2.0.5/include";
			sourceTree = "<group>";
		};
		277B5DC11821A8B60088881E /* yajl */ = {
			isa = PBXGroup;
			children = (
				277B5DC21821A8B60088881E /* yajl_common.h */,
				277B5DC31821A8B60088881E /* yajl_gen.h */,
				277B5DC41821A8B60088881E /* yajl_parse.h */,
				277B5DC51821A8B60088881E /* yajl_tree.h */,
				277B5DC61821A8B60088881E /* yajl_version.h */,
			);
			path = yajl;
			sourceTree = "<group>";
		};
		277EF3A817F4DF3700F7B7F7 /* sqlite3-unicodesn */ = {
			isa = PBXGroup;
			children = (
				277EF3AA17F4DF3700F7B7F7 /* fts3_tokenizer.h */,
				277EF3AB17F4DF3700F7B7F7 /* fts3_unicode2.c */,
				277EF3AC17F4DF3700F7B7F7 /* fts3_unicodesn.c */,
				277EF3AD17F4DF3700F7B7F7 /* fts3_unicodesn.h */,
				277EF3AE17F4DF3700F7B7F7 /* fts3Int.h */,
				277EF3AF17F4DF3700F7B7F7 /* libstemmer_c */,
				277EF40617F4DF3700F7B7F7 /* README */,
				277EF40717F4DF3700F7B7F7 /* sqlite3_unicodesn_tokenizer.c */,
				277EF40817F4DF3700F7B7F7 /* sqlite3_unicodesn_tokenizer.h */,
			);
			path = "sqlite3-unicodesn";
			sourceTree = "<group>";
		};
		277EF3AF17F4DF3700F7B7F7 /* libstemmer_c */ = {
			isa = PBXGroup;
			children = (
				277EF3B217F4DF3700F7B7F7 /* include */,
				277EF3B417F4DF3700F7B7F7 /* libstemmer */,
				277EF3C017F4DF3700F7B7F7 /* README */,
				277EF3C117F4DF3700F7B7F7 /* runtime */,
				277EF3C617F4DF3700F7B7F7 /* src_c */,
			);
			path = libstemmer_c;
			sourceTree = "<group>";
		};
		277EF3B217F4DF3700F7B7F7 /* include */ = {
			isa = PBXGroup;
			children = (
				277EF3B317F4DF3700F7B7F7 /* libstemmer.h */,
			);
			path = include;
			sourceTree = "<group>";
		};
		277EF3B417F4DF3700F7B7F7 /* libstemmer */ = {
			isa = PBXGroup;
			children = (
				277EF3B617F4DF3700F7B7F7 /* libstemmer_c.in */,
				277EF3B717F4DF3700F7B7F7 /* libstemmer_utf8.c */,
				277EF3BA17F4DF3700F7B7F7 /* modules_utf8.h */,
				277EF3BB17F4DF3700F7B7F7 /* modules_utf8.txt */,
			);
			path = libstemmer;
			sourceTree = "<group>";
		};
		277EF3C117F4DF3700F7B7F7 /* runtime */ = {
			isa = PBXGroup;
			children = (
				277EF3C217F4DF3700F7B7F7 /* api.h */,
				277EF3C317F4DF3700F7B7F7 /* api_sq3.c */,
				277EF3C417F4DF3700F7B7F7 /* header.h */,
				277EF3C517F4DF3700F7B7F7 /* utilities_sq3.c */,
			);
			path = runtime;
			sourceTree = "<group>";
		};
		277EF3C617F4DF3700F7B7F7 /* src_c */ = {
			isa = PBXGroup;
			children = (
				277EF3C717F4DF3700F7B7F7 /* stem_ISO_8859_1_danish.c */,
				277EF3C817F4DF3700F7B7F7 /* stem_ISO_8859_1_danish.h */,
				277EF3C917F4DF3700F7B7F7 /* stem_ISO_8859_1_dutch.c */,
				277EF3CA17F4DF3700F7B7F7 /* stem_ISO_8859_1_dutch.h */,
				277EF3CB17F4DF3700F7B7F7 /* stem_ISO_8859_1_english.c */,
				277EF3CC17F4DF3700F7B7F7 /* stem_ISO_8859_1_english.h */,
				277EF3CD17F4DF3700F7B7F7 /* stem_ISO_8859_1_finnish.c */,
				277EF3CE17F4DF3700F7B7F7 /* stem_ISO_8859_1_finnish.h */,
				277EF3CF17F4DF3700F7B7F7 /* stem_ISO_8859_1_french.c */,
				277EF3D017F4DF3700F7B7F7 /* stem_ISO_8859_1_french.h */,
				277EF3D117F4DF3700F7B7F7 /* stem_ISO_8859_1_german.c */,
				277EF3D217F4DF3700F7B7F7 /* stem_ISO_8859_1_german.h */,
				277EF3D317F4DF3700F7B7F7 /* stem_ISO_8859_1_hungarian.c */,
				277EF3D417F4DF3700F7B7F7 /* stem_ISO_8859_1_hungarian.h */,
				277EF3D517F4DF3700F7B7F7 /* stem_ISO_8859_1_italian.c */,
				277EF3D617F4DF3700F7B7F7 /* stem_ISO_8859_1_italian.h */,
				277EF3D717F4DF3700F7B7F7 /* stem_ISO_8859_1_norwegian.c */,
				277EF3D817F4DF3700F7B7F7 /* stem_ISO_8859_1_norwegian.h */,
				277EF3D917F4DF3700F7B7F7 /* stem_ISO_8859_1_porter.c */,
				277EF3DA17F4DF3700F7B7F7 /* stem_ISO_8859_1_porter.h */,
				277EF3DB17F4DF3700F7B7F7 /* stem_ISO_8859_1_portuguese.c */,
				277EF3DC17F4DF3700F7B7F7 /* stem_ISO_8859_1_portuguese.h */,
				277EF3DD17F4DF3700F7B7F7 /* stem_ISO_8859_1_spanish.c */,
				277EF3DE17F4DF3700F7B7F7 /* stem_ISO_8859_1_spanish.h */,
				277EF3DF17F4DF3700F7B7F7 /* stem_ISO_8859_1_swedish.c */,
				277EF3E017F4DF3700F7B7F7 /* stem_ISO_8859_1_swedish.h */,
				277EF3E117F4DF3700F7B7F7 /* stem_ISO_8859_2_romanian.c */,
				277EF3E217F4DF3700F7B7F7 /* stem_ISO_8859_2_romanian.h */,
				277EF3E317F4DF3700F7B7F7 /* stem_KOI8_R_russian.c */,
				277EF3E417F4DF3700F7B7F7 /* stem_KOI8_R_russian.h */,
				277EF3E517F4DF3700F7B7F7 /* stem_UTF_8_danish.c */,
				277EF3E617F4DF3700F7B7F7 /* stem_UTF_8_danish.h */,
				277EF3E717F4DF3700F7B7F7 /* stem_UTF_8_dutch.c */,
				277EF3E817F4DF3700F7B7F7 /* stem_UTF_8_dutch.h */,
				277EF3E917F4DF3700F7B7F7 /* stem_UTF_8_english.c */,
				277EF3EA17F4DF3700F7B7F7 /* stem_UTF_8_english.h */,
				277EF3EB17F4DF3700F7B7F7 /* stem_UTF_8_finnish.c */,
				277EF3EC17F4DF3700F7B7F7 /* stem_UTF_8_finnish.h */,
				277EF3ED17F4DF3700F7B7F7 /* stem_UTF_8_french.c */,
				277EF3EE17F4DF3700F7B7F7 /* stem_UTF_8_french.h */,
				277EF3EF17F4DF3700F7B7F7 /* stem_UTF_8_german.c */,
				277EF3F017F4DF3700F7B7F7 /* stem_UTF_8_german.h */,
				277EF3F117F4DF3700F7B7F7 /* stem_UTF_8_hungarian.c */,
				277EF3F217F4DF3700F7B7F7 /* stem_UTF_8_hungarian.h */,
				277EF3F317F4DF3700F7B7F7 /* stem_UTF_8_italian.c */,
				277EF3F417F4DF3700F7B7F7 /* stem_UTF_8_italian.h */,
				277EF3F517F4DF3700F7B7F7 /* stem_UTF_8_norwegian.c */,
				277EF3F617F4DF3700F7B7F7 /* stem_UTF_8_norwegian.h */,
				277EF3F717F4DF3700F7B7F7 /* stem_UTF_8_porter.c */,
				277EF3F817F4DF3700F7B7F7 /* stem_UTF_8_porter.h */,
				277EF3F917F4DF3700F7B7F7 /* stem_UTF_8_portuguese.c */,
				277EF3FA17F4DF3700F7B7F7 /* stem_UTF_8_portuguese.h */,
				277EF3FB17F4DF3700F7B7F7 /* stem_UTF_8_romanian.c */,
				277EF3FC17F4DF3700F7B7F7 /* stem_UTF_8_romanian.h */,
				277EF3FD17F4DF3700F7B7F7 /* stem_UTF_8_russian.c */,
				277EF3FE17F4DF3700F7B7F7 /* stem_UTF_8_russian.h */,
				277EF3FF17F4DF3700F7B7F7 /* stem_UTF_8_spanish.c */,
				277EF40017F4DF3700F7B7F7 /* stem_UTF_8_spanish.h */,
				277EF40117F4DF3700F7B7F7 /* stem_UTF_8_swedish.c */,
				277EF40217F4DF3700F7B7F7 /* stem_UTF_8_swedish.h */,
				277EF40317F4DF3700F7B7F7 /* stem_UTF_8_turkish.c */,
				277EF40417F4DF3700F7B7F7 /* stem_UTF_8_turkish.h */,
			);
			path = src_c;
			sourceTree = "<group>";
		};
		27821BB4148E7D590099B373 /* Replicator */ = {
			isa = PBXGroup;
			children = (
				27821BB5148E7D6F0099B373 /* CBL_Replicator.h */,
				27821BB6148E7D6F0099B373 /* CBL_Replicator.m */,
				27FFE20817BD28080040AE60 /* CBL_Replicator+Backgrounding.m */,
				270B3E291489581E00E0A926 /* CBL_Puller.h */,
				270B3E2A1489581E00E0A926 /* CBL_Puller.m */,
				270B3E3C148D7F0000E0A926 /* CBL_Pusher.h */,
				270B3E3D148D7F0000E0A926 /* CBL_Pusher.m */,
				27ADC077152502EE001ABC1D /* CBLMultipartDocumentReader.h */,
				27ADC078152502EE001ABC1D /* CBLMultipartDocumentReader.m */,
				279CE40814D8AA23009F3FA6 /* CBLMultipartDownloader.h */,
				279CE40914D8AA23009F3FA6 /* CBLMultipartDownloader.m */,
				27C5305214DF3A050078F886 /* CBLMultipartUploader.h */,
				27C5305314DF3A050078F886 /* CBLMultipartUploader.m */,
				27C40C7714EC58BC00994283 /* CBL_ReplicatorManager.h */,
				27C40C7814EC58BC00994283 /* CBL_ReplicatorManager.m */,
				27B0B78F149290AB00A817AD /* ChangeTracker */,
			);
			name = Replicator;
			sourceTree = "<group>";
		};
		27846FEE15D5C7DE0030122F /* Tests */ = {
			isa = PBXGroup;
			children = (
				27846FF015D5C8250030122F /* APITests.m */,
				27B945A41767E06B00B2DF2D /* ModelTests.m */,
				27A98EA317BEDC9900943528 /* ReplicationAPITests.m */,
			);
			name = Tests;
			sourceTree = "<group>";
		};
		279EB2D7149192C700E74185 /* Router */ = {
			isa = PBXGroup;
			children = (
				27C706431486BE7100F0F099 /* CBL_Router.h */,
				27C706441486BE7100F0F099 /* CBL_Router.m */,
				2700BC5B14B64AA600B5B297 /* CBL_Router+Handlers.m */,
				27C706461487584300F0F099 /* CBL_URLProtocol.h */,
				27C706471487584300F0F099 /* CBL_URLProtocol.m */,
			);
			name = Router;
			sourceTree = "<group>";
		};
		279EB2D8149192DF00E74185 /* Support */ = {
			isa = PBXGroup;
			children = (
				274F9807152E6E0C00247C46 /* CBLStatus.h */,
				27CF5D2C152F514A0015D7A9 /* CBLStatus.m */,
				279EB2D01491442500E74185 /* CBLInternal.h */,
				272B85121523691700A90CB2 /* CBLJSON.h */,
				272B85131523691700A90CB2 /* CBLJSON.m */,
				276BA0AC17DD13FA00D367CB /* CBLParseDate.c */,
				276BA0AF17DD222400D367CB /* CBLParseDate.h */,
				278B0C9E152A8B1900577747 /* CBLCanonicalJSON.h */,
				278B0C9F152A8B1900577747 /* CBLCanonicalJSON.m */,
				27F9411E176A64BA007BAEBE /* CBLJSONValidator.h */,
				27F9411F176A64BA007BAEBE /* CBLJSONValidator.m */,
				27F94125176F7490007BAEBE /* CBLJSONValidatorTests.m */,
				277B5DCC1821AE990088881E /* CBLJSONReader.h */,
				277B5DCD1821AE990088881E /* CBLJSONReader.m */,
				27B0B79C1492932700A817AD /* CBLBase64.h */,
				27B0B79D1492932700A817AD /* CBLBase64.m */,
				277EF3A317F4DF0600F7B7F7 /* CBLGeometry.h */,
				277EF3A417F4DF0600F7B7F7 /* CBLGeometry.m */,
				279EB2D91491C34300E74185 /* CBLCollateJSON.h */,
				279EB2DA1491C34300E74185 /* CBLCollateJSON.m */,
				279906EC149ABFC1003D4338 /* CBLBatcher.h */,
				279906ED149ABFC2003D4338 /* CBLBatcher.m */,
				279C7E2C14F424090004A1E8 /* CBLSequenceMap.h */,
				279C7E2D14F424090004A1E8 /* CBLSequenceMap.m */,
				27DA4306158FA35600F9E7B5 /* CBLCache.h */,
				27DA4307158FA35600F9E7B5 /* CBLCache.m */,
				27A073EA14C0BB6200F52FE7 /* CBLMisc.h */,
				27A073EB14C0BB6200F52FE7 /* CBLMisc.m */,
				270B3DEE1489359000E0A926 /* CouchbaseLite-Info.plist */,
				27821BBD14906FB50099B373 /* CouchbaseLitePrefix.h */,
				27821BBF149078C70099B373 /* CouchbaseLite.exp */,
				27F87BE61558890600F0A416 /* CBLGNUstep.h */,
				27F87BE71558890700F0A416 /* CBLGNUstep.m */,
				270BDD6815644EA8007D52F6 /* BuildFatLibrary.sh */,
			);
			name = Support;
			sourceTree = "<group>";
		};
		27B0B78F149290AB00A817AD /* ChangeTracker */ = {
			isa = PBXGroup;
			children = (
				27B0B790149290AB00A817AD /* CBLChangeTracker.h */,
				27B0B791149290AB00A817AD /* CBLChangeTracker.m */,
				270D6FBF164484190081812D /* CBLSocketChangeTracker.h */,
				270D6FC0164484190081812D /* CBLSocketChangeTracker.m */,
			);
			path = ChangeTracker;
			sourceTree = "<group>";
		};
		27B0B8111492C16300A817AD /* Demo-iOS */ = {
			isa = PBXGroup;
			children = (
				27B0B81A1492C16300A817AD /* DemoAppDelegate.h */,
				27B0B81B1492C16300A817AD /* DemoAppDelegate.m */,
				27731F3314967A5F00815D67 /* RootViewController.h */,
				27731F3414967A5F00815D67 /* RootViewController.m */,
				27731F3514967A5F00815D67 /* ConfigViewController.h */,
				27731F3614967A5F00815D67 /* ConfigViewController.m */,
				27731F3A14967A8400815D67 /* MainWindow.xib */,
				27731F3914967A8400815D67 /* RootViewController.xib */,
				27731F3B14967A8400815D67 /* ConfigViewController.xib */,
				274C3917149E6B0900A5E89B /* EmptyAppDelegate.h */,
				274C3918149E6B0900A5E89B /* EmptyAppDelegate.m */,
				27B0B8121492C16300A817AD /* Supporting Files */,
			);
			path = "Demo-iOS";
			sourceTree = "<group>";
		};
		27B0B8121492C16300A817AD /* Supporting Files */ = {
			isa = PBXGroup;
			children = (
				27FAEED9164C8A3E00A3C0C2 /* Elements */,
				27FAEF0C164C8ADB00A3C0C2 /* icon.png */,
				27FAEF0D164C8ADB00A3C0C2 /* icon@2x.png */,
				27FAEF0E164C8ADB00A3C0C2 /* icon~ipad.png */,
				27FAEEFE164C8A8400A3C0C2 /* Default.png */,
				27F5B175164D74EA00126D0D /* Default-568h@2x.png */,
				27FAEEFF164C8A8400A3C0C2 /* Default~ipad.png */,
				27B0B8131492C16300A817AD /* iOS Demo-Info.plist */,
				27731F2C1495CFF000815D67 /* iOS Empty App-Info.plist */,
				27B0B8141492C16300A817AD /* InfoPlist.strings */,
				2714CF511496AE5B00E03341 /* Entitlements.plist */,
				27B0B8171492C16300A817AD /* main.m */,
				27B0B8191492C16300A817AD /* iOS Demo-Prefix.pch */,
			);
			name = "Supporting Files";
			sourceTree = "<group>";
		};
		27C70696148864BA00F0F099 /* Frameworks */ = {
			isa = PBXGroup;
			children = (
				AA32A760184B7ED10080C263 /* CoreData.framework */,
				27538F8E17F15057004C3BFD /* ScriptingBridge.framework */,
				792867D3178DE33E00248AF0 /* JavaScriptCore.framework */,
				27C7066F1488634300F0F099 /* AppKit.framework */,
				27F0745C11CD50A600E9A2AB /* Foundation.framework */,
				27C70697148864BA00F0F099 /* Cocoa.framework */,
				27F0744911CD4BA000E9A2AB /* libsqlite3.dylib */,
				270B3DFC1489359000E0A926 /* SenTestingKit.framework */,
				27B0B7B81492B83C00A817AD /* UIKit.framework */,
				27B0B7E81492BB6B00A817AD /* CoreFoundation.framework */,
				27B0B80F1492C16300A817AD /* CoreGraphics.framework */,
				27538F6B17F13B03004C3BFD /* XCTest.framework */,
				27C70699148864BA00F0F099 /* Other Frameworks */,
				27B0B7F81492BC8000A817AD /* libsqlite3.dylib */,
				27DB90DC14DB250500FC7118 /* libz.dylib */,
				27DB90DE14DB4B0100FC7118 /* libz.dylib */,
				27B0B7F61492BC7A00A817AD /* Foundation.framework */,
				275315F714ACF2500065964D /* CoreServices.framework */,
				275315F414ACF1CC0065964D /* Security.framework */,
				DA147C3A14BCAC780052DA4D /* MobileCoreServices.framework */,
				DA147C3B14BCAC780052DA4D /* Security.framework */,
				275315F714ACF2500065964D /* CoreServices.framework */,
				275315F414ACF1CC0065964D /* Security.framework */,
				27103F8714EA076600DF7209 /* SystemConfiguration.framework */,
				27E00C8D14EC2C74004BCBA9 /* SystemConfiguration.framework */,
				27E7FAEF155D8EBA0025F93A /* CFNetwork.framework */,
				27E7FB02155DBDA20025F93A /* Security.framework */,
			);
			name = Frameworks;
			sourceTree = "<group>";
		};
		27C70699148864BA00F0F099 /* Other Frameworks */ = {
			isa = PBXGroup;
			children = (
				27C7069A148864BA00F0F099 /* AppKit.framework */,
				27C7069B148864BA00F0F099 /* CoreData.framework */,
				27C7069C148864BA00F0F099 /* Foundation.framework */,
			);
			name = "Other Frameworks";
			sourceTree = "<group>";
		};
		27C706CA1488679500F0F099 /* Demo-Mac */ = {
			isa = PBXGroup;
			children = (
				27C706CB1488679500F0F099 /* DemoAppController.h */,
				27C706CC1488679500F0F099 /* DemoAppController.m */,
				27C706CD1488679500F0F099 /* DemoQuery.h */,
				27C706CE1488679500F0F099 /* DemoQuery.m */,
				27C706CF1488679500F0F099 /* ShoppingDemo-Info.plist */,
				27C706D01488679500F0F099 /* ShoppingDemo.xib */,
				27C706D11488679500F0F099 /* ShoppingItem.h */,
				27C706D21488679500F0F099 /* ShoppingItem.m */,
				27F6D02916B72885006E1576 /* CBLJSFunction.h */,
				27F6D02A16B72885006E1576 /* CBLJSFunction.m */,
				27F1E4A41697995C00F0E50F /* CBLJSViewCompiler.h */,
				27F1E4A51697995C00F0E50F /* CBLJSViewCompiler.m */,
				27F1E4AA16979A0B00F0E50F /* CBLJSViewCompiler_Test.m */,
				27F1E4A7169799DA00F0E50F /* JavaScriptCore.framework */,
			);
			path = "Demo-Mac";
			sourceTree = "<group>";
		};
		27DA4300158F9D7A00F9E7B5 /* API */ = {
			isa = PBXGroup;
			children = (
				270B3E1F148938D800E0A926 /* CouchbaseLite.h */,
				27DA434D15914F5700F9E7B5 /* CouchbaseLitePrivate.h */,
				27DA4343159125B500F9E7B5 /* CBLManager.h */,
				27DA4344159125B500F9E7B5 /* CBLManager.m */,
				27DA42FB158E7D3500F9E7B5 /* CBLDatabase.h */,
				27DA42FC158E7D3500F9E7B5 /* CBLDatabase.m */,
				27ED862E157D0FC600712B33 /* CBLDocument.h */,
				27ED862F157D0FC600712B33 /* CBLDocument.m */,
				27DA42F6158E66DD00F9E7B5 /* CBLRevision.h */,
				27DA42F7158E66DD00F9E7B5 /* CBLRevision.m */,
				27E2E5A1159383E9005B9234 /* CBLAttachment.h */,
				27E2E5A2159383E9005B9234 /* CBLAttachment.m */,
				27DA434815912AFD00F9E7B5 /* CBLView.h */,
				27DA434915912AFD00F9E7B5 /* CBLView.m */,
				27DA4310158FB79E00F9E7B5 /* CBLQuery.h */,
				27DA4311158FB79E00F9E7B5 /* CBLQuery.m */,
				277EF39917F4DEDD00F7B7F7 /* CBLQuery+FullTextSearch.h */,
				277EF39A17F4DEDD00F7B7F7 /* CBLQuery+FullTextSearch.m */,
				277EF39B17F4DEDD00F7B7F7 /* CBLQuery+Geo.h */,
				277EF39C17F4DEDD00F7B7F7 /* CBLQuery+Geo.m */,
				27E2E5CB159533A5005B9234 /* CBLReplication.h */,
				27E2E5CC159533A5005B9234 /* CBLReplication.m */,
				2776A62E16A9BCBC006FF199 /* CBLDatabaseChange.h */,
				2776A62F16A9BCBC006FF199 /* CBLDatabaseChange.m */,
				27846FEE15D5C7DE0030122F /* Tests */,
				27DA431A158FD9BA00F9E7B5 /* iOS */,
				27DA435D15918C9600F9E7B5 /* Model */,
			);
			name = API;
			path = Source/API;
			sourceTree = "<group>";
		};
		27DA431A158FD9BA00F9E7B5 /* iOS */ = {
			isa = PBXGroup;
			children = (
				27DA4317158FD9B400F9E7B5 /* CBLUITableSource.h */,
				27DA4318158FD9B400F9E7B5 /* CBLUITableSource.m */,
				27CB056416CDD1FB0040C9F8 /* CBLUICollectionSource.h */,
				27CB056216CDD1ED0040C9F8 /* CBLUICollectionSource.m */,
				AA24F90D184B6C8A0091D577 /* CBLIncrementalStore.h */,
				AA24F90E184B6C8A0091D577 /* CBLIncrementalStore.m */,
				AA24F90F184B6DA80091D577 /* Tests */,
				27F273C317039F3600CD2B85 /* README.md */,
			);
			name = iOS;
			sourceTree = "<group>";
		};
		27DA435D15918C9600F9E7B5 /* Model */ = {
			isa = PBXGroup;
			children = (
				27DA435315918C8C00F9E7B5 /* CBLModel.h */,
				27DA435415918C8C00F9E7B5 /* CBLModel.m */,
				27B945B117692E2000B2DF2D /* CBLModel+Properties.m */,
				27B945B017692E2000B2DF2D /* CBLModel_Internal.h */,
				27DA435515918C8D00F9E7B5 /* CBLModelFactory.h */,
				27DA435615918C8E00F9E7B5 /* CBLModelFactory.m */,
				27B945A71768E63200B2DF2D /* CBLModelArray.h */,
				27B945A81768E63200B2DF2D /* CBLModelArray.m */,
			);
			name = Model;
			sourceTree = "<group>";
		};
		27DB90D414DB249700FC7118 /* google-toolbox-for-mac */ = {
			isa = PBXGroup;
			children = (
				27DB90DA14DB24E800FC7118 /* GTMDefines.h */,
				27DB90D514DB249700FC7118 /* GTMNSData+zlib.h */,
				27DB90D614DB249700FC7118 /* GTMNSData+zlib.m */,
			);
			path = "google-toolbox-for-mac";
			sourceTree = "<group>";
		};
		27E2E62E159A26A1005B9234 /* Networking */ = {
			isa = PBXGroup;
			children = (
				279906E1149A65B7003D4338 /* CBLRemoteRequest.h */,
				279906E2149A65B8003D4338 /* CBLRemoteRequest.m */,
				279CE3FE14D749A7009F3FA6 /* CBLMultipartReader.h */,
				279CE3FF14D749A7009F3FA6 /* CBLMultipartReader.m */,
				2766EFFB14DC7B37009ECCA8 /* CBLMultiStreamWriter.h */,
				2766EFFC14DC7B37009ECCA8 /* CBLMultiStreamWriter.m */,
				2766EFF614DB7F9F009ECCA8 /* CBLMultipartWriter.h */,
				2766EFF714DB7F9F009ECCA8 /* CBLMultipartWriter.m */,
				27BDA81C181973EF00F27A11 /* CBLBulkDownloader.h */,
				27BDA81D181973EF00F27A11 /* CBLBulkDownloader.m */,
				27103F8114E9CE4400DF7209 /* CBLReachability.h */,
				27103F8214E9CE4400DF7209 /* CBLReachability.m */,
			);
			name = Networking;
			sourceTree = "<group>";
		};
		27F0746C11CD51A200E9A2AB /* FMDB */ = {
			isa = PBXGroup;
			children = (
				27F0746F11CD51A200E9A2AB /* FMDatabase.h */,
				27F0747011CD51A200E9A2AB /* FMDatabase.m */,
				27A82E3414A1145000C0B850 /* FMDatabaseAdditions.h */,
				27A82E3514A1145000C0B850 /* FMDatabaseAdditions.m */,
				27F0747111CD51A200E9A2AB /* FMResultSet.h */,
				27F0747211CD51A200E9A2AB /* FMResultSet.m */,
			);
			name = FMDB;
			path = vendor/fmdb/src;
			sourceTree = SOURCE_ROOT;
		};
		27F0749A11CD5B1200E9A2AB /* MYUtilities */ = {
			isa = PBXGroup;
			children = (
				27F0751611CDC80A00E9A2AB /* ExceptionUtils.h */,
				27F0751711CDC80A00E9A2AB /* ExceptionUtils.m */,
				27F0751111CDC7F900E9A2AB /* Logging.h */,
				27F0751211CDC7F900E9A2AB /* Logging.m */,
				27F074F811CDC71800E9A2AB /* MYUtilities_Debug.xcconfig */,
				27F074F911CDC71800E9A2AB /* MYUtilities_Release.xcconfig */,
				27F074FA11CDC71800E9A2AB /* MYUtilities.xcconfig */,
				27F0749B11CD5B4F00E9A2AB /* CollectionUtils.h */,
				27F0749C11CD5B4F00E9A2AB /* CollectionUtils.m */,
				27F0749D11CD5B4F00E9A2AB /* Test.h */,
				27F0749E11CD5B4F00E9A2AB /* Test.m */,
				279CE3B614D4A885009F3FA6 /* MYBlockUtils.h */,
				279CE3B714D4A885009F3FA6 /* MYBlockUtils.m */,
				27DA434E15918C0200F9E7B5 /* MYDynamicObject.h */,
				27DA434F15918C0200F9E7B5 /* MYDynamicObject.m */,
				27D90B1615601C2F0000735E /* MYErrorUtils.h */,
				27D90B1715601C2F0000735E /* MYErrorUtils.m */,
				27846FB515D475DF0030122F /* MYRegexUtils.h */,
				27846FB615D475DF0030122F /* MYRegexUtils.m */,
				27846FB715D475DF0030122F /* MYStreamUtils.h */,
				27846FB815D475DF0030122F /* MYStreamUtils.m */,
				278E4DD61562B40B00DDCEF9 /* MYURLUtils.h */,
				278E4DD71562B40B00DDCEF9 /* MYURLUtils.m */,
			);
			path = MYUtilities;
			sourceTree = "<group>";
		};
		27F12842156ABE23008465C2 /* oauthconsumer */ = {
			isa = PBXGroup;
			children = (
				27F12843156ABE24008465C2 /* Categories */,
				27F12855156ABE24008465C2 /* OAConsumer.h */,
				27F12856156ABE24008465C2 /* OAConsumer.m */,
				27F1285B156ABE24008465C2 /* OAMutableURLRequest.h */,
				27F1285C156ABE24008465C2 /* OAMutableURLRequest.m */,
				27F1285D156ABE24008465C2 /* OAPlaintextSignatureProvider.h */,
				27F1285E156ABE24008465C2 /* OAPlaintextSignatureProvider.m */,
				27F12861156ABE24008465C2 /* OARequestParameter.h */,
				27F12862156ABE24008465C2 /* OARequestParameter.m */,
				27F12865156ABE24008465C2 /* OASignatureProviding.h */,
				27F12867156ABE24008465C2 /* OAToken.h */,
				27F12868156ABE24008465C2 /* OAToken.m */,
			);
			path = oauthconsumer;
			sourceTree = "<group>";
		};
		27F12843156ABE24008465C2 /* Categories */ = {
			isa = PBXGroup;
			children = (
				27F12846156ABE24008465C2 /* NSString+URLEncoding.h */,
				27F12847156ABE24008465C2 /* NSString+URLEncoding.m */,
				27208F8C184D1D83006ADBEF /* NSURL+Base.h */,
				27208F8D184D1D83006ADBEF /* NSURL+Base.m */,
				27F128AA156AC004008465C2 /* NSMutableURLRequest+Parameters.h */,
				27F128A7156ABFE0008465C2 /* NSMutableURLRequest+Parameters.m */,
			);
			path = Categories;
			sourceTree = "<group>";
		};
		27FA59EE179EFD730043460A /* Documentation */ = {
			isa = PBXGroup;
			children = (
				27FA59EF179EFDA20043460A /* build_docs.sh */,
				27FA59F0179EFDA20043460A /* Doxyfile */,
				27FA59F1179EFDA20043460A /* Doxyfile-DocSet */,
			);
			path = Documentation;
			sourceTree = "<group>";
		};
		27FAEED9164C8A3E00A3C0C2 /* Elements */ = {
			isa = PBXGroup;
			children = (
				27FAEEDA164C8A3E00A3C0C2 /* background.jpg */,
				27FAEEDB164C8A3E00A3C0C2 /* background~ipad.jpg */,
				27FAEEDC164C8A3E00A3C0C2 /* couchbase-mobile-icon-nameless.png */,
				27FAEEDD164C8A3E00A3C0C2 /* item_background.png */,
				27FAEEDE164C8A3E00A3C0C2 /* item_background~ipad.png */,
				27FAEEDF164C8A3E00A3C0C2 /* list_area___background_middle~ipad.png */,
				27FAEEE0164C8A3E00A3C0C2 /* list_area___checkbox___checked.png */,
				27FAEEE1164C8A3E00A3C0C2 /* list_area___checkbox___unchecked.png */,
				27FAEEE2164C8A3E00A3C0C2 /* textfield___active.png */,
				27FAEEE3164C8A3E00A3C0C2 /* textfield___active~ipad.png */,
				27FAEEE4164C8A3E00A3C0C2 /* textfield___inactive.png */,
				27FAEEE5164C8A3E00A3C0C2 /* textfield___inactive~ipad.png */,
			);
			path = Elements;
			sourceTree = "<group>";
		};
		792867C1178DE01900248AF0 /* CBLJSViewCompiler */ = {
			isa = PBXGroup;
			children = (
				792867CB178DE03E00248AF0 /* CBLJSFunction.h */,
				792867D9178E021F00248AF0 /* CBLRegisterJSViewCompiler.h */,
				792867DA178E021F00248AF0 /* CBLRegisterJSViewCompiler.m */,
				792867CC178DE03E00248AF0 /* CBLJSFunction.m */,
				792867CD178DE03E00248AF0 /* CBLJSViewCompiler_Test.m */,
				792867CE178DE03E00248AF0 /* CBLJSViewCompiler.h */,
				792867CF178DE03E00248AF0 /* CBLJSViewCompiler.m */,
				792867C2178DE01900248AF0 /* Supporting Files */,
			);
			name = CBLJSViewCompiler;
			path = Source;
			sourceTree = "<group>";
		};
		792867C2178DE01900248AF0 /* Supporting Files */ = {
			isa = PBXGroup;
			children = (
				792867C3178DE01900248AF0 /* CBLJSViewCompiler-Prefix.pch */,
			);
			name = "Supporting Files";
			sourceTree = "<group>";
		};
		AA24F90F184B6DA80091D577 /* Tests */ = {
			isa = PBXGroup;
			children = (
				AA24F911184B6DC70091D577 /* CBLIncrementalStoreTests.m */,
			);
			name = Tests;
			sourceTree = "<group>";
		};
/* End PBXGroup section */

/* Begin PBXHeadersBuildPhase section */
		270B3DE71489359000E0A926 /* Headers */ = {
			isa = PBXHeadersBuildPhase;
			buildActionMask = 2147483647;
			files = (
				270B3E201489390000E0A926 /* CouchbaseLite.h in Headers */,
				277B5D331821A8380088881E /* yajl_bytestack.h in Headers */,
				27821BBE14906FB60099B373 /* CouchbaseLitePrefix.h in Headers */,
				279EB2D11491442500E74185 /* CBLInternal.h in Headers */,
				272A690D17B2CCF0000722FA /* CBLFacebookAuthorizer.h in Headers */,
				277B5DCB1821A8B60088881E /* yajl_version.h in Headers */,
				279EB2DB1491C34300E74185 /* CBLCollateJSON.h in Headers */,
				27B0B796149290AB00A817AD /* CBLChangeTracker.h in Headers */,
				27B0B79E1492932800A817AD /* CBLBase64.h in Headers */,
				277EF39D17F4DEDD00F7B7F7 /* CBLQuery+FullTextSearch.h in Headers */,
				277EF3A017F4DEDD00F7B7F7 /* CBLQuery+Geo.h in Headers */,
				27731EFF1493FA3100815D67 /* CBL_BlobStore.h in Headers */,
				279906E3149A65B8003D4338 /* CBLRemoteRequest.h in Headers */,
				279906EE149ABFC2003D4338 /* CBLBatcher.h in Headers */,
				277B5D3E1821A8380088881E /* yajl_parser.h in Headers */,
				277EF3A517F4DF0600F7B7F7 /* CBLGeometry.h in Headers */,
				277B5DCA1821A8B60088881E /* yajl_tree.h in Headers */,
				27A82E3614A1145000C0B850 /* FMDatabaseAdditions.h in Headers */,
				2753156E14ACEFC90065964D /* DDData.h in Headers */,
				2753157214ACEFC90065964D /* DDNumber.h in Headers */,
				27E2E5A3159383E9005B9234 /* CBLAttachment.h in Headers */,
				27E4152F154F6E8500771FC5 /* CBLStatus.h in Headers */,
				27E2E5CD159533A5005B9234 /* CBLReplication.h in Headers */,
				270B3E231489392100E0A926 /* CBL_Body.h in Headers */,
				27A720A0152B959100C0A0E8 /* CBL_Attachment.h in Headers */,
				270B3E221489391E00E0A926 /* CBLDatabase+Internal.h in Headers */,
				2751D4E4151BAE7000F7FD57 /* CBLManager+Internal.h in Headers */,
				2711CDFD14C7590A00505D55 /* CBLDatabase+Attachments.h in Headers */,
				2711CE0014C7595900505D55 /* CBLDatabase+Insertion.h in Headers */,
				2773ADC714BD1EB80027A292 /* CBLDatabase+LocalDocs.h in Headers */,
				277B5D321821A8380088881E /* yajl_buf.h in Headers */,
				2711CE0314C759BD00505D55 /* CBLDatabase+Replication.h in Headers */,
				277EF41017F4DF3700F7B7F7 /* fts3_unicodesn.h in Headers */,
				270B3E2B1489581E00E0A926 /* CBL_Puller.h in Headers */,
				270B3E3E148D7F0000E0A926 /* CBL_Pusher.h in Headers */,
				27821BB7148E7D6F0099B373 /* CBL_Replicator.h in Headers */,
				270B3E3914898DF200E0A926 /* CBL_Revision.h in Headers */,
				270B3E251489392C00E0A926 /* CBL_Router.h in Headers */,
				277B5D2F1821A8380088881E /* yajl_alloc.h in Headers */,
				270B3E241489392600E0A926 /* CBL_Server.h in Headers */,
				270B3E211489390F00E0A926 /* CBL_URLProtocol.h in Headers */,
				279EB2CE149140DE00E74185 /* CBLView+Internal.h in Headers */,
				2753157614ACEFC90065964D /* DDRange.h in Headers */,
				2753157A14ACEFC90065964D /* HTTPAuthenticationRequest.h in Headers */,
				2753157E14ACEFC90065964D /* HTTPConnection.h in Headers */,
				2753158214ACEFC90065964D /* HTTPLogging.h in Headers */,
				2753158414ACEFC90065964D /* HTTPMessage.h in Headers */,
				2753158814ACEFC90065964D /* HTTPResponse.h in Headers */,
				2753158A14ACEFC90065964D /* HTTPServer.h in Headers */,
				27B945B217692E2000B2DF2D /* CBLModel_Internal.h in Headers */,
				2753158E14ACEFC90065964D /* HTTPAsyncFileResponse.h in Headers */,
				2753159214ACEFC90065964D /* HTTPDataResponse.h in Headers */,
				2753159614ACEFC90065964D /* HTTPDynamicFileResponse.h in Headers */,
				2753159A14ACEFC90065964D /* HTTPFileResponse.h in Headers */,
				2753159E14ACEFC90065964D /* HTTPRedirectResponse.h in Headers */,
				275315A214ACEFC90065964D /* WebSocket.h in Headers */,
				277B5D3B1821A8380088881E /* yajl_lex.h in Headers */,
				275315AB14ACF00B0065964D /* GCDAsyncSocket.h in Headers */,
				275315BC14ACF0330065964D /* DDAbstractDatabaseLogger.h in Headers */,
				275315C014ACF0330065964D /* DDASLLogger.h in Headers */,
				275315C414ACF0330065964D /* DDFileLogger.h in Headers */,
				27BDA81E181973EF00F27A11 /* CBLBulkDownloader.h in Headers */,
				275315C814ACF0330065964D /* DDLog.h in Headers */,
				27F94120176A64BA007BAEBE /* CBLJSONValidator.h in Headers */,
				275315CC14ACF0330065964D /* DDTTYLogger.h in Headers */,
				27A073EC14C0BB6200F52FE7 /* CBLMisc.h in Headers */,
				277B5DC91821A8B60088881E /* yajl_parse.h in Headers */,
				279CE3B814D4A885009F3FA6 /* MYBlockUtils.h in Headers */,
				279CE40014D749A7009F3FA6 /* CBLMultipartReader.h in Headers */,
				27B945A91768E63200B2DF2D /* CBLModelArray.h in Headers */,
				279CE40A14D8AA23009F3FA6 /* CBLMultipartDownloader.h in Headers */,
				27DB90D714DB249700FC7118 /* GTMNSData+zlib.h in Headers */,
				27DB90DB14DB24E800FC7118 /* GTMDefines.h in Headers */,
				2766EFF814DB7F9F009ECCA8 /* CBLMultipartWriter.h in Headers */,
				2766EFFD14DC7B37009ECCA8 /* CBLMultiStreamWriter.h in Headers */,
				27C5305414DF3A050078F886 /* CBLMultipartUploader.h in Headers */,
				27103F8314E9CE4400DF7209 /* CBLReachability.h in Headers */,
				27C40C7914EC58BC00994283 /* CBL_ReplicatorManager.h in Headers */,
				279C7E2E14F424090004A1E8 /* CBLSequenceMap.h in Headers */,
				272B85141523691700A90CB2 /* CBLJSON.h in Headers */,
				27ADC079152502EE001ABC1D /* CBLMultipartDocumentReader.h in Headers */,
				277B5DC71821A8B60088881E /* yajl_common.h in Headers */,
				278B0CA0152A8B1900577747 /* CBLCanonicalJSON.h in Headers */,
				278E4DD81562B40B00DDCEF9 /* MYURLUtils.h in Headers */,
				277EF41117F4DF3700F7B7F7 /* fts3Int.h in Headers */,
				27F128AB156AC004008465C2 /* NSMutableURLRequest+Parameters.h in Headers */,
				27F128B1156AC1CA008465C2 /* CBLOAuth1Authorizer.h in Headers */,
				270F5705156AE0BF000FEB8F /* CBLAuthorizer.h in Headers */,
				27ED8630157D0FC600712B33 /* CBLDocument.h in Headers */,
				277B5D361821A8380088881E /* yajl_encode.h in Headers */,
				27DA42F8158E66DD00F9E7B5 /* CBLRevision.h in Headers */,
				277B5DC81821A8B60088881E /* yajl_gen.h in Headers */,
				27DA42FD158E7D3500F9E7B5 /* CBLDatabase.h in Headers */,
				27DA4308158FA35600F9E7B5 /* CBLCache.h in Headers */,
				27DA4312158FB79F00F9E7B5 /* CBLQuery.h in Headers */,
				27DA4345159125B500F9E7B5 /* CBLManager.h in Headers */,
				27DA434A15912AFD00F9E7B5 /* CBLView.h in Headers */,
				27DA435015918C0200F9E7B5 /* MYDynamicObject.h in Headers */,
				27DA435715918C8E00F9E7B5 /* CBLModel.h in Headers */,
				27DA435A15918C8E00F9E7B5 /* CBLModelFactory.h in Headers */,
				27846FB915D475DF0030122F /* MYRegexUtils.h in Headers */,
				27846FBC15D475DF0030122F /* MYStreamUtils.h in Headers */,
				277EF40B17F4DF3700F7B7F7 /* fts3_tokenizer.h in Headers */,
				270D6FC1164484190081812D /* CBLSocketChangeTracker.h in Headers */,
				27208F8E184D1D83006ADBEF /* NSURL+Base.h in Headers */,
				275A29021649A11900B0D8EE /* CouchbaseLitePrivate.h in Headers */,
				2776A59116A0C3A6006FF199 /* CBLPersonaAuthorizer.h in Headers */,
				277B5DCE1821AE990088881E /* CBLJSONReader.h in Headers */,
				2776A63016A9BCBC006FF199 /* CBLDatabaseChange.h in Headers */,
				271C2AD416FA176300B8C9DB /* CBL_Shared.h in Headers */,
			);
			runOnlyForDeploymentPostprocessing = 0;
		};
		275315D214ACF0A10065964D /* Headers */ = {
			isa = PBXHeadersBuildPhase;
			buildActionMask = 2147483647;
			files = (
				275315F914ACF2D70065964D /* CBLListener.h in Headers */,
				2785BE9E16BC87ED00A3E881 /* CBL_Router.h in Headers */,
				2785BE9D16BC87EA00A3E881 /* CBL_URLProtocol.h in Headers */,
				2753160C14ACFC2A0065964D /* CBLHTTPConnection.h in Headers */,
				27E11F0D14ACFFC60006B340 /* CBLHTTPServer.h in Headers */,
				27E11F1014AD15940006B340 /* CBLHTTPResponse.h in Headers */,
			);
			runOnlyForDeploymentPostprocessing = 0;
		};
		27B0B7FA1492BC9600A817AD /* Headers */ = {
			isa = PBXHeadersBuildPhase;
			buildActionMask = 2147483647;
			files = (
				27B945B317692E2000B2DF2D /* CBLModel_Internal.h in Headers */,
				275A29041649A12B00B0D8EE /* CBLAttachment.h in Headers */,
				27B0B8051492BDE800A817AD /* CouchbaseLite.h in Headers */,
				27DA43621592387400F9E7B5 /* CBLManager.h in Headers */,
				27DA43631592387400F9E7B5 /* CBLDatabase.h in Headers */,
				27DA43641592387400F9E7B5 /* CBLDocument.h in Headers */,
				AA24F916184B6DEE0091D577 /* CBLIncrementalStore.h in Headers */,
				27DA43651592387400F9E7B5 /* CBLRevision.h in Headers */,
				27DA43661592387400F9E7B5 /* CBLView.h in Headers */,
				27DA43671592387400F9E7B5 /* CBLQuery.h in Headers */,
				27DA43681592387400F9E7B5 /* CBLModel.h in Headers */,
				27DA43691592387400F9E7B5 /* CBLModelFactory.h in Headers */,
				275A29051649A13900B0D8EE /* CBLReplication.h in Headers */,
				27F5B18716519F2400126D0D /* CBLUITableSource.h in Headers */,
				275A24E016B986CD00561DF0 /* CBLJSON.h in Headers */,
				275A29031649A11A00B0D8EE /* CouchbaseLitePrivate.h in Headers */,
				27B945AA1768E63200B2DF2D /* CBLModelArray.h in Headers */,
				27F5B18916519F8F00126D0D /* MYDynamicObject.h in Headers */,
				27E41530154F6E9C00771FC5 /* CBLStatus.h in Headers */,
				27B0B7FB1492BDE800A817AD /* CBLDatabase+Internal.h in Headers */,
				2711CDFE14C7590A00505D55 /* CBLDatabase+Attachments.h in Headers */,
				2711CE0114C7595900505D55 /* CBLDatabase+Insertion.h in Headers */,
				277EF49117F4EA0000F7B7F7 /* CBLQuery+Geo.h in Headers */,
				2711CE1414C75B6E00505D55 /* CBLDatabase+LocalDocs.h in Headers */,
				2711CE0414C759BD00505D55 /* CBLDatabase+Replication.h in Headers */,
				27B0B7FC1492BDE800A817AD /* CBLView+Internal.h in Headers */,
				27B0B7FD1492BDE800A817AD /* CBL_Body.h in Headers */,
				27B0B7FE1492BDE800A817AD /* CBL_Revision.h in Headers */,
				27F08C8B15A7A31B003C3E2B /* CBL_Attachment.h in Headers */,
				27B0B7FF1492BDE800A817AD /* CBL_Server.h in Headers */,
				27B0B8001492BDE800A817AD /* CBL_Router.h in Headers */,
				27B0B8011492BDE800A817AD /* CBL_URLProtocol.h in Headers */,
				AA24F8E4184538AE0091D577 /* CBLDatabaseChange.h in Headers */,
				277EF49217F4EA0B00F7B7F7 /* CBLGeometry.h in Headers */,
				27B0B8021492BDE800A817AD /* CBL_Replicator.h in Headers */,
				27B0B8031492BDE800A817AD /* CBL_Puller.h in Headers */,
				277EF49017F4EA0000F7B7F7 /* CBLQuery+FullTextSearch.h in Headers */,
				27B0B8041492BDE800A817AD /* CBL_Pusher.h in Headers */,
				2776A59216A0C3A6006FF199 /* CBLPersonaAuthorizer.h in Headers */,
			);
			runOnlyForDeploymentPostprocessing = 0;
		};
		DA147C2614BCAC3B0052DA4D /* Headers */ = {
			isa = PBXHeadersBuildPhase;
			buildActionMask = 2147483647;
			files = (
				DA147C3E14BCAC9D0052DA4D /* CBLListener.h in Headers */,
			);
			runOnlyForDeploymentPostprocessing = 0;
		};
/* End PBXHeadersBuildPhase section */

/* Begin PBXLegacyTarget section */
		27FA59EA179EEACA0043460A /* Documentation */ = {
			isa = PBXLegacyTarget;
			buildArgumentsString = "$(ACTION)";
			buildConfigurationList = 27FA59EB179EEACA0043460A /* Build configuration list for PBXLegacyTarget "Documentation" */;
			buildPhases = (
			);
			buildToolPath = Documentation/build_docs.sh;
			buildWorkingDirectory = .;
			dependencies = (
			);
			name = Documentation;
			passBuildSettingsInEnvironment = 1;
			productName = Documentation;
		};
/* End PBXLegacyTarget section */

/* Begin PBXNativeTarget section */
		270B3DE91489359000E0A926 /* CBL Mac */ = {
			isa = PBXNativeTarget;
			buildConfigurationList = 270B3E0B1489359100E0A926 /* Build configuration list for PBXNativeTarget "CBL Mac" */;
			buildPhases = (
				270B3DE51489359000E0A926 /* Sources */,
				270B3DE61489359000E0A926 /* Frameworks */,
				270B3DE71489359000E0A926 /* Headers */,
				270B3DE81489359000E0A926 /* Resources */,
			);
			buildRules = (
			);
			dependencies = (
			);
			name = "CBL Mac";
			productName = ToyCouch;
			productReference = 270B3DEA1489359000E0A926 /* CouchbaseLite.framework */;
			productType = "com.apple.product-type.framework";
		};
		270FE0C714C5008C005FF647 /* LiteServ */ = {
			isa = PBXNativeTarget;
			buildConfigurationList = 270FE0D414C5008C005FF647 /* Build configuration list for PBXNativeTarget "LiteServ" */;
			buildPhases = (
				270FE0C414C5008C005FF647 /* Sources */,
				270FE0C514C5008C005FF647 /* Frameworks */,
			);
			buildRules = (
			);
			dependencies = (
				270BDD6F15645127007D52F6 /* PBXTargetDependency */,
				270BDD711564512A007D52F6 /* PBXTargetDependency */,
			);
			name = LiteServ;
			productName = LiteServ;
			productReference = 270FE0C814C5008C005FF647 /* LiteServ */;
			productType = "com.apple.product-type.tool";
		};
		275315D414ACF0A10065964D /* CBL Listener Mac */ = {
			isa = PBXNativeTarget;
			buildConfigurationList = 275315E114ACF0A20065964D /* Build configuration list for PBXNativeTarget "CBL Listener Mac" */;
			buildPhases = (
				275315D014ACF0A10065964D /* Sources */,
				275315D114ACF0A10065964D /* Frameworks */,
				275315D214ACF0A10065964D /* Headers */,
				275315D314ACF0A10065964D /* Resources */,
			);
			buildRules = (
			);
			dependencies = (
				275315FE14ACF87F0065964D /* PBXTargetDependency */,
			);
			name = "CBL Listener Mac";
			productName = TouchDBListener;
			productReference = 275315D514ACF0A10065964D /* CouchbaseLiteListener.framework */;
			productType = "com.apple.product-type.framework";
		};
		27538F4F17F13B03004C3BFD /* LiteServ App */ = {
			isa = PBXNativeTarget;
			buildConfigurationList = 27538F7C17F13B04004C3BFD /* Build configuration list for PBXNativeTarget "LiteServ App" */;
			buildPhases = (
				27538F4C17F13B03004C3BFD /* Sources */,
				27538F4D17F13B03004C3BFD /* Frameworks */,
				27538F4E17F13B03004C3BFD /* Resources */,
				27538F8517F144E6004C3BFD /* Copy Frameworks */,
				27538F9217F1D285004C3BFD /* Copy Tool */,
			);
			buildRules = (
			);
			dependencies = (
				27538F9517F1D327004C3BFD /* PBXTargetDependency */,
				27538F9717F1D327004C3BFD /* PBXTargetDependency */,
				27538F9117F1D279004C3BFD /* PBXTargetDependency */,
			);
			name = "LiteServ App";
			productName = "LiteServ App";
			productReference = 27538F5017F13B03004C3BFD /* LiteServ.app */;
			productType = "com.apple.product-type.application";
		};
		27731F131495CFEF00815D67 /* CBL iOS Empty App */ = {
			isa = PBXNativeTarget;
			buildConfigurationList = 27731F271495CFEF00815D67 /* Build configuration list for PBXNativeTarget "CBL iOS Empty App" */;
			buildPhases = (
				27731F141495CFEF00815D67 /* Sources */,
				27731F1D1495CFEF00815D67 /* Frameworks */,
				27731F231495CFEF00815D67 /* Resources */,
			);
			buildRules = (
			);
			dependencies = (
				270BDD751564514C007D52F6 /* PBXTargetDependency */,
			);
			name = "CBL iOS Empty App";
			productName = "iOS Demo";
			productReference = 27731F2A1495CFEF00815D67 /* Couchbase Lite Empty App.app */;
			productType = "com.apple.product-type.application";
		};
		27B0B7A81492B83B00A817AD /* CBL iOS library */ = {
			isa = PBXNativeTarget;
			buildConfigurationList = 27B0B7C71492B83C00A817AD /* Build configuration list for PBXNativeTarget "CBL iOS library" */;
			buildPhases = (
				27B0B7A51492B83B00A817AD /* Sources */,
				27B0B7A61492B83B00A817AD /* Frameworks */,
				27B0B7E21492BA5900A817AD /* Build Fat Library */,
			);
			buildRules = (
			);
			dependencies = (
			);
			name = "CBL iOS library";
			productName = TouchDBiOS;
			productReference = 27B0B7A91492B83B00A817AD /* libCouchbaseLite.a */;
			productType = "com.apple.product-type.library.static";
		};
		27B0B7E61492BB6B00A817AD /* CBL iOS */ = {
			isa = PBXNativeTarget;
			buildConfigurationList = 27B0B7F11492BB6C00A817AD /* Build configuration list for PBXNativeTarget "CBL iOS" */;
			buildPhases = (
				27B0B7E31492BB6B00A817AD /* Sources */,
				27B0B7E41492BB6B00A817AD /* Frameworks */,
				27B0B7FA1492BC9600A817AD /* Headers */,
				27B0B8061492BE2100A817AD /* Copy Library */,
				27F273C017039D4B00CD2B85 /* Copy Extras */,
			);
			buildRules = (
			);
			dependencies = (
				27B0B7F51492BC5B00A817AD /* PBXTargetDependency */,
			);
			name = "CBL iOS";
			productName = iTouchDB;
			productReference = 27B0B7E71492BB6B00A817AD /* CouchbaseLite.framework */;
			productType = "com.apple.product-type.bundle";
		};
		27B0B80A1492C16300A817AD /* Grocery Sync iOS Demo */ = {
			isa = PBXNativeTarget;
			buildConfigurationList = 27B0B8291492C16300A817AD /* Build configuration list for PBXNativeTarget "Grocery Sync iOS Demo" */;
			buildPhases = (
				27B0B8071492C16300A817AD /* Sources */,
				27B0B8081492C16300A817AD /* Frameworks */,
				27B0B8091492C16300A817AD /* Resources */,
			);
			buildRules = (
			);
			dependencies = (
				27AD1F8717C29BE80063108F /* PBXTargetDependency */,
				270BDD7315645147007D52F6 /* PBXTargetDependency */,
			);
			name = "Grocery Sync iOS Demo";
			productName = "iOS Demo";
			productReference = 27B0B80B1492C16300A817AD /* Grocery Sync.app */;
			productType = "com.apple.product-type.application";
		};
		27C70693148864BA00F0F099 /* CBL Mac Demo */ = {
			isa = PBXNativeTarget;
			buildConfigurationList = 27C706AF148864BA00F0F099 /* Build configuration list for PBXNativeTarget "CBL Mac Demo" */;
			buildPhases = (
				27C70690148864BA00F0F099 /* Sources */,
				27C70691148864BA00F0F099 /* Frameworks */,
				27C70692148864BA00F0F099 /* Resources */,
				27C706C51488668A00F0F099 /* CopyFiles */,
			);
			buildRules = (
			);
			dependencies = (
				27E11F1D14AD25570006B340 /* PBXTargetDependency */,
				27E11F1B14AD251C0006B340 /* PBXTargetDependency */,
			);
			name = "CBL Mac Demo";
			productName = "ToyCouch Demo";
			productReference = 27C70694148864BA00F0F099 /* Couchbase Lite Demo.app */;
			productType = "com.apple.product-type.application";
		};
		792867BE178DE01900248AF0 /* CBLJSViewCompiler */ = {
			isa = PBXNativeTarget;
			buildConfigurationList = 792867CA178DE01900248AF0 /* Build configuration list for PBXNativeTarget "CBLJSViewCompiler" */;
			buildPhases = (
				792867DD178E03C000248AF0 /* Ensure JavaScriptCore.framework is in vendor/ */,
				792867BB178DE01900248AF0 /* Sources */,
				792867BC178DE01900248AF0 /* Frameworks */,
				792867BD178DE01900248AF0 /* CopyFiles */,
				792867D5178DF10400248AF0 /* Make a Fat Binary */,
			);
			buildRules = (
			);
			dependencies = (
			);
			name = CBLJSViewCompiler;
			productName = CBLJSViewCompiler;
			productReference = 792867BF178DE01900248AF0 /* libCBLJSViewCompiler.a */;
			productType = "com.apple.product-type.library.static";
		};
		DA023B2614BCA94C008184BB /* Listener iOS Library */ = {
			isa = PBXNativeTarget;
			buildConfigurationList = DA023B6114BCA94C008184BB /* Build configuration list for PBXNativeTarget "Listener iOS Library" */;
			buildPhases = (
				DA023B2714BCA94C008184BB /* Sources */,
				DA023B4514BCA94C008184BB /* Frameworks */,
				DA023B6014BCA94C008184BB /* Build Fat Library */,
			);
			buildRules = (
			);
			dependencies = (
			);
			name = "Listener iOS Library";
			productName = TouchDBiOS;
			productReference = DA023B6414BCA94C008184BB /* libCouchbaseLiteListener.a */;
			productType = "com.apple.product-type.library.static";
		};
		DA147C1F14BCAC3B0052DA4D /* CBL Listener iOS */ = {
			isa = PBXNativeTarget;
			buildConfigurationList = DA147C3314BCAC3B0052DA4D /* Build configuration list for PBXNativeTarget "CBL Listener iOS" */;
			buildPhases = (
				DA147C2214BCAC3B0052DA4D /* Sources */,
				DA147C2314BCAC3B0052DA4D /* Frameworks */,
				DA147C2614BCAC3B0052DA4D /* Headers */,
				DA147C3214BCAC3B0052DA4D /* Copy Library */,
			);
			buildRules = (
			);
			dependencies = (
				DA147C3914BCAC670052DA4D /* PBXTargetDependency */,
			);
			name = "CBL Listener iOS";
			productName = iTouchDB;
			productReference = DA147C3614BCAC3B0052DA4D /* CouchbaseLiteListener.framework */;
			productType = "com.apple.product-type.bundle";
		};
/* End PBXNativeTarget section */

/* Begin PBXProject section */
		08FB7793FE84155DC02AAC07 /* Project object */ = {
			isa = PBXProject;
			attributes = {
				LastUpgradeCheck = 0500;
				TargetAttributes = {
					275315D414ACF0A10065964D = {
						DevelopmentTeam = N2Q372V7W2;
					};
					27538F4F17F13B03004C3BFD = {
						DevelopmentTeam = N2Q372V7W2;
					};
					27731F131495CFEF00815D67 = {
						DevelopmentTeam = N2Q372V7W2;
					};
					27B0B80A1492C16300A817AD = {
						DevelopmentTeam = KAZWMGZL2X;
					};
				};
			};
			buildConfigurationList = 1DEB923508733DC60010E9CD /* Build configuration list for PBXProject "CouchbaseLite" */;
			compatibilityVersion = "Xcode 3.2";
			developmentRegion = English;
			hasScannedForEncodings = 1;
			knownRegions = (
				en,
				Base,
			);
			mainGroup = 08FB7794FE84155DC02AAC07 /* CouchLite */;
			projectDirPath = "";
			projectRoot = "";
			targets = (
				270B3DE91489359000E0A926 /* CBL Mac */,
				27B0B7E61492BB6B00A817AD /* CBL iOS */,
				27B0B7A81492B83B00A817AD /* CBL iOS library */,
				27C70693148864BA00F0F099 /* CBL Mac Demo */,
				27B0B80A1492C16300A817AD /* Grocery Sync iOS Demo */,
				27731F131495CFEF00815D67 /* CBL iOS Empty App */,
				275315D414ACF0A10065964D /* CBL Listener Mac */,
				DA147C1F14BCAC3B0052DA4D /* CBL Listener iOS */,
				DA023B2614BCA94C008184BB /* Listener iOS Library */,
				270FE0C714C5008C005FF647 /* LiteServ */,
				27538F4F17F13B03004C3BFD /* LiteServ App */,
				275A29061649A54000B0D8EE /* All */,
				792867BE178DE01900248AF0 /* CBLJSViewCompiler */,
				27FA59EA179EEACA0043460A /* Documentation */,
			);
		};
/* End PBXProject section */

/* Begin PBXResourcesBuildPhase section */
		270B3DE81489359000E0A926 /* Resources */ = {
			isa = PBXResourcesBuildPhase;
			buildActionMask = 2147483647;
			files = (
			);
			runOnlyForDeploymentPostprocessing = 0;
		};
		275315D314ACF0A10065964D /* Resources */ = {
			isa = PBXResourcesBuildPhase;
			buildActionMask = 2147483647;
			files = (
				275315DC14ACF0A20065964D /* InfoPlist.strings in Resources */,
			);
			runOnlyForDeploymentPostprocessing = 0;
		};
		27538F4E17F13B03004C3BFD /* Resources */ = {
			isa = PBXResourcesBuildPhase;
			buildActionMask = 2147483647;
			files = (
				27538F5717F13B03004C3BFD /* InfoPlist.strings in Resources */,
				27538F9C17F1D957004C3BFD /* ToolInstallController.xib in Resources */,
				27538F8B17F14A73004C3BFD /* LiteServ_MenubarIcon.png in Resources */,
				27538F5D17F13B03004C3BFD /* Credits.rtf in Resources */,
				27538F8917F148C2004C3BFD /* LiteServ.icns in Resources */,
				27538F6317F13B03004C3BFD /* MainMenu.xib in Resources */,
			);
			runOnlyForDeploymentPostprocessing = 0;
		};
		27731F231495CFEF00815D67 /* Resources */ = {
			isa = PBXResourcesBuildPhase;
			buildActionMask = 2147483647;
			files = (
				27731F241495CFEF00815D67 /* InfoPlist.strings in Resources */,
			);
			runOnlyForDeploymentPostprocessing = 0;
		};
		27B0B8091492C16300A817AD /* Resources */ = {
			isa = PBXResourcesBuildPhase;
			buildActionMask = 2147483647;
			files = (
				27B0B8161492C16300A817AD /* InfoPlist.strings in Resources */,
				27731F3C14967A8400815D67 /* RootViewController.xib in Resources */,
				27731F3D14967A8400815D67 /* MainWindow.xib in Resources */,
				27731F3E14967A8400815D67 /* ConfigViewController.xib in Resources */,
				27D895CB14E4EF9E00AC701E /* Entitlements.plist in Resources */,
				27FAEEF2164C8A4D00A3C0C2 /* background.jpg in Resources */,
				27FAEEF3164C8A4D00A3C0C2 /* background~ipad.jpg in Resources */,
				27FAEEF4164C8A4D00A3C0C2 /* couchbase-mobile-icon-nameless.png in Resources */,
				27FAEEF5164C8A4D00A3C0C2 /* item_background.png in Resources */,
				27FAEEF6164C8A4D00A3C0C2 /* item_background~ipad.png in Resources */,
				27FAEEF7164C8A4D00A3C0C2 /* list_area___background_middle~ipad.png in Resources */,
				27FAEEF8164C8A4D00A3C0C2 /* list_area___checkbox___checked.png in Resources */,
				27FAEEF9164C8A4D00A3C0C2 /* list_area___checkbox___unchecked.png in Resources */,
				27FAEEFA164C8A4D00A3C0C2 /* textfield___active.png in Resources */,
				27FAEEFB164C8A4D00A3C0C2 /* textfield___active~ipad.png in Resources */,
				27FAEEFC164C8A4D00A3C0C2 /* textfield___inactive.png in Resources */,
				27FAEEFD164C8A4D00A3C0C2 /* textfield___inactive~ipad.png in Resources */,
				27FAEF00164C8A8400A3C0C2 /* Default.png in Resources */,
				27FAEF01164C8A8400A3C0C2 /* Default~ipad.png in Resources */,
				27FAEF0F164C8ADB00A3C0C2 /* icon.png in Resources */,
				27FAEF10164C8ADB00A3C0C2 /* icon@2x.png in Resources */,
				27FAEF11164C8ADB00A3C0C2 /* icon~ipad.png in Resources */,
				27F5B176164D74EA00126D0D /* Default-568h@2x.png in Resources */,
			);
			runOnlyForDeploymentPostprocessing = 0;
		};
		27C70692148864BA00F0F099 /* Resources */ = {
			isa = PBXResourcesBuildPhase;
			buildActionMask = 2147483647;
			files = (
				27C706D61488679500F0F099 /* ShoppingDemo.xib in Resources */,
			);
			runOnlyForDeploymentPostprocessing = 0;
		};
/* End PBXResourcesBuildPhase section */

/* Begin PBXShellScriptBuildPhase section */
		27B0B7E21492BA5900A817AD /* Build Fat Library */ = {
			isa = PBXShellScriptBuildPhase;
			buildActionMask = 2147483647;
			files = (
			);
			inputPaths = (
				"$(SRCROOT)/Source/BuildFatLibrary.sh",
			);
			name = "Build Fat Library";
			outputPaths = (
			);
			runOnlyForDeploymentPostprocessing = 0;
			shellPath = /bin/sh;
			shellScript = "source \"$SCRIPT_INPUT_FILE_0\"";
			showEnvVarsInLog = 0;
		};
		27B0B8061492BE2100A817AD /* Copy Library */ = {
			isa = PBXShellScriptBuildPhase;
			buildActionMask = 2147483647;
			files = (
			);
			inputPaths = (
			);
			name = "Copy Library";
			outputPaths = (
			);
			runOnlyForDeploymentPostprocessing = 0;
			shellPath = /bin/sh;
			shellScript = "CREATING_UNIVERSAL_DIR=${SYMROOT}/${CONFIGURATION}-${PRODUCT_NAME}-ios-universal\ncp \"${CREATING_UNIVERSAL_DIR}/libCouchbaseLite.a\" \"${CONFIGURATION_BUILD_DIR}/${EXECUTABLE_PATH}\"";
			showEnvVarsInLog = 0;
		};
		792867D5178DF10400248AF0 /* Make a Fat Binary */ = {
			isa = PBXShellScriptBuildPhase;
			buildActionMask = 2147483647;
			files = (
			);
			inputPaths = (
				"$(SRCROOT)/Source/BuildFatLibrary.sh",
			);
			name = "Make a Fat Binary";
			outputPaths = (
			);
			runOnlyForDeploymentPostprocessing = 0;
			shellPath = /bin/sh;
			shellScript = "source \"$SCRIPT_INPUT_FILE_0\"";
		};
		792867DD178E03C000248AF0 /* Ensure JavaScriptCore.framework is in vendor/ */ = {
			isa = PBXShellScriptBuildPhase;
			buildActionMask = 2147483647;
			files = (
			);
			inputPaths = (
			);
			name = "Ensure JavaScriptCore.framework is in vendor/";
			outputPaths = (
			);
			runOnlyForDeploymentPostprocessing = 0;
			shellPath = /bin/sh;
			shellScript = "if [ ! -f ${SRCROOT}/vendor/JavaScriptCore.framework/JavaScriptCore ]; then\n    echo \"error: Please download and extract this url into ${SRCROOT}/vendor/  https://dl.dropboxusercontent.com/u/14074521/JavaScriptCore.framework.zip\" >&2\n    exit 1\nfi";
		};
		DA023B6014BCA94C008184BB /* Build Fat Library */ = {
			isa = PBXShellScriptBuildPhase;
			buildActionMask = 2147483647;
			files = (
			);
			inputPaths = (
				"$(SRCROOT)/Source/BuildFatLibrary.sh",
			);
			name = "Build Fat Library";
			outputPaths = (
			);
			runOnlyForDeploymentPostprocessing = 0;
			shellPath = /bin/sh;
			shellScript = "source \"$SCRIPT_INPUT_FILE_0\"";
			showEnvVarsInLog = 0;
		};
		DA147C3214BCAC3B0052DA4D /* Copy Library */ = {
			isa = PBXShellScriptBuildPhase;
			buildActionMask = 2147483647;
			files = (
			);
			inputPaths = (
			);
			name = "Copy Library";
			outputPaths = (
			);
			runOnlyForDeploymentPostprocessing = 0;
			shellPath = /bin/sh;
			shellScript = "CREATING_UNIVERSAL_DIR=${SYMROOT}/${CONFIGURATION}-${PRODUCT_NAME}-ios-universal\ncp \"${CREATING_UNIVERSAL_DIR}/libCouchbaseLiteListener.a\" \"${CONFIGURATION_BUILD_DIR}/${EXECUTABLE_PATH}\"";
			showEnvVarsInLog = 0;
		};
/* End PBXShellScriptBuildPhase section */

/* Begin PBXSourcesBuildPhase section */
		270B3DE51489359000E0A926 /* Sources */ = {
			isa = PBXSourcesBuildPhase;
			buildActionMask = 2147483647;
			files = (
				270B3E111489382F00E0A926 /* CBLDatabase+Internal.m in Sources */,
				270B3E121489382F00E0A926 /* CBL_Body.m in Sources */,
				270B3E131489382F00E0A926 /* CBL_Server.m in Sources */,
				270B3E2C1489581E00E0A926 /* CBL_Puller.m in Sources */,
				270B3E3A14898DF200E0A926 /* CBL_Revision.m in Sources */,
				272A690E17B2CCF0000722FA /* CBLFacebookAuthorizer.m in Sources */,
				270B3E3F148D7F0000E0A926 /* CBL_Pusher.m in Sources */,
				27821BB8148E7D6F0099B373 /* CBL_Replicator.m in Sources */,
				27821BBC149001B30099B373 /* CBLReplicator_Tests.m in Sources */,
				279EB2CF149140DE00E74185 /* CBLView+Internal.m in Sources */,
				279EB2DC1491C34300E74185 /* CBLCollateJSON.m in Sources */,
				27B0B7801491E76200A817AD /* CBL_View_Tests.m in Sources */,
				27846FF115D5C8250030122F /* APITests.m in Sources */,
				27B0B797149290AB00A817AD /* CBLChangeTracker.m in Sources */,
				27B0B79F1492932800A817AD /* CBLBase64.m in Sources */,
				27731F001493FA3100815D67 /* CBL_BlobStore.m in Sources */,
				277EF3A617F4DF0600F7B7F7 /* CBLGeometry.m in Sources */,
				279906E5149A65B8003D4338 /* CBLRemoteRequest.m in Sources */,
				279906F0149ABFC2003D4338 /* CBLBatcher.m in Sources */,
				27B945AB1768E63200B2DF2D /* CBLModelArray.m in Sources */,
				274C391E149FAE0000A5E89B /* CBLDatabase+Attachments.m in Sources */,
				27AA409D14AA86AE00E2A5FF /* CBLDatabase+Insertion.m in Sources */,
				27AA40A314AA8A6600E2A5FF /* CBLDatabase+Replication.m in Sources */,
				2773ADC814BD1EB80027A292 /* CBLDatabase+LocalDocs.m in Sources */,
				27A073ED14C0BB6200F52FE7 /* CBLMisc.m in Sources */,
				279CE40114D749A7009F3FA6 /* CBLMultipartReader.m in Sources */,
				279CE40614D88032009F3FA6 /* CBLBlobStore_Tests.m in Sources */,
				279CE40B14D8AA23009F3FA6 /* CBLMultipartDownloader.m in Sources */,
				2766EFF914DB7F9F009ECCA8 /* CBLMultipartWriter.m in Sources */,
				2766EFFE14DC7B37009ECCA8 /* CBLMultiStreamWriter.m in Sources */,
				27C5305514DF3A050078F886 /* CBLMultipartUploader.m in Sources */,
				276BA0AD17DD13FA00D367CB /* CBLParseDate.c in Sources */,
				27103F8414E9CE4400DF7209 /* CBLReachability.m in Sources */,
				27C40C7A14EC58BC00994283 /* CBL_ReplicatorManager.m in Sources */,
				279C7E2F14F424090004A1E8 /* CBLSequenceMap.m in Sources */,
				272B85151523691700A90CB2 /* CBLJSON.m in Sources */,
				27ADC07A152502EE001ABC1D /* CBLMultipartDocumentReader.m in Sources */,
				278B0CA1152A8B1900577747 /* CBLCanonicalJSON.m in Sources */,
				27A720A1152B959100C0A0E8 /* CBL_Attachment.m in Sources */,
				27CF5D2D152F514A0015D7A9 /* CBLStatus.m in Sources */,
				27E7FAED155D78DA0025F93A /* CBLChangeTracker_Tests.m in Sources */,
				27FFE20A17BD28080040AE60 /* CBL_Replicator+Backgrounding.m in Sources */,
				27F128B2156AC1CA008465C2 /* CBLOAuth1Authorizer.m in Sources */,
				270F5706156AE0BF000FEB8F /* CBLAuthorizer.m in Sources */,
				27ED8631157D0FC600712B33 /* CBLDocument.m in Sources */,
				27DA42F9158E66DD00F9E7B5 /* CBLRevision.m in Sources */,
				27DA42FE158E7D3500F9E7B5 /* CBLDatabase.m in Sources */,
				27DA4309158FA35600F9E7B5 /* CBLCache.m in Sources */,
				27DA4313158FB79F00F9E7B5 /* CBLQuery.m in Sources */,
				27DA4346159125B500F9E7B5 /* CBLManager.m in Sources */,
				277B5DCF1821AE990088881E /* CBLJSONReader.m in Sources */,
				27DA434B15912AFD00F9E7B5 /* CBLView.m in Sources */,
				27BDA81F181973EF00F27A11 /* CBLBulkDownloader.m in Sources */,
				27DA435815918C8E00F9E7B5 /* CBLModel.m in Sources */,
				27DA435B15918C8E00F9E7B5 /* CBLModelFactory.m in Sources */,
				27E2E5A4159383E9005B9234 /* CBLAttachment.m in Sources */,
				27E2E5CE159533A5005B9234 /* CBLReplication.m in Sources */,
				277EF39E17F4DEDD00F7B7F7 /* CBLQuery+FullTextSearch.m in Sources */,
				277EF49417F5F3CB00F7B7F7 /* CBLView+Querying.m in Sources */,
				277EF3A117F4DEDD00F7B7F7 /* CBLQuery+Geo.m in Sources */,
				27B945B417692E2000B2DF2D /* CBLModel+Properties.m in Sources */,
				27B945A51767E06B00B2DF2D /* ModelTests.m in Sources */,
				270D6FC2164484190081812D /* CBLSocketChangeTracker.m in Sources */,
				27B15517164A118100DF5E2C /* CBL_Database_Tests.m in Sources */,
				2776A59316A0C3A6006FF199 /* CBLPersonaAuthorizer.m in Sources */,
				27A98EA517BEDC9900943528 /* ReplicationAPITests.m in Sources */,
				2776A63116A9BCBC006FF199 /* CBLDatabaseChange.m in Sources */,
				271C2AD516FA176300B8C9DB /* CBL_Shared.m in Sources */,
				27DA435115918C0200F9E7B5 /* MYDynamicObject.m in Sources */,
				27846FBA15D475DF0030122F /* MYRegexUtils.m in Sources */,
				27846FBD15D475DF0030122F /* MYStreamUtils.m in Sources */,
				275315FF14ACF9330065964D /* ExceptionUtils.m in Sources */,
				2753160014ACF9330065964D /* Logging.m in Sources */,
				2753160114ACF9330065964D /* CollectionUtils.m in Sources */,
				2753160214ACF9330065964D /* Test.m in Sources */,
				279CE3B914D4A885009F3FA6 /* MYBlockUtils.m in Sources */,
				27D90B1815601C340000735E /* MYErrorUtils.m in Sources */,
				278E4DD91562B40B00DDCEF9 /* MYURLUtils.m in Sources */,
				270B3E161489382F00E0A926 /* FMDatabase.m in Sources */,
				27A82E3814A1145000C0B850 /* FMDatabaseAdditions.m in Sources */,
				270B3E181489382F00E0A926 /* FMResultSet.m in Sources */,
				27F128B7156AC8C5008465C2 /* OAPlaintextSignatureProvider.m in Sources */,
				27F128B9156AC8F0008465C2 /* OAMutableURLRequest.m in Sources */,
				270F5702156AD215000FEB8F /* OARequestParameter.m in Sources */,
				27F128B5156AC8B7008465C2 /* OAToken.m in Sources */,
				27F128B8156AC8EC008465C2 /* OAConsumer.m in Sources */,
				27F128A8156ABFE0008465C2 /* NSMutableURLRequest+Parameters.m in Sources */,
				27208F8A184D1D5C006ADBEF /* NSString+URLEncoding.m in Sources */,
				27208F8F184D1D83006ADBEF /* NSURL+Base.m in Sources */,
				27DB90D814DB249700FC7118 /* GTMNSData+zlib.m in Sources */,
				277B5D301821A8380088881E /* yajl_buf.c in Sources */,
				277B5D291821A8380088881E /* yajl.c in Sources */,
				277B5D341821A8380088881E /* yajl_encode.c in Sources */,
				277B5D371821A8380088881E /* yajl_gen.c in Sources */,
				277B5D411821A8380088881E /* yajl_version.c in Sources */,
				277B5D391821A8380088881E /* yajl_lex.c in Sources */,
				277B5D3C1821A8380088881E /* yajl_parser.c in Sources */,
				277B5D2D1821A8380088881E /* yajl_alloc.c in Sources */,
				277EF40C17F4DF3700F7B7F7 /* fts3_unicode2.c in Sources */,
				277EF42A17F4DF3700F7B7F7 /* utilities_sq3.c in Sources */,
				277EF48C17F4DF3700F7B7F7 /* sqlite3_unicodesn_tokenizer.c in Sources */,
				277EF40E17F4DF3700F7B7F7 /* fts3_unicodesn.c in Sources */,
				277EF42C17F4DF3700F7B7F7 /* stem_ISO_8859_1_danish.c in Sources */,
				277EF46817F4DF3700F7B7F7 /* stem_UTF_8_german.c in Sources */,
				277EF45917F4DF3700F7B7F7 /* stem_UTF_8_danish.c in Sources */,
				277EF45317F4DF3700F7B7F7 /* stem_ISO_8859_2_romanian.c in Sources */,
				277EF44717F4DF3700F7B7F7 /* stem_ISO_8859_1_porter.c in Sources */,
				277EF42717F4DF3700F7B7F7 /* api_sq3.c in Sources */,
				277EF48317F4DF3700F7B7F7 /* stem_UTF_8_swedish.c in Sources */,
				277EF44417F4DF3700F7B7F7 /* stem_ISO_8859_1_norwegian.c in Sources */,
				277EF47417F4DF3700F7B7F7 /* stem_UTF_8_porter.c in Sources */,
				277EF47A17F4DF3700F7B7F7 /* stem_UTF_8_romanian.c in Sources */,
				277EF46517F4DF3700F7B7F7 /* stem_UTF_8_french.c in Sources */,
				277EF48017F4DF3700F7B7F7 /* stem_UTF_8_spanish.c in Sources */,
				277EF46E17F4DF3700F7B7F7 /* stem_UTF_8_italian.c in Sources */,
				277EF43217F4DF3700F7B7F7 /* stem_ISO_8859_1_english.c in Sources */,
				277EF43E17F4DF3700F7B7F7 /* stem_ISO_8859_1_hungarian.c in Sources */,
				277EF47717F4DF3700F7B7F7 /* stem_UTF_8_portuguese.c in Sources */,
				277EF44D17F4DF3700F7B7F7 /* stem_ISO_8859_1_spanish.c in Sources */,
				277EF44A17F4DF3700F7B7F7 /* stem_ISO_8859_1_portuguese.c in Sources */,
				277EF43817F4DF3700F7B7F7 /* stem_ISO_8859_1_french.c in Sources */,
				277EF47D17F4DF3700F7B7F7 /* stem_UTF_8_russian.c in Sources */,
				277EF48617F4DF3700F7B7F7 /* stem_UTF_8_turkish.c in Sources */,
				277EF41817F4DF3700F7B7F7 /* libstemmer_utf8.c in Sources */,
				277EF43517F4DF3700F7B7F7 /* stem_ISO_8859_1_finnish.c in Sources */,
				277EF44117F4DF3700F7B7F7 /* stem_ISO_8859_1_italian.c in Sources */,
				277EF46B17F4DF3700F7B7F7 /* stem_UTF_8_hungarian.c in Sources */,
				277EF46217F4DF3700F7B7F7 /* stem_UTF_8_finnish.c in Sources */,
				277EF47117F4DF3700F7B7F7 /* stem_UTF_8_norwegian.c in Sources */,
				277EF45F17F4DF3700F7B7F7 /* stem_UTF_8_english.c in Sources */,
				277EF45617F4DF3700F7B7F7 /* stem_KOI8_R_russian.c in Sources */,
				277EF42F17F4DF3700F7B7F7 /* stem_ISO_8859_1_dutch.c in Sources */,
				277EF45017F4DF3700F7B7F7 /* stem_ISO_8859_1_swedish.c in Sources */,
				277EF43B17F4DF3700F7B7F7 /* stem_ISO_8859_1_german.c in Sources */,
				277EF45C17F4DF3700F7B7F7 /* stem_UTF_8_dutch.c in Sources */,
			);
			runOnlyForDeploymentPostprocessing = 0;
		};
		270FE0C414C5008C005FF647 /* Sources */ = {
			isa = PBXSourcesBuildPhase;
			buildActionMask = 2147483647;
			files = (
				27411445179744F6005EF2F8 /* CBLJSFunction.m in Sources */,
				27ED9A971639D8D2000C844A /* LiteServ.m in Sources */,
				27411446179744FE005EF2F8 /* CBLJSViewCompiler.m in Sources */,
			);
			runOnlyForDeploymentPostprocessing = 0;
		};
		275315D014ACF0A10065964D /* Sources */ = {
			isa = PBXSourcesBuildPhase;
			buildActionMask = 2147483647;
			files = (
				275315E014ACF0A20065964D /* CBLListener.m in Sources */,
				2753160D14ACFC2A0065964D /* CBLHTTPConnection.m in Sources */,
				27E11F1114AD15940006B340 /* CBLHTTPResponse.m in Sources */,
				275315E414ACF1130065964D /* DDData.m in Sources */,
				275315F214ACF1130065964D /* DDLog.m in Sources */,
				275315E514ACF1130065964D /* DDNumber.m in Sources */,
				275315E614ACF1130065964D /* DDRange.m in Sources */,
				275315EA14ACF1130065964D /* HTTPServer.m in Sources */,
				275315E914ACF1130065964D /* HTTPMessage.m in Sources */,
				275315E714ACF1130065964D /* HTTPAuthenticationRequest.m in Sources */,
				275315E814ACF1130065964D /* HTTPConnection.m in Sources */,
				275315EC14ACF1130065964D /* HTTPDataResponse.m in Sources */,
				2700BC5114B3864B00B5B297 /* HTTPFileResponse.m in Sources */,
				275315F014ACF1130065964D /* WebSocket.m in Sources */,
				27DA435E159230AA00F9E7B5 /* CBL_Router.m in Sources */,
				27DA4360159230B100F9E7B5 /* CBL_Router+Handlers.m in Sources */,
				27B678B71804B62500B06D11 /* CBLHTTPServer.m in Sources */,
				27E2E61815993CB6005B9234 /* CBL_URLProtocol.m in Sources */,
				275315F114ACF1130065964D /* GCDAsyncSocket.m in Sources */,
				2767D7DF14C8D3E500ED0F26 /* Logging.m in Sources */,
				2767D7E014C8D3EA00ED0F26 /* CollectionUtils.m in Sources */,
				279CE39014D1EDA0009F3FA6 /* Test.m in Sources */,
				27F3A5D015ED427200263663 /* MYRegexUtils.m in Sources */,
			);
			runOnlyForDeploymentPostprocessing = 0;
		};
		27538F4C17F13B03004C3BFD /* Sources */ = {
			isa = PBXSourcesBuildPhase;
			buildActionMask = 2147483647;
			files = (
				27538F6017F13B03004C3BFD /* AppDelegate.m in Sources */,
				27538F5917F13B03004C3BFD /* main.m in Sources */,
				27538F9F17F1D9D6004C3BFD /* PrivilegedInstall.m in Sources */,
				27538FA317F1ECE8004C3BFD /* LoggingMode.c in Sources */,
				27538F8317F14185004C3BFD /* CBLJSFunction.m in Sources */,
				27538F9A17F1D93F004C3BFD /* ToolInstallController.m in Sources */,
				27538F8217F1417B004C3BFD /* CBLJSViewCompiler.m in Sources */,
			);
			runOnlyForDeploymentPostprocessing = 0;
		};
		27731F141495CFEF00815D67 /* Sources */ = {
			isa = PBXSourcesBuildPhase;
			buildActionMask = 2147483647;
			files = (
				274C3919149E6B0900A5E89B /* EmptyAppDelegate.m in Sources */,
			);
			runOnlyForDeploymentPostprocessing = 0;
		};
		27B0B7A51492B83B00A817AD /* Sources */ = {
			isa = PBXSourcesBuildPhase;
			buildActionMask = 2147483647;
			files = (
				27B0B7CD1492B86C00A817AD /* CBLDatabase+Internal.m in Sources */,
				27F9411B176A5FB4007BAEBE /* ModelTests.m in Sources */,
				27F9411C176A5FB9007BAEBE /* CBLModel+Properties.m in Sources */,
				27B0B7CE1492B86F00A817AD /* CBLView+Internal.m in Sources */,
				27B0B7CF1492B87200A817AD /* CBL_Body.m in Sources */,
				277B5DD01821AE990088881E /* CBLJSONReader.m in Sources */,
				27B0B7D01492B87500A817AD /* CBL_Revision.m in Sources */,
				27B0B7D11492B87800A817AD /* CBL_Server.m in Sources */,
				27B0B7D21492B87D00A817AD /* CBLCollateJSON.m in Sources */,
				27B0B7D51492B88F00A817AD /* CBL_Replicator.m in Sources */,
				27B0B7D61492B8A200A817AD /* CBL_Puller.m in Sources */,
				27B0B7D71492B8A200A817AD /* CBL_Pusher.m in Sources */,
				27B0B7D81492B8A200A817AD /* CBLChangeTracker.m in Sources */,
				27B0B7DB1492B8A200A817AD /* CBLBase64.m in Sources */,
				27731F061495335B00815D67 /* CBL_BlobStore.m in Sources */,
				279906E6149A65B8003D4338 /* CBLRemoteRequest.m in Sources */,
				279906F1149ABFC2003D4338 /* CBLBatcher.m in Sources */,
				274C391F149FAE0000A5E89B /* CBLDatabase+Attachments.m in Sources */,
				27AA409E14AA86AE00E2A5FF /* CBLDatabase+Insertion.m in Sources */,
				27AA40A414AA8A6600E2A5FF /* CBLDatabase+Replication.m in Sources */,
				2773ADC914BD1EB80027A292 /* CBLDatabase+LocalDocs.m in Sources */,
				277EF3A717F4DF0600F7B7F7 /* CBLGeometry.m in Sources */,
				27A073EE14C0BB6200F52FE7 /* CBLMisc.m in Sources */,
				279CE40214D749A7009F3FA6 /* CBLMultipartReader.m in Sources */,
				279CE40C14D8AA23009F3FA6 /* CBLMultipartDownloader.m in Sources */,
				2766EFFA14DB7F9F009ECCA8 /* CBLMultipartWriter.m in Sources */,
				2766EFFF14DC7B37009ECCA8 /* CBLMultiStreamWriter.m in Sources */,
				27C5305614DF3A050078F886 /* CBLMultipartUploader.m in Sources */,
				27103F8514E9CE4400DF7209 /* CBLReachability.m in Sources */,
				27C40C7B14EC58BC00994283 /* CBL_ReplicatorManager.m in Sources */,
<<<<<<< HEAD
				AA24F914184B6DE70091D577 /* CBLUITableSource.m in Sources */,
				277EF46317F4DF3700F7B7F7 /* stem_UTF_8_finnish.c in Sources */,
				277EF44B17F4DF3700F7B7F7 /* stem_ISO_8859_1_portuguese.c in Sources */,
=======
>>>>>>> bfdfbac4
				279C7E3014F424090004A1E8 /* CBLSequenceMap.m in Sources */,
				272B85161523691700A90CB2 /* CBLJSON.m in Sources */,
				27ADC07B152502EE001ABC1D /* CBLMultipartDocumentReader.m in Sources */,
				278B0CA2152A8B1900577747 /* CBLCanonicalJSON.m in Sources */,
				27A720A2152B959100C0A0E8 /* CBL_Attachment.m in Sources */,
				277EF39F17F4DEDD00F7B7F7 /* CBLQuery+FullTextSearch.m in Sources */,
				272A690F17B2CCF0000722FA /* CBLFacebookAuthorizer.m in Sources */,
				27CF5D2E152F514A0015D7A9 /* CBLStatus.m in Sources */,
				27F128B3156AC1CA008465C2 /* CBLOAuth1Authorizer.m in Sources */,
				270F5707156AE0BF000FEB8F /* CBLAuthorizer.m in Sources */,
				27ED8632157D0FC600712B33 /* CBLDocument.m in Sources */,
				27DA42FA158E66DD00F9E7B5 /* CBLRevision.m in Sources */,
				27DA42FF158E7D3500F9E7B5 /* CBLDatabase.m in Sources */,
				27DA430A158FA35600F9E7B5 /* CBLCache.m in Sources */,
				27DA4314158FB79F00F9E7B5 /* CBLQuery.m in Sources */,
				276BA0AE17DD13FA00D367CB /* CBLParseDate.c in Sources */,
				27DA4347159125B500F9E7B5 /* CBLManager.m in Sources */,
				27DA434C15912AFD00F9E7B5 /* CBLView.m in Sources */,
				27DA435915918C8E00F9E7B5 /* CBLModel.m in Sources */,
				27DA435C15918C8E00F9E7B5 /* CBLModelFactory.m in Sources */,
				27E2E5A5159383E9005B9234 /* CBLAttachment.m in Sources */,
				27E2E5CF159533A5005B9234 /* CBLReplication.m in Sources */,
				27F9411D176A5FC2007BAEBE /* CBLModelArray.m in Sources */,
				277EF49517F5F3CB00F7B7F7 /* CBLView+Querying.m in Sources */,
				270D6FC3164484190081812D /* CBLSocketChangeTracker.m in Sources */,
				27BDA820181973EF00F27A11 /* CBLBulkDownloader.m in Sources */,
				277EF3A217F4DEDD00F7B7F7 /* CBLQuery+Geo.m in Sources */,
				27FFE20B17BD28080040AE60 /* CBL_Replicator+Backgrounding.m in Sources */,
				2776A59616A0C3B1006FF199 /* CBLPersonaAuthorizer.m in Sources */,
				2776A63216A9BCBC006FF199 /* CBLDatabaseChange.m in Sources */,
				271C2AD616FA176300B8C9DB /* CBL_Shared.m in Sources */,
				27FFE20617BBF20D0040AE60 /* CBLReplicator_Tests.m in Sources */,
				27B0B7DE1492B8C100A817AD /* ExceptionUtils.m in Sources */,
				27B0B7DF1492B8C100A817AD /* Logging.m in Sources */,
				27B0B7E01492B8C100A817AD /* CollectionUtils.m in Sources */,
				27B0B7E11492B8C100A817AD /* Test.m in Sources */,
				279CE3BA14D4A886009F3FA6 /* MYBlockUtils.m in Sources */,
				27D90B1915601C350000735E /* MYErrorUtils.m in Sources */,
				278E4DDA1562B40B00DDCEF9 /* MYURLUtils.m in Sources */,
				27DA435215918C0200F9E7B5 /* MYDynamicObject.m in Sources */,
				27846FBB15D475DF0030122F /* MYRegexUtils.m in Sources */,
				27846FBE15D475DF0030122F /* MYStreamUtils.m in Sources */,
				27DB90D914DB249700FC7118 /* GTMNSData+zlib.m in Sources */,
				27B0B7DC1492B8B200A817AD /* FMDatabase.m in Sources */,
				27A82E3914A1145000C0B850 /* FMDatabaseAdditions.m in Sources */,
				27B0B7DD1492B8B200A817AD /* FMResultSet.m in Sources */,
				27F12887156ABE24008465C2 /* OAConsumer.m in Sources */,
				27F12890156ABE24008465C2 /* OAMutableURLRequest.m in Sources */,
				27208F90184D1D83006ADBEF /* NSURL+Base.m in Sources */,
				27F12893156ABE24008465C2 /* OAPlaintextSignatureProvider.m in Sources */,
				27F12899156ABE24008465C2 /* OARequestParameter.m in Sources */,
				27F128A1156ABE24008465C2 /* OAToken.m in Sources */,
				27F128A9156ABFE0008465C2 /* NSMutableURLRequest+Parameters.m in Sources */,
				27208F8B184D1D5D006ADBEF /* NSString+URLEncoding.m in Sources */,
				277B5D2E1821A8380088881E /* yajl_alloc.c in Sources */,
				277B5D2A1821A8380088881E /* yajl.c in Sources */,
				277B5D351821A8380088881E /* yajl_encode.c in Sources */,
				277B5D311821A8380088881E /* yajl_buf.c in Sources */,
				277B5D3A1821A8380088881E /* yajl_lex.c in Sources */,
				277B5D381821A8380088881E /* yajl_gen.c in Sources */,
				277B5D421821A8380088881E /* yajl_version.c in Sources */,
				277B5D3D1821A8380088881E /* yajl_parser.c in Sources */,
				277EF40F17F4DF3700F7B7F7 /* fts3_unicodesn.c in Sources */,
				277EF42817F4DF3700F7B7F7 /* api_sq3.c in Sources */,
				277EF48417F4DF3700F7B7F7 /* stem_UTF_8_swedish.c in Sources */,
				277EF42B17F4DF3700F7B7F7 /* utilities_sq3.c in Sources */,
				277EF43317F4DF3700F7B7F7 /* stem_ISO_8859_1_english.c in Sources */,
				277EF48117F4DF3700F7B7F7 /* stem_UTF_8_spanish.c in Sources */,
				277EF48717F4DF3700F7B7F7 /* stem_UTF_8_turkish.c in Sources */,
				277EF46017F4DF3700F7B7F7 /* stem_UTF_8_english.c in Sources */,
				277EF43C17F4DF3700F7B7F7 /* stem_ISO_8859_1_german.c in Sources */,
				277EF47517F4DF3700F7B7F7 /* stem_UTF_8_porter.c in Sources */,
				277EF44217F4DF3700F7B7F7 /* stem_ISO_8859_1_italian.c in Sources */,
				277EF45417F4DF3700F7B7F7 /* stem_ISO_8859_2_romanian.c in Sources */,
				277EF46917F4DF3700F7B7F7 /* stem_UTF_8_german.c in Sources */,
				277EF45A17F4DF3700F7B7F7 /* stem_UTF_8_danish.c in Sources */,
				277EF42D17F4DF3700F7B7F7 /* stem_ISO_8859_1_danish.c in Sources */,
				277EF45717F4DF3700F7B7F7 /* stem_KOI8_R_russian.c in Sources */,
				277EF46317F4DF3700F7B7F7 /* stem_UTF_8_finnish.c in Sources */,
				277EF44B17F4DF3700F7B7F7 /* stem_ISO_8859_1_portuguese.c in Sources */,
				277EF43617F4DF3700F7B7F7 /* stem_ISO_8859_1_finnish.c in Sources */,
				277EF45117F4DF3700F7B7F7 /* stem_ISO_8859_1_swedish.c in Sources */,
				277EF44517F4DF3700F7B7F7 /* stem_ISO_8859_1_norwegian.c in Sources */,
				277EF41917F4DF3700F7B7F7 /* libstemmer_utf8.c in Sources */,
				277EF47217F4DF3700F7B7F7 /* stem_UTF_8_norwegian.c in Sources */,
				277EF47B17F4DF3700F7B7F7 /* stem_UTF_8_romanian.c in Sources */,
				277EF43F17F4DF3700F7B7F7 /* stem_ISO_8859_1_hungarian.c in Sources */,
				277EF43017F4DF3700F7B7F7 /* stem_ISO_8859_1_dutch.c in Sources */,
				277EF40D17F4DF3700F7B7F7 /* fts3_unicode2.c in Sources */,
				277EF46F17F4DF3700F7B7F7 /* stem_UTF_8_italian.c in Sources */,
				277EF47E17F4DF3700F7B7F7 /* stem_UTF_8_russian.c in Sources */,
				277EF43917F4DF3700F7B7F7 /* stem_ISO_8859_1_french.c in Sources */,
				277EF46C17F4DF3700F7B7F7 /* stem_UTF_8_hungarian.c in Sources */,
				277EF47817F4DF3700F7B7F7 /* stem_UTF_8_portuguese.c in Sources */,
				277EF46617F4DF3700F7B7F7 /* stem_UTF_8_french.c in Sources */,
				277EF44817F4DF3700F7B7F7 /* stem_ISO_8859_1_porter.c in Sources */,
				277EF45D17F4DF3700F7B7F7 /* stem_UTF_8_dutch.c in Sources */,
				277EF44E17F4DF3700F7B7F7 /* stem_ISO_8859_1_spanish.c in Sources */,
				277EF48D17F4DF3700F7B7F7 /* sqlite3_unicodesn_tokenizer.c in Sources */,
			);
			runOnlyForDeploymentPostprocessing = 0;
		};
		27B0B7E31492BB6B00A817AD /* Sources */ = {
			isa = PBXSourcesBuildPhase;
			buildActionMask = 2147483647;
			files = (
			);
			runOnlyForDeploymentPostprocessing = 0;
		};
		27B0B8071492C16300A817AD /* Sources */ = {
			isa = PBXSourcesBuildPhase;
			buildActionMask = 2147483647;
			files = (
				AA32A762184B8C050080C263 /* CBLIncrementalStore.m in Sources */,
				27B0B8181492C16300A817AD /* main.m in Sources */,
				27B0B81C1492C16300A817AD /* DemoAppDelegate.m in Sources */,
				27AD1F8A17C2A1A40063108F /* CBLRouter_Tests.m in Sources */,
				27F94127176F7490007BAEBE /* CBLJSONValidatorTests.m in Sources */,
				27F94124176F7448007BAEBE /* CBLJSONValidator.m in Sources */,
				27AD1F8917C2A08B0063108F /* ReplicationAPITests.m in Sources */,
				27731F3714967A5F00815D67 /* RootViewController.m in Sources */,
				AA32A75F184B7E290080C263 /* CBLIncrementalStoreTests.m in Sources */,
				27731F3814967A5F00815D67 /* ConfigViewController.m in Sources */,
				27B0B8551492D0A000A817AD /* CBL_View_Tests.m in Sources */,
				27E7FAEC155D78C20025F93A /* CBLChangeTracker_Tests.m in Sources */,
				27CB056316CDD1ED0040C9F8 /* CBLUICollectionSource.m in Sources */,
				27CB056816CEBCEC0040C9F8 /* CBLBlobStore_Tests.m in Sources */,
				27CB056B16CEBD1C0040C9F8 /* CBL_Database_Tests.m in Sources */,
				27CB056C16CEBD4D0040C9F8 /* APITests.m in Sources */,
			);
			runOnlyForDeploymentPostprocessing = 0;
		};
		27C70690148864BA00F0F099 /* Sources */ = {
			isa = PBXSourcesBuildPhase;
			buildActionMask = 2147483647;
			files = (
				27C706D31488679500F0F099 /* DemoAppController.m in Sources */,
				27C706D41488679500F0F099 /* DemoQuery.m in Sources */,
				27F94126176F7490007BAEBE /* CBLJSONValidatorTests.m in Sources */,
				27C706D71488679500F0F099 /* ShoppingItem.m in Sources */,
				27FFE20517BBF17C0040AE60 /* CBLRouter_Tests.m in Sources */,
				279CE3BB14D4C775009F3FA6 /* MYBlockUtils.m in Sources */,
				27F1E4A61697995C00F0E50F /* CBLJSViewCompiler.m in Sources */,
				27F94123176F7443007BAEBE /* CBLJSONValidator.m in Sources */,
				27F1E4AB16979A0B00F0E50F /* CBLJSViewCompiler_Test.m in Sources */,
				27F6D02B16B72885006E1576 /* CBLJSFunction.m in Sources */,
			);
			runOnlyForDeploymentPostprocessing = 0;
		};
		792867BB178DE01900248AF0 /* Sources */ = {
			isa = PBXSourcesBuildPhase;
			buildActionMask = 2147483647;
			files = (
				792867D0178DE03E00248AF0 /* CBLJSFunction.m in Sources */,
				792867D1178DE03E00248AF0 /* CBLJSViewCompiler_Test.m in Sources */,
				792867D2178DE03E00248AF0 /* CBLJSViewCompiler.m in Sources */,
				270489B017A0968E001E0FB9 /* CBLRegisterJSViewCompiler.m in Sources */,
			);
			runOnlyForDeploymentPostprocessing = 0;
		};
		DA023B2714BCA94C008184BB /* Sources */ = {
			isa = PBXSourcesBuildPhase;
			buildActionMask = 2147483647;
			files = (
				DA147C1C14BCAABE0052DA4D /* HTTPDataResponse.m in Sources */,
				DA147C1D14BCAABE0052DA4D /* HTTPFileResponse.m in Sources */,
				DA147C1E14BCAABE0052DA4D /* WebSocket.m in Sources */,
				DA147C1814BCAAAD0052DA4D /* HTTPAuthenticationRequest.m in Sources */,
				DA147C1914BCAAAD0052DA4D /* HTTPConnection.m in Sources */,
				DA147C1A14BCAAAD0052DA4D /* HTTPMessage.m in Sources */,
				DA147C1B14BCAAAD0052DA4D /* HTTPServer.m in Sources */,
				DA147C1714BCAA9C0052DA4D /* GCDAsyncSocket.m in Sources */,
				DA147C1614BCAA8F0052DA4D /* DDLog.m in Sources */,
				DA147C1314BCAA870052DA4D /* DDData.m in Sources */,
				DA147C1414BCAA870052DA4D /* DDNumber.m in Sources */,
				DA147C1514BCAA870052DA4D /* DDRange.m in Sources */,
				DA147C0C14BCA98A0052DA4D /* CBLListener.m in Sources */,
				27B678B81804B62500B06D11 /* CBLHTTPServer.m in Sources */,
				DA147C0D14BCA98A0052DA4D /* CBLHTTPConnection.m in Sources */,
				DA147C0E14BCA98A0052DA4D /* CBLHTTPResponse.m in Sources */,
				27DA435F159230AC00F9E7B5 /* CBL_Router.m in Sources */,
				27DA4361159230B200F9E7B5 /* CBL_Router+Handlers.m in Sources */,
				27E2E61715993CB4005B9234 /* CBL_URLProtocol.m in Sources */,
			);
			runOnlyForDeploymentPostprocessing = 0;
		};
		DA147C2214BCAC3B0052DA4D /* Sources */ = {
			isa = PBXSourcesBuildPhase;
			buildActionMask = 2147483647;
			files = (
			);
			runOnlyForDeploymentPostprocessing = 0;
		};
/* End PBXSourcesBuildPhase section */

/* Begin PBXTargetDependency section */
		270BDD6F15645127007D52F6 /* PBXTargetDependency */ = {
			isa = PBXTargetDependency;
			target = 275315D414ACF0A10065964D /* CBL Listener Mac */;
			targetProxy = 270BDD6E15645127007D52F6 /* PBXContainerItemProxy */;
		};
		270BDD711564512A007D52F6 /* PBXTargetDependency */ = {
			isa = PBXTargetDependency;
			target = 270B3DE91489359000E0A926 /* CBL Mac */;
			targetProxy = 270BDD701564512A007D52F6 /* PBXContainerItemProxy */;
		};
		270BDD7315645147007D52F6 /* PBXTargetDependency */ = {
			isa = PBXTargetDependency;
			target = 27B0B7E61492BB6B00A817AD /* CBL iOS */;
			targetProxy = 270BDD7215645147007D52F6 /* PBXContainerItemProxy */;
		};
		270BDD751564514C007D52F6 /* PBXTargetDependency */ = {
			isa = PBXTargetDependency;
			target = 27B0B7E61492BB6B00A817AD /* CBL iOS */;
			targetProxy = 270BDD741564514C007D52F6 /* PBXContainerItemProxy */;
		};
		27208F96184FC071006ADBEF /* PBXTargetDependency */ = {
			isa = PBXTargetDependency;
			target = 792867BE178DE01900248AF0 /* CBLJSViewCompiler */;
			targetProxy = 27208F95184FC071006ADBEF /* PBXContainerItemProxy */;
		};
		27208F98184FC077006ADBEF /* PBXTargetDependency */ = {
			isa = PBXTargetDependency;
			target = 27FA59EA179EEACA0043460A /* Documentation */;
			targetProxy = 27208F97184FC077006ADBEF /* PBXContainerItemProxy */;
		};
		275315FE14ACF87F0065964D /* PBXTargetDependency */ = {
			isa = PBXTargetDependency;
			target = 270B3DE91489359000E0A926 /* CBL Mac */;
			targetProxy = 275315FD14ACF87F0065964D /* PBXContainerItemProxy */;
		};
		27538F9117F1D279004C3BFD /* PBXTargetDependency */ = {
			isa = PBXTargetDependency;
			target = 270FE0C714C5008C005FF647 /* LiteServ */;
			targetProxy = 27538F9017F1D279004C3BFD /* PBXContainerItemProxy */;
		};
		27538F9517F1D327004C3BFD /* PBXTargetDependency */ = {
			isa = PBXTargetDependency;
			target = 270B3DE91489359000E0A926 /* CBL Mac */;
			targetProxy = 27538F9417F1D327004C3BFD /* PBXContainerItemProxy */;
		};
		27538F9717F1D327004C3BFD /* PBXTargetDependency */ = {
			isa = PBXTargetDependency;
			target = 275315D414ACF0A10065964D /* CBL Listener Mac */;
			targetProxy = 27538F9617F1D327004C3BFD /* PBXContainerItemProxy */;
		};
		275A290B1649A54500B0D8EE /* PBXTargetDependency */ = {
			isa = PBXTargetDependency;
			target = 270B3DE91489359000E0A926 /* CBL Mac */;
			targetProxy = 275A290A1649A54500B0D8EE /* PBXContainerItemProxy */;
		};
		275A290D1649A54700B0D8EE /* PBXTargetDependency */ = {
			isa = PBXTargetDependency;
			target = 27B0B7E61492BB6B00A817AD /* CBL iOS */;
			targetProxy = 275A290C1649A54700B0D8EE /* PBXContainerItemProxy */;
		};
		275A290F1649A54A00B0D8EE /* PBXTargetDependency */ = {
			isa = PBXTargetDependency;
			target = 27C70693148864BA00F0F099 /* CBL Mac Demo */;
			targetProxy = 275A290E1649A54A00B0D8EE /* PBXContainerItemProxy */;
		};
		275A29111649A54C00B0D8EE /* PBXTargetDependency */ = {
			isa = PBXTargetDependency;
			target = 27B0B80A1492C16300A817AD /* Grocery Sync iOS Demo */;
			targetProxy = 275A29101649A54C00B0D8EE /* PBXContainerItemProxy */;
		};
		275A29131649A54F00B0D8EE /* PBXTargetDependency */ = {
			isa = PBXTargetDependency;
			target = 275315D414ACF0A10065964D /* CBL Listener Mac */;
			targetProxy = 275A29121649A54F00B0D8EE /* PBXContainerItemProxy */;
		};
		275A29151649A55200B0D8EE /* PBXTargetDependency */ = {
			isa = PBXTargetDependency;
			target = DA147C1F14BCAC3B0052DA4D /* CBL Listener iOS */;
			targetProxy = 275A29141649A55200B0D8EE /* PBXContainerItemProxy */;
		};
		275A29171649A55500B0D8EE /* PBXTargetDependency */ = {
			isa = PBXTargetDependency;
			target = 270FE0C714C5008C005FF647 /* LiteServ */;
			targetProxy = 275A29161649A55500B0D8EE /* PBXContainerItemProxy */;
		};
		27AD1F8717C29BE80063108F /* PBXTargetDependency */ = {
			isa = PBXTargetDependency;
			target = DA147C1F14BCAC3B0052DA4D /* CBL Listener iOS */;
			targetProxy = 27AD1F8617C29BE80063108F /* PBXContainerItemProxy */;
		};
		27B0B7F51492BC5B00A817AD /* PBXTargetDependency */ = {
			isa = PBXTargetDependency;
			target = 27B0B7A81492B83B00A817AD /* CBL iOS library */;
			targetProxy = 27B0B7F41492BC5B00A817AD /* PBXContainerItemProxy */;
		};
		27B15522164AD14E00DF5E2C /* PBXTargetDependency */ = {
			isa = PBXTargetDependency;
			target = 27731F131495CFEF00815D67 /* CBL iOS Empty App */;
			targetProxy = 27B15521164AD14E00DF5E2C /* PBXContainerItemProxy */;
		};
		27E11F1B14AD251C0006B340 /* PBXTargetDependency */ = {
			isa = PBXTargetDependency;
			target = 270B3DE91489359000E0A926 /* CBL Mac */;
			targetProxy = 27E11F1A14AD251C0006B340 /* PBXContainerItemProxy */;
		};
		27E11F1D14AD25570006B340 /* PBXTargetDependency */ = {
			isa = PBXTargetDependency;
			target = 275315D414ACF0A10065964D /* CBL Listener Mac */;
			targetProxy = 27E11F1C14AD25570006B340 /* PBXContainerItemProxy */;
		};
		DA147C3914BCAC670052DA4D /* PBXTargetDependency */ = {
			isa = PBXTargetDependency;
			target = DA023B2614BCA94C008184BB /* Listener iOS Library */;
			targetProxy = DA147C3814BCAC670052DA4D /* PBXContainerItemProxy */;
		};
/* End PBXTargetDependency section */

/* Begin PBXVariantGroup section */
		275315DA14ACF0A20065964D /* InfoPlist.strings */ = {
			isa = PBXVariantGroup;
			children = (
				275315DB14ACF0A20065964D /* en */,
			);
			name = InfoPlist.strings;
			sourceTree = "<group>";
		};
		27538F5517F13B03004C3BFD /* InfoPlist.strings */ = {
			isa = PBXVariantGroup;
			children = (
				27538F5617F13B03004C3BFD /* en */,
			);
			name = InfoPlist.strings;
			sourceTree = "<group>";
		};
		27538F5B17F13B03004C3BFD /* Credits.rtf */ = {
			isa = PBXVariantGroup;
			children = (
				27538F5C17F13B03004C3BFD /* en */,
			);
			name = Credits.rtf;
			sourceTree = "<group>";
		};
		27538F6117F13B03004C3BFD /* MainMenu.xib */ = {
			isa = PBXVariantGroup;
			children = (
				27538F6217F13B03004C3BFD /* Base */,
			);
			name = MainMenu.xib;
			sourceTree = "<group>";
		};
		27B0B8141492C16300A817AD /* InfoPlist.strings */ = {
			isa = PBXVariantGroup;
			children = (
				27B0B8151492C16300A817AD /* en */,
			);
			name = InfoPlist.strings;
			sourceTree = "<group>";
		};
/* End PBXVariantGroup section */

/* Begin XCBuildConfiguration section */
		1DEB923608733DC60010E9CD /* Debug */ = {
			isa = XCBuildConfiguration;
			baseConfigurationReference = 27F074F811CDC71800E9A2AB /* MYUtilities_Debug.xcconfig */;
			buildSettings = {
				ARCHS = "$(ARCHS_STANDARD_32_64_BIT)";
				CLANG_ENABLE_OBJC_ARC = YES;
				CLANG_WARN_DOCUMENTATION_COMMENTS = YES;
				CLANG_WARN_EMPTY_BODY = YES;
				CLANG_WARN_OBJC_MISSING_PROPERTY_SYNTHESIS = YES;
				CLANG_WARN_OBJC_REPEATED_USE_OF_WEAK = YES;
				CLANG_WARN_SUSPICIOUS_IMPLICIT_CONVERSION = YES;
				CLANG_WARN__DUPLICATE_METHOD_MATCH = YES;
				CURRENT_PROJECT_VERSION = 1.486;
				GCC_C_LANGUAGE_STANDARD = c99;
				GCC_DYNAMIC_NO_PIC = NO;
				GCC_INCREASE_PRECOMPILED_HEADER_SHARING = NO;
				GCC_VERSION = com.apple.compilers.llvm.clang.1_0;
				GCC_WARN_64_TO_32_BIT_CONVERSION = YES;
				GCC_WARN_ABOUT_RETURN_TYPE = YES;
				GCC_WARN_UNDECLARED_SELECTOR = YES;
				GCC_WARN_UNINITIALIZED_AUTOS = YES;
				GCC_WARN_UNUSED_FUNCTION = YES;
				GCC_WARN_UNUSED_VARIABLE = YES;
				ONLY_ACTIVE_ARCH = NO;
				SDKROOT = macosx;
				VERSIONING_SYSTEM = "apple-generic";
				VERSION_INFO_FILE = "$(PRODUCT_NAME)_vers.c";
				WARNING_CFLAGS = (
					"-Wall",
					"-Wformat-security",
					"-Wshorten-64-to-32",
					"-Wmissing-declarations",
					"-Woverriding-method-mismatch",
					"-Wbool-conversion",
				);
			};
			name = Debug;
		};
		1DEB923708733DC60010E9CD /* Release */ = {
			isa = XCBuildConfiguration;
			baseConfigurationReference = 27F074F911CDC71800E9A2AB /* MYUtilities_Release.xcconfig */;
			buildSettings = {
				ARCHS = "$(ARCHS_STANDARD_32_64_BIT)";
				CLANG_ENABLE_OBJC_ARC = YES;
				CLANG_WARN_DOCUMENTATION_COMMENTS = YES;
				CLANG_WARN_EMPTY_BODY = YES;
				CLANG_WARN_OBJC_MISSING_PROPERTY_SYNTHESIS = YES;
				CLANG_WARN_OBJC_REPEATED_USE_OF_WEAK = YES;
				CLANG_WARN_SUSPICIOUS_IMPLICIT_CONVERSION = YES;
				CLANG_WARN__DUPLICATE_METHOD_MATCH = YES;
				CURRENT_PROJECT_VERSION = 1.486;
				GCC_C_LANGUAGE_STANDARD = c99;
				GCC_DYNAMIC_NO_PIC = NO;
				GCC_INCREASE_PRECOMPILED_HEADER_SHARING = NO;
				GCC_VERSION = com.apple.compilers.llvm.clang.1_0;
				GCC_WARN_64_TO_32_BIT_CONVERSION = YES;
				GCC_WARN_ABOUT_RETURN_TYPE = YES;
				GCC_WARN_UNDECLARED_SELECTOR = YES;
				GCC_WARN_UNINITIALIZED_AUTOS = YES;
				GCC_WARN_UNUSED_FUNCTION = YES;
				GCC_WARN_UNUSED_VARIABLE = YES;
				SDKROOT = macosx;
				VERSIONING_SYSTEM = "apple-generic";
				VERSION_INFO_FILE = "$(PRODUCT_NAME)_vers.c";
				WARNING_CFLAGS = (
					"-Wall",
					"-Wformat-security",
					"-Wshorten-64-to-32",
					"-Wmissing-declarations",
					"-Woverriding-method-mismatch",
					"-Wbool-conversion",
				);
			};
			name = Release;
		};
		270B3E0C1489359100E0A926 /* Debug */ = {
			isa = XCBuildConfiguration;
			buildSettings = {
				ALWAYS_SEARCH_USER_PATHS = NO;
				ARCHS = "$(ARCHS_STANDARD_64_BIT)";
				COMBINE_HIDPI_IMAGES = YES;
				DYLIB_COMPATIBILITY_VERSION = 1;
				DYLIB_CURRENT_VERSION = 1;
				EXPORTED_SYMBOLS_FILE = "";
				FRAMEWORK_VERSION = A;
				GCC_DYNAMIC_NO_PIC = NO;
				GCC_PRECOMPILE_PREFIX_HEADER = YES;
				GCC_PREFIX_HEADER = Source/CouchbaseLitePrefix.h;
				GCC_SYMBOLS_PRIVATE_EXTERN = NO;
				HEADER_SEARCH_PATHS = (
					"$(inherited)",
					/Applications/Xcode.app/Contents/Developer/Toolchains/XcodeDefault.xctoolchain/usr/include,
					"$SRCROOT/vendor/yajl/build/yajl-2.0.5/include",
				);
				INFOPLIST_FILE = "Source/CouchbaseLite-Info.plist";
				LD_DYLIB_INSTALL_NAME = "@rpath/$(EXECUTABLE_PATH)";
				MACOSX_DEPLOYMENT_TARGET = 10.7;
				PRODUCT_NAME = CouchbaseLite;
				WRAPPER_EXTENSION = framework;
			};
			name = Debug;
		};
		270B3E0D1489359100E0A926 /* Release */ = {
			isa = XCBuildConfiguration;
			buildSettings = {
				ALWAYS_SEARCH_USER_PATHS = NO;
				ARCHS = "$(ARCHS_STANDARD_64_BIT)";
				COMBINE_HIDPI_IMAGES = YES;
				DEPLOYMENT_POSTPROCESSING = YES;
				DYLIB_COMPATIBILITY_VERSION = 1;
				DYLIB_CURRENT_VERSION = 1;
				EXPORTED_SYMBOLS_FILE = Source/CouchbaseLite.exp;
				FRAMEWORK_VERSION = A;
				GCC_DYNAMIC_NO_PIC = NO;
				GCC_PRECOMPILE_PREFIX_HEADER = YES;
				GCC_PREFIX_HEADER = Source/CouchbaseLitePrefix.h;
				GCC_SYMBOLS_PRIVATE_EXTERN = NO;
				HEADER_SEARCH_PATHS = (
					"$(inherited)",
					/Applications/Xcode.app/Contents/Developer/Toolchains/XcodeDefault.xctoolchain/usr/include,
					"$SRCROOT/vendor/yajl/build/yajl-2.0.5/include",
				);
				INFOPLIST_FILE = "Source/CouchbaseLite-Info.plist";
				LD_DYLIB_INSTALL_NAME = "@rpath/$(EXECUTABLE_PATH)";
				MACOSX_DEPLOYMENT_TARGET = 10.7;
				PRODUCT_NAME = CouchbaseLite;
				STRIP_INSTALLED_PRODUCT = YES;
				WRAPPER_EXTENSION = framework;
			};
			name = Release;
		};
		270FE0D214C5008C005FF647 /* Debug */ = {
			isa = XCBuildConfiguration;
			buildSettings = {
				ALWAYS_SEARCH_USER_PATHS = NO;
				ARCHS = "$(ARCHS_STANDARD_64_BIT)";
				COPY_PHASE_STRIP = NO;
				GCC_C_LANGUAGE_STANDARD = gnu99;
				GCC_DYNAMIC_NO_PIC = NO;
				GCC_ENABLE_OBJC_EXCEPTIONS = YES;
				GCC_PREPROCESSOR_DEFINITIONS = (
					"DEBUG=1",
					"$(inherited)",
				);
				GCC_SYMBOLS_PRIVATE_EXTERN = NO;
				GCC_WARN_ABOUT_MISSING_PROTOTYPES = YES;
				LD_RUNPATH_SEARCH_PATHS = "@loader_path/ @executable_path/../Frameworks";
				MACOSX_DEPLOYMENT_TARGET = 10.7;
				PRODUCT_NAME = "$(TARGET_NAME)";
			};
			name = Debug;
		};
		270FE0D314C5008C005FF647 /* Release */ = {
			isa = XCBuildConfiguration;
			buildSettings = {
				ALWAYS_SEARCH_USER_PATHS = NO;
				ARCHS = "$(ARCHS_STANDARD_64_BIT)";
				COPY_PHASE_STRIP = YES;
				DEBUG_INFORMATION_FORMAT = "dwarf-with-dsym";
				GCC_C_LANGUAGE_STANDARD = gnu99;
				GCC_ENABLE_OBJC_EXCEPTIONS = YES;
				GCC_WARN_ABOUT_MISSING_PROTOTYPES = YES;
				LD_RUNPATH_SEARCH_PATHS = "@loader_path/ @executable_path/../Frameworks";
				MACOSX_DEPLOYMENT_TARGET = 10.7;
				PRODUCT_NAME = "$(TARGET_NAME)";
			};
			name = Release;
		};
		275315E214ACF0A20065964D /* Debug */ = {
			isa = XCBuildConfiguration;
			buildSettings = {
				ALWAYS_SEARCH_USER_PATHS = NO;
				ARCHS = "$(ARCHS_STANDARD_64_BIT)";
				CLANG_WARN_SUSPICIOUS_IMPLICIT_CONVERSION = NO;
				COMBINE_HIDPI_IMAGES = YES;
				COPY_PHASE_STRIP = NO;
				DYLIB_COMPATIBILITY_VERSION = 1;
				DYLIB_CURRENT_VERSION = 1;
				EXPORTED_SYMBOLS_FILE = Listener/CouchbaseLiteListener.exp;
				FRAMEWORK_VERSION = A;
				GCC_C_LANGUAGE_STANDARD = gnu99;
				GCC_DYNAMIC_NO_PIC = NO;
				GCC_ENABLE_OBJC_EXCEPTIONS = YES;
				GCC_PREPROCESSOR_DEFINITIONS = (
					"DEBUG=1",
					"$(inherited)",
				);
				GCC_SYMBOLS_PRIVATE_EXTERN = NO;
				GCC_WARN_SIGN_COMPARE = NO;
				GCC_WARN_UNINITIALIZED_AUTOS = YES;
				INFOPLIST_FILE = "Listener/CouchbaseLiteListener-Info.plist";
				LD_DYLIB_INSTALL_NAME = "@rpath/$(EXECUTABLE_PATH)";
				MACOSX_DEPLOYMENT_TARGET = 10.7;
				PRODUCT_NAME = CouchbaseLiteListener;
				PROVISIONING_PROFILE = "";
				WRAPPER_EXTENSION = framework;
			};
			name = Debug;
		};
		275315E314ACF0A20065964D /* Release */ = {
			isa = XCBuildConfiguration;
			buildSettings = {
				ALWAYS_SEARCH_USER_PATHS = NO;
				ARCHS = "$(ARCHS_STANDARD_64_BIT)";
				CLANG_WARN_SUSPICIOUS_IMPLICIT_CONVERSION = NO;
				COMBINE_HIDPI_IMAGES = YES;
				COPY_PHASE_STRIP = YES;
				DEBUG_INFORMATION_FORMAT = "dwarf-with-dsym";
				DEPLOYMENT_POSTPROCESSING = YES;
				DYLIB_COMPATIBILITY_VERSION = 1;
				DYLIB_CURRENT_VERSION = 1;
				EXPORTED_SYMBOLS_FILE = Listener/CouchbaseLiteListener.exp;
				FRAMEWORK_VERSION = A;
				GCC_C_LANGUAGE_STANDARD = gnu99;
				GCC_DYNAMIC_NO_PIC = NO;
				GCC_ENABLE_OBJC_EXCEPTIONS = YES;
				GCC_SYMBOLS_PRIVATE_EXTERN = NO;
				GCC_WARN_SIGN_COMPARE = NO;
				GCC_WARN_UNINITIALIZED_AUTOS = YES;
				INFOPLIST_FILE = "Listener/CouchbaseLiteListener-Info.plist";
				LD_DYLIB_INSTALL_NAME = "@rpath/$(EXECUTABLE_PATH)";
				MACOSX_DEPLOYMENT_TARGET = 10.7;
				PRODUCT_NAME = CouchbaseLiteListener;
				PROVISIONING_PROFILE = "";
				STRIP_INSTALLED_PRODUCT = YES;
				WRAPPER_EXTENSION = framework;
			};
			name = Release;
		};
		27538F7817F13B04004C3BFD /* Debug */ = {
			isa = XCBuildConfiguration;
			buildSettings = {
				ALWAYS_SEARCH_USER_PATHS = NO;
				ARCHS = "$(ARCHS_STANDARD)";
				CLANG_CXX_LANGUAGE_STANDARD = "gnu++0x";
				CLANG_CXX_LIBRARY = "libc++";
				CLANG_WARN_BOOL_CONVERSION = YES;
				CLANG_WARN_CONSTANT_CONVERSION = YES;
				CLANG_WARN_DIRECT_OBJC_ISA_USAGE = YES_ERROR;
				CLANG_WARN_ENUM_CONVERSION = YES;
				CLANG_WARN_INT_CONVERSION = YES;
				CLANG_WARN_OBJC_ROOT_CLASS = YES_ERROR;
				COMBINE_HIDPI_IMAGES = YES;
				COPY_PHASE_STRIP = NO;
				GCC_C_LANGUAGE_STANDARD = gnu99;
				GCC_ENABLE_OBJC_EXCEPTIONS = YES;
				GCC_PRECOMPILE_PREFIX_HEADER = YES;
				GCC_PREPROCESSOR_DEFINITIONS = (
					"DEBUG=1",
					"$(inherited)",
				);
				GCC_SYMBOLS_PRIVATE_EXTERN = NO;
				GCC_WARN_ABOUT_DEPRECATED_FUNCTIONS = NO;
				GCC_WARN_ABOUT_RETURN_TYPE = YES_ERROR;
				INFOPLIST_FILE = "LiteServ App/LiteServ App-Info.plist";
				LD_RUNPATH_SEARCH_PATHS = "@executable_path/../Frameworks";
				MACOSX_DEPLOYMENT_TARGET = 10.7;
				ONLY_ACTIVE_ARCH = YES;
				PRODUCT_NAME = LiteServ;
				WRAPPER_EXTENSION = app;
			};
			name = Debug;
		};
		27538F7917F13B04004C3BFD /* Release */ = {
			isa = XCBuildConfiguration;
			buildSettings = {
				ALWAYS_SEARCH_USER_PATHS = NO;
				ARCHS = "$(ARCHS_STANDARD)";
				CLANG_CXX_LANGUAGE_STANDARD = "gnu++0x";
				CLANG_CXX_LIBRARY = "libc++";
				CLANG_WARN_BOOL_CONVERSION = YES;
				CLANG_WARN_CONSTANT_CONVERSION = YES;
				CLANG_WARN_DIRECT_OBJC_ISA_USAGE = YES_ERROR;
				CLANG_WARN_ENUM_CONVERSION = YES;
				CLANG_WARN_INT_CONVERSION = YES;
				CLANG_WARN_OBJC_ROOT_CLASS = YES_ERROR;
				COMBINE_HIDPI_IMAGES = YES;
				COPY_PHASE_STRIP = YES;
				DEBUG_INFORMATION_FORMAT = "dwarf-with-dsym";
				ENABLE_NS_ASSERTIONS = NO;
				GCC_C_LANGUAGE_STANDARD = gnu99;
				GCC_ENABLE_OBJC_EXCEPTIONS = YES;
				GCC_PRECOMPILE_PREFIX_HEADER = YES;
				GCC_WARN_ABOUT_DEPRECATED_FUNCTIONS = NO;
				GCC_WARN_ABOUT_RETURN_TYPE = YES_ERROR;
				INFOPLIST_FILE = "LiteServ App/LiteServ App-Info.plist";
				LD_RUNPATH_SEARCH_PATHS = "@executable_path/../Frameworks";
				MACOSX_DEPLOYMENT_TARGET = 10.7;
				PRODUCT_NAME = LiteServ;
				WRAPPER_EXTENSION = app;
			};
			name = Release;
		};
		275A29081649A54000B0D8EE /* Debug */ = {
			isa = XCBuildConfiguration;
			buildSettings = {
				COMBINE_HIDPI_IMAGES = YES;
				PRODUCT_NAME = "$(TARGET_NAME)";
			};
			name = Debug;
		};
		275A29091649A54000B0D8EE /* Release */ = {
			isa = XCBuildConfiguration;
			buildSettings = {
				COMBINE_HIDPI_IMAGES = YES;
				PRODUCT_NAME = "$(TARGET_NAME)";
			};
			name = Release;
		};
		27731F281495CFEF00815D67 /* Debug */ = {
			isa = XCBuildConfiguration;
			buildSettings = {
				ALWAYS_SEARCH_USER_PATHS = NO;
				ARCHS = "$(ARCHS_STANDARD_32_BIT)";
				CODE_SIGN_IDENTITY = "iPhone Developer";
				"CODE_SIGN_IDENTITY[sdk=iphoneos*]" = "iPhone Developer";
				COPY_PHASE_STRIP = NO;
				FRAMEWORK_SEARCH_PATHS = (
					"$(inherited)",
					"\"$(DEVELOPER_FRAMEWORKS_DIR)\"",
					"\"$(SRCROOT)/Demo-iOS/Frameworks\"",
				);
				GCC_C_LANGUAGE_STANDARD = gnu99;
				GCC_DYNAMIC_NO_PIC = NO;
				GCC_PRECOMPILE_PREFIX_HEADER = YES;
				GCC_PREFIX_HEADER = "Demo-iOS/iOS Demo-Prefix.pch";
				GCC_PREPROCESSOR_DEFINITIONS = (
					"DEBUG=1",
					"$(inherited)",
				);
				GCC_SYMBOLS_PRIVATE_EXTERN = NO;
				GCC_WARN_ABOUT_MISSING_PROTOTYPES = YES;
				INFOPLIST_FILE = "Demo-iOS/iOS Empty App-Info.plist";
				IPHONEOS_DEPLOYMENT_TARGET = 5.0;
				LD_GENERATE_MAP_FILE = YES;
				OTHER_LDFLAGS = "-ObjC";
				PRODUCT_NAME = "Couchbase Lite Empty App";
				PROVISIONING_PROFILE = "";
				SDKROOT = iphoneos;
				TARGETED_DEVICE_FAMILY = "1,2";
				WRAPPER_EXTENSION = app;
			};
			name = Debug;
		};
		27731F291495CFEF00815D67 /* Release */ = {
			isa = XCBuildConfiguration;
			buildSettings = {
				ALWAYS_SEARCH_USER_PATHS = NO;
				ARCHS = "$(ARCHS_STANDARD_32_BIT)";
				CODE_SIGN_IDENTITY = "iPhone Developer";
				"CODE_SIGN_IDENTITY[sdk=iphoneos*]" = "iPhone Developer";
				COPY_PHASE_STRIP = YES;
				FRAMEWORK_SEARCH_PATHS = (
					"$(inherited)",
					"\"$(DEVELOPER_FRAMEWORKS_DIR)\"",
					"\"$(SRCROOT)/Demo-iOS/Frameworks\"",
				);
				GCC_C_LANGUAGE_STANDARD = gnu99;
				GCC_PRECOMPILE_PREFIX_HEADER = YES;
				GCC_PREFIX_HEADER = "Demo-iOS/iOS Demo-Prefix.pch";
				GCC_WARN_ABOUT_MISSING_PROTOTYPES = YES;
				INFOPLIST_FILE = "Demo-iOS/iOS Empty App-Info.plist";
				IPHONEOS_DEPLOYMENT_TARGET = 5.0;
				LD_GENERATE_MAP_FILE = YES;
				OTHER_CFLAGS = "-DNS_BLOCK_ASSERTIONS=1";
				OTHER_LDFLAGS = "-ObjC";
				PRODUCT_NAME = "Couchbase Lite Empty App";
				PROVISIONING_PROFILE = "";
				SDKROOT = iphoneos;
				TARGETED_DEVICE_FAMILY = "1,2";
				VALIDATE_PRODUCT = YES;
				WRAPPER_EXTENSION = app;
			};
			name = Release;
		};
		27A4DDFF182D6F0900A7FEB1 /* Release 64bit */ = {
			isa = XCBuildConfiguration;
			baseConfigurationReference = 27F074F911CDC71800E9A2AB /* MYUtilities_Release.xcconfig */;
			buildSettings = {
				ARCHS = "$(ARCHS_STANDARD_32_64_BIT)";
				CLANG_ENABLE_OBJC_ARC = YES;
				CLANG_WARN_DOCUMENTATION_COMMENTS = YES;
				CLANG_WARN_EMPTY_BODY = YES;
				CLANG_WARN_OBJC_MISSING_PROPERTY_SYNTHESIS = YES;
				CLANG_WARN_OBJC_REPEATED_USE_OF_WEAK = YES;
				CLANG_WARN_SUSPICIOUS_IMPLICIT_CONVERSION = YES;
				CLANG_WARN__DUPLICATE_METHOD_MATCH = YES;
				CURRENT_PROJECT_VERSION = 1.486;
				GCC_C_LANGUAGE_STANDARD = c99;
				GCC_DYNAMIC_NO_PIC = NO;
				GCC_INCREASE_PRECOMPILED_HEADER_SHARING = NO;
				GCC_VERSION = com.apple.compilers.llvm.clang.1_0;
				GCC_WARN_64_TO_32_BIT_CONVERSION = YES;
				GCC_WARN_ABOUT_RETURN_TYPE = YES;
				GCC_WARN_UNDECLARED_SELECTOR = YES;
				GCC_WARN_UNINITIALIZED_AUTOS = YES;
				GCC_WARN_UNUSED_FUNCTION = YES;
				GCC_WARN_UNUSED_VARIABLE = YES;
				SDKROOT = macosx;
				VERSIONING_SYSTEM = "apple-generic";
				VERSION_INFO_FILE = "$(PRODUCT_NAME)_vers.c";
				WARNING_CFLAGS = (
					"-Wall",
					"-Wformat-security",
					"-Wshorten-64-to-32",
					"-Wmissing-declarations",
					"-Woverriding-method-mismatch",
					"-Wbool-conversion",
				);
			};
			name = "Release 64bit";
		};
		27A4DE00182D6F0900A7FEB1 /* Release 64bit */ = {
			isa = XCBuildConfiguration;
			buildSettings = {
				ALWAYS_SEARCH_USER_PATHS = NO;
				ARCHS = "$(ARCHS_STANDARD_64_BIT)";
				COMBINE_HIDPI_IMAGES = YES;
				DEPLOYMENT_POSTPROCESSING = YES;
				DYLIB_COMPATIBILITY_VERSION = 1;
				DYLIB_CURRENT_VERSION = 1;
				EXPORTED_SYMBOLS_FILE = Source/CouchbaseLite.exp;
				FRAMEWORK_VERSION = A;
				GCC_DYNAMIC_NO_PIC = NO;
				GCC_PRECOMPILE_PREFIX_HEADER = YES;
				GCC_PREFIX_HEADER = Source/CouchbaseLitePrefix.h;
				GCC_SYMBOLS_PRIVATE_EXTERN = NO;
				HEADER_SEARCH_PATHS = (
					"$(inherited)",
					/Applications/Xcode.app/Contents/Developer/Toolchains/XcodeDefault.xctoolchain/usr/include,
					"$SRCROOT/vendor/yajl/build/yajl-2.0.5/include",
				);
				INFOPLIST_FILE = "Source/CouchbaseLite-Info.plist";
				LD_DYLIB_INSTALL_NAME = "@rpath/$(EXECUTABLE_PATH)";
				MACOSX_DEPLOYMENT_TARGET = 10.7;
				PRODUCT_NAME = CouchbaseLite;
				STRIP_INSTALLED_PRODUCT = YES;
				WRAPPER_EXTENSION = framework;
			};
			name = "Release 64bit";
		};
		27A4DE01182D6F0900A7FEB1 /* Release 64bit */ = {
			isa = XCBuildConfiguration;
			buildSettings = {
				ALWAYS_SEARCH_USER_PATHS = NO;
				ARCHS = "$(ARCHS_STANDARD)";
				CONFIGURATION_BUILD_DIR = "$(BUILD_DIR)/$(CONFIGURATION)-ios-universal";
				COPY_PHASE_STRIP = YES;
				DEBUG_INFORMATION_FORMAT = dwarf;
				GCC_C_LANGUAGE_STANDARD = gnu99;
				GCC_ENABLE_OBJC_EXCEPTIONS = YES;
				GCC_PRECOMPILE_PREFIX_HEADER = YES;
				GCC_WARN_ABOUT_MISSING_PROTOTYPES = YES;
				INFOPLIST_FILE = "Source/CouchbaseLite-Info.plist";
				INSTALL_PATH = "$(LOCAL_LIBRARY_DIR)/Frameworks";
				MACH_O_TYPE = mh_dylib;
				ONLY_ACTIVE_ARCH = NO;
				PRODUCT_NAME = CouchbaseLite;
				SDKROOT = iphoneos;
				TARGETED_DEVICE_FAMILY = "1,2";
				WRAPPER_EXTENSION = framework;
			};
			name = "Release 64bit";
		};
		27A4DE02182D6F0900A7FEB1 /* Release 64bit */ = {
			isa = XCBuildConfiguration;
			buildSettings = {
				ALWAYS_SEARCH_USER_PATHS = NO;
				ARCHS = "$(ARCHS_STANDARD_INCLUDING_64_BIT)";
				COPY_PHASE_STRIP = YES;
				DSTROOT = /tmp/CouchbaseLiteiOS.dst;
				GCC_C_LANGUAGE_STANDARD = gnu99;
				GCC_PRECOMPILE_PREFIX_HEADER = NO;
				GCC_PREFIX_HEADER = Source/CouchbaseLitePrefix.h;
				GCC_WARN_ABOUT_MISSING_PROTOTYPES = YES;
				HEADER_SEARCH_PATHS = (
					"$(inherited)",
					/Applications/Xcode.app/Contents/Developer/Toolchains/XcodeDefault.xctoolchain/usr/include,
					"$SRCROOT/vendor/yajl/build/yajl-2.0.5/include",
				);
				IPHONEOS_DEPLOYMENT_TARGET = 6.0;
				OTHER_LDFLAGS = "-ObjC";
				PRODUCT_NAME = CouchbaseLite;
				SDKROOT = iphoneos;
				SKIP_INSTALL = YES;
				VALIDATE_PRODUCT = YES;
			};
			name = "Release 64bit";
		};
		27A4DE03182D6F0900A7FEB1 /* Release 64bit */ = {
			isa = XCBuildConfiguration;
			buildSettings = {
				ALWAYS_SEARCH_USER_PATHS = NO;
				ARCHS = "$(ARCHS_STANDARD_64_BIT)";
				COMBINE_HIDPI_IMAGES = YES;
				COPY_PHASE_STRIP = YES;
				DEBUG_INFORMATION_FORMAT = "dwarf-with-dsym";
				GCC_PRECOMPILE_PREFIX_HEADER = YES;
				GCC_VERSION = com.apple.compilers.llvm.clang.1_0;
				GCC_WARN_64_TO_32_BIT_CONVERSION = YES;
				GCC_WARN_ABOUT_MISSING_PROTOTYPES = YES;
				INFOPLIST_FILE = "Demo-Mac/ShoppingDemo-Info.plist";
				LD_RUNPATH_SEARCH_PATHS = "@loader_path/../Frameworks";
				MACOSX_DEPLOYMENT_TARGET = 10.7;
				PRODUCT_NAME = "Couchbase Lite Demo";
				VALID_ARCHS = x86_64;
				WRAPPER_EXTENSION = app;
			};
			name = "Release 64bit";
		};
		27A4DE04182D6F0900A7FEB1 /* Release 64bit */ = {
			isa = XCBuildConfiguration;
			buildSettings = {
				ALWAYS_SEARCH_USER_PATHS = NO;
				ARCHS = "$(ARCHS_STANDARD_INCLUDING_64_BIT)";
				CLANG_ENABLE_OBJC_ARC = YES;
				CODE_SIGN_IDENTITY = "iPhone Developer";
				"CODE_SIGN_IDENTITY[sdk=iphoneos*]" = "iPhone Developer";
				COPY_PHASE_STRIP = YES;
				FRAMEWORK_SEARCH_PATHS = (
					"$(inherited)",
					"\"$(DEVELOPER_FRAMEWORKS_DIR)\"",
				);
				GCC_C_LANGUAGE_STANDARD = gnu99;
				GCC_PRECOMPILE_PREFIX_HEADER = YES;
				GCC_PREFIX_HEADER = "Demo-iOS/iOS Demo-Prefix.pch";
				GCC_WARN_ABOUT_MISSING_PROTOTYPES = YES;
				INFOPLIST_FILE = "Demo-iOS/iOS Demo-Info.plist";
				IPHONEOS_DEPLOYMENT_TARGET = 6.0;
				OTHER_CFLAGS = "-DNS_BLOCK_ASSERTIONS=1";
				OTHER_LDFLAGS = "-ObjC";
				PRODUCT_NAME = "Grocery Sync";
				PROVISIONING_PROFILE = "";
				"PROVISIONING_PROFILE[sdk=iphoneos*]" = "";
				SDKROOT = iphoneos;
				TARGETED_DEVICE_FAMILY = "1,2";
				VALIDATE_PRODUCT = YES;
				WRAPPER_EXTENSION = app;
			};
			name = "Release 64bit";
		};
		27A4DE05182D6F0900A7FEB1 /* Release 64bit */ = {
			isa = XCBuildConfiguration;
			buildSettings = {
				ALWAYS_SEARCH_USER_PATHS = NO;
				ARCHS = "$(ARCHS_STANDARD_INCLUDING_64_BIT)";
				CODE_SIGN_IDENTITY = "iPhone Developer";
				"CODE_SIGN_IDENTITY[sdk=iphoneos*]" = "iPhone Developer";
				COPY_PHASE_STRIP = YES;
				FRAMEWORK_SEARCH_PATHS = (
					"$(inherited)",
					"\"$(DEVELOPER_FRAMEWORKS_DIR)\"",
					"\"$(SRCROOT)/Demo-iOS/Frameworks\"",
				);
				GCC_C_LANGUAGE_STANDARD = gnu99;
				GCC_PRECOMPILE_PREFIX_HEADER = YES;
				GCC_PREFIX_HEADER = "Demo-iOS/iOS Demo-Prefix.pch";
				GCC_WARN_ABOUT_MISSING_PROTOTYPES = YES;
				INFOPLIST_FILE = "Demo-iOS/iOS Empty App-Info.plist";
				IPHONEOS_DEPLOYMENT_TARGET = 5.0;
				LD_GENERATE_MAP_FILE = YES;
				OTHER_CFLAGS = "-DNS_BLOCK_ASSERTIONS=1";
				OTHER_LDFLAGS = "-ObjC";
				PRODUCT_NAME = "Couchbase Lite Empty App";
				PROVISIONING_PROFILE = "";
				SDKROOT = iphoneos;
				TARGETED_DEVICE_FAMILY = "1,2";
				VALIDATE_PRODUCT = YES;
				WRAPPER_EXTENSION = app;
			};
			name = "Release 64bit";
		};
		27A4DE06182D6F0900A7FEB1 /* Release 64bit */ = {
			isa = XCBuildConfiguration;
			buildSettings = {
				ALWAYS_SEARCH_USER_PATHS = NO;
				ARCHS = "$(ARCHS_STANDARD_64_BIT)";
				CLANG_WARN_SUSPICIOUS_IMPLICIT_CONVERSION = NO;
				COMBINE_HIDPI_IMAGES = YES;
				COPY_PHASE_STRIP = YES;
				DEBUG_INFORMATION_FORMAT = "dwarf-with-dsym";
				DEPLOYMENT_POSTPROCESSING = YES;
				DYLIB_COMPATIBILITY_VERSION = 1;
				DYLIB_CURRENT_VERSION = 1;
				EXPORTED_SYMBOLS_FILE = Listener/CouchbaseLiteListener.exp;
				FRAMEWORK_VERSION = A;
				GCC_C_LANGUAGE_STANDARD = gnu99;
				GCC_DYNAMIC_NO_PIC = NO;
				GCC_ENABLE_OBJC_EXCEPTIONS = YES;
				GCC_SYMBOLS_PRIVATE_EXTERN = NO;
				GCC_WARN_SIGN_COMPARE = NO;
				GCC_WARN_UNINITIALIZED_AUTOS = YES;
				INFOPLIST_FILE = "Listener/CouchbaseLiteListener-Info.plist";
				LD_DYLIB_INSTALL_NAME = "@rpath/$(EXECUTABLE_PATH)";
				MACOSX_DEPLOYMENT_TARGET = 10.7;
				PRODUCT_NAME = CouchbaseLiteListener;
				PROVISIONING_PROFILE = "";
				STRIP_INSTALLED_PRODUCT = YES;
				WRAPPER_EXTENSION = framework;
			};
			name = "Release 64bit";
		};
		27A4DE07182D6F0900A7FEB1 /* Release 64bit */ = {
			isa = XCBuildConfiguration;
			buildSettings = {
				ALWAYS_SEARCH_USER_PATHS = NO;
				ARCHS = "$(ARCHS_STANDARD_32_BIT)";
				CONFIGURATION_BUILD_DIR = "$(BUILD_DIR)/$(CONFIGURATION)-ios-universal";
				COPY_PHASE_STRIP = YES;
				DEBUG_INFORMATION_FORMAT = dwarf;
				GCC_C_LANGUAGE_STANDARD = gnu99;
				GCC_ENABLE_OBJC_EXCEPTIONS = YES;
				GCC_PRECOMPILE_PREFIX_HEADER = YES;
				GCC_WARN_ABOUT_MISSING_PROTOTYPES = YES;
				INSTALL_PATH = "$(LOCAL_LIBRARY_DIR)/Frameworks";
				MACH_O_TYPE = mh_dylib;
				ONLY_ACTIVE_ARCH = NO;
				PRODUCT_NAME = CouchbaseLiteListener;
				SDKROOT = iphoneos;
				TARGETED_DEVICE_FAMILY = "1,2";
				WRAPPER_EXTENSION = framework;
			};
			name = "Release 64bit";
		};
		27A4DE08182D6F0900A7FEB1 /* Release 64bit */ = {
			isa = XCBuildConfiguration;
			buildSettings = {
				ALWAYS_SEARCH_USER_PATHS = NO;
				ARCHS = "$(ARCHS_STANDARD_INCLUDING_64_BIT)";
				CLANG_ENABLE_OBJC_ARC = YES;
				CLANG_WARN_SUSPICIOUS_IMPLICIT_CONVERSION = NO;
				COPY_PHASE_STRIP = YES;
				DSTROOT = /tmp/CouchbaseLiteiOS.dst;
				GCC_C_LANGUAGE_STANDARD = gnu99;
				GCC_PRECOMPILE_PREFIX_HEADER = YES;
				GCC_PREFIX_HEADER = Source/CouchbaseLitePrefix.h;
				GCC_WARN_ABOUT_MISSING_PROTOTYPES = YES;
				GCC_WARN_ABOUT_POINTER_SIGNEDNESS = YES;
				GCC_WARN_SIGN_COMPARE = NO;
				IPHONEOS_DEPLOYMENT_TARGET = 6.0;
				OTHER_LDFLAGS = "-ObjC";
				PRODUCT_NAME = CouchbaseLiteListener;
				SDKROOT = iphoneos;
				SKIP_INSTALL = YES;
				VALIDATE_PRODUCT = YES;
			};
			name = "Release 64bit";
		};
		27A4DE09182D6F0900A7FEB1 /* Release 64bit */ = {
			isa = XCBuildConfiguration;
			buildSettings = {
				ALWAYS_SEARCH_USER_PATHS = NO;
				ARCHS = "$(ARCHS_STANDARD_64_BIT)";
				COPY_PHASE_STRIP = YES;
				DEBUG_INFORMATION_FORMAT = "dwarf-with-dsym";
				GCC_C_LANGUAGE_STANDARD = gnu99;
				GCC_ENABLE_OBJC_EXCEPTIONS = YES;
				GCC_WARN_ABOUT_MISSING_PROTOTYPES = YES;
				LD_RUNPATH_SEARCH_PATHS = "@loader_path/ @executable_path/../Frameworks";
				MACOSX_DEPLOYMENT_TARGET = 10.7;
				PRODUCT_NAME = "$(TARGET_NAME)";
			};
			name = "Release 64bit";
		};
		27A4DE0A182D6F0900A7FEB1 /* Release 64bit */ = {
			isa = XCBuildConfiguration;
			buildSettings = {
				ALWAYS_SEARCH_USER_PATHS = NO;
				ARCHS = "$(ARCHS_STANDARD)";
				CLANG_CXX_LANGUAGE_STANDARD = "gnu++0x";
				CLANG_CXX_LIBRARY = "libc++";
				CLANG_WARN_BOOL_CONVERSION = YES;
				CLANG_WARN_CONSTANT_CONVERSION = YES;
				CLANG_WARN_DIRECT_OBJC_ISA_USAGE = YES_ERROR;
				CLANG_WARN_ENUM_CONVERSION = YES;
				CLANG_WARN_INT_CONVERSION = YES;
				CLANG_WARN_OBJC_ROOT_CLASS = YES_ERROR;
				COMBINE_HIDPI_IMAGES = YES;
				COPY_PHASE_STRIP = YES;
				DEBUG_INFORMATION_FORMAT = "dwarf-with-dsym";
				ENABLE_NS_ASSERTIONS = NO;
				GCC_C_LANGUAGE_STANDARD = gnu99;
				GCC_ENABLE_OBJC_EXCEPTIONS = YES;
				GCC_PRECOMPILE_PREFIX_HEADER = YES;
				GCC_WARN_ABOUT_DEPRECATED_FUNCTIONS = NO;
				GCC_WARN_ABOUT_RETURN_TYPE = YES_ERROR;
				INFOPLIST_FILE = "LiteServ App/LiteServ App-Info.plist";
				LD_RUNPATH_SEARCH_PATHS = "@executable_path/../Frameworks";
				MACOSX_DEPLOYMENT_TARGET = 10.7;
				PRODUCT_NAME = LiteServ;
				WRAPPER_EXTENSION = app;
			};
			name = "Release 64bit";
		};
		27A4DE0B182D6F0900A7FEB1 /* Release 64bit */ = {
			isa = XCBuildConfiguration;
			buildSettings = {
				COMBINE_HIDPI_IMAGES = YES;
				PRODUCT_NAME = "$(TARGET_NAME)";
			};
			name = "Release 64bit";
		};
		27A4DE0C182D6F0900A7FEB1 /* Release 64bit */ = {
			isa = XCBuildConfiguration;
			buildSettings = {
				ALWAYS_SEARCH_USER_PATHS = NO;
				ARCHS = "$(ARCHS_STANDARD_32_BIT)";
				CLANG_CXX_LANGUAGE_STANDARD = "gnu++0x";
				CLANG_CXX_LIBRARY = "libc++";
				CLANG_WARN_CONSTANT_CONVERSION = YES;
				CLANG_WARN_ENUM_CONVERSION = YES;
				CLANG_WARN_INT_CONVERSION = YES;
				COPY_PHASE_STRIP = YES;
				DSTROOT = /tmp/CBLJSViewCompiler.dst;
				FRAMEWORK_SEARCH_PATHS = (
					"$(inherited)",
					"\"$(SRCROOT)/vendor\"",
				);
				GCC_C_LANGUAGE_STANDARD = gnu99;
				GCC_PRECOMPILE_PREFIX_HEADER = YES;
				GCC_PREFIX_HEADER = "Source/CBLJSViewCompiler-Prefix.pch";
				IPHONEOS_DEPLOYMENT_TARGET = 5.0;
				OTHER_LDFLAGS = "-ObjC";
				PRODUCT_NAME = "$(TARGET_NAME)";
				SDKROOT = iphoneos;
				SKIP_INSTALL = YES;
				VALIDATE_PRODUCT = YES;
			};
			name = "Release 64bit";
		};
		27A4DE0D182D6F0900A7FEB1 /* Release 64bit */ = {
			isa = XCBuildConfiguration;
			buildSettings = {
				ALWAYS_SEARCH_USER_PATHS = NO;
				CLANG_CXX_LANGUAGE_STANDARD = "gnu++0x";
				CLANG_CXX_LIBRARY = "libc++";
				CLANG_ENABLE_MODULES = YES;
				CLANG_WARN_BOOL_CONVERSION = YES;
				CLANG_WARN_CONSTANT_CONVERSION = YES;
				CLANG_WARN_DIRECT_OBJC_ISA_USAGE = YES_ERROR;
				CLANG_WARN_ENUM_CONVERSION = YES;
				CLANG_WARN_INT_CONVERSION = YES;
				CLANG_WARN_OBJC_ROOT_CLASS = YES_ERROR;
				COPY_PHASE_STRIP = YES;
				DEBUG_INFORMATION_FORMAT = "dwarf-with-dsym";
				ENABLE_NS_ASSERTIONS = NO;
				GCC_C_LANGUAGE_STANDARD = gnu99;
				GCC_ENABLE_OBJC_EXCEPTIONS = YES;
				GCC_TREAT_WARNINGS_AS_ERRORS = "";
				GCC_WARN_ABOUT_RETURN_TYPE = YES_ERROR;
				MACOSX_DEPLOYMENT_TARGET = 10.9;
				OTHER_CFLAGS = "";
				OTHER_LDFLAGS = "";
				PRODUCT_NAME = "$(TARGET_NAME)";
				WARNING_CFLAGS = "";
			};
			name = "Release 64bit";
		};
		27B0B7C81492B83C00A817AD /* Debug */ = {
			isa = XCBuildConfiguration;
			buildSettings = {
				ALWAYS_SEARCH_USER_PATHS = NO;
				COPY_PHASE_STRIP = NO;
				DSTROOT = /tmp/CouchbaseLiteiOS.dst;
				GCC_C_LANGUAGE_STANDARD = gnu99;
				GCC_DYNAMIC_NO_PIC = NO;
				GCC_PRECOMPILE_PREFIX_HEADER = NO;
				GCC_PREFIX_HEADER = Source/CouchbaseLitePrefix.h;
				GCC_SYMBOLS_PRIVATE_EXTERN = NO;
				GCC_WARN_ABOUT_MISSING_PROTOTYPES = YES;
				HEADER_SEARCH_PATHS = (
					"$(inherited)",
					/Applications/Xcode.app/Contents/Developer/Toolchains/XcodeDefault.xctoolchain/usr/include,
					"$SRCROOT/vendor/yajl/build/yajl-2.0.5/include",
				);
				IPHONEOS_DEPLOYMENT_TARGET = 6.0;
				OTHER_LDFLAGS = "-ObjC";
				PRODUCT_NAME = CouchbaseLite;
				SDKROOT = iphoneos;
				SKIP_INSTALL = YES;
			};
			name = Debug;
		};
		27B0B7C91492B83C00A817AD /* Release */ = {
			isa = XCBuildConfiguration;
			buildSettings = {
				ALWAYS_SEARCH_USER_PATHS = NO;
				ARCHS = "$(ARCHS_STANDARD_32_BIT)";
				COPY_PHASE_STRIP = YES;
				DSTROOT = /tmp/CouchbaseLiteiOS.dst;
				GCC_C_LANGUAGE_STANDARD = gnu99;
				GCC_PRECOMPILE_PREFIX_HEADER = NO;
				GCC_PREFIX_HEADER = Source/CouchbaseLitePrefix.h;
				GCC_WARN_ABOUT_MISSING_PROTOTYPES = YES;
				HEADER_SEARCH_PATHS = (
					"$(inherited)",
					/Applications/Xcode.app/Contents/Developer/Toolchains/XcodeDefault.xctoolchain/usr/include,
					"$SRCROOT/vendor/yajl/build/yajl-2.0.5/include",
				);
				IPHONEOS_DEPLOYMENT_TARGET = 6.0;
				OTHER_LDFLAGS = "-ObjC";
				PRODUCT_NAME = CouchbaseLite;
				SDKROOT = iphoneos;
				SKIP_INSTALL = YES;
				VALIDATE_PRODUCT = YES;
			};
			name = Release;
		};
		27B0B7F21492BB6C00A817AD /* Debug */ = {
			isa = XCBuildConfiguration;
			buildSettings = {
				ALWAYS_SEARCH_USER_PATHS = NO;
				ARCHS = "$(ARCHS_STANDARD_32_BIT)";
				CONFIGURATION_BUILD_DIR = "$(BUILD_DIR)/$(CONFIGURATION)-ios-universal";
				COPY_PHASE_STRIP = NO;
				DEBUG_INFORMATION_FORMAT = dwarf;
				GCC_C_LANGUAGE_STANDARD = gnu99;
				GCC_DYNAMIC_NO_PIC = NO;
				GCC_ENABLE_OBJC_EXCEPTIONS = YES;
				GCC_PRECOMPILE_PREFIX_HEADER = YES;
				GCC_PREPROCESSOR_DEFINITIONS = (
					"DEBUG=1",
					"$(inherited)",
				);
				GCC_SYMBOLS_PRIVATE_EXTERN = NO;
				GCC_WARN_ABOUT_MISSING_PROTOTYPES = YES;
				INFOPLIST_FILE = "Source/CouchbaseLite-Info.plist";
				INSTALL_PATH = "$(LOCAL_LIBRARY_DIR)/Frameworks";
				MACH_O_TYPE = mh_dylib;
				ONLY_ACTIVE_ARCH = NO;
				PRODUCT_NAME = CouchbaseLite;
				SDKROOT = iphoneos;
				TARGETED_DEVICE_FAMILY = "1,2";
				WRAPPER_EXTENSION = framework;
			};
			name = Debug;
		};
		27B0B7F31492BB6C00A817AD /* Release */ = {
			isa = XCBuildConfiguration;
			buildSettings = {
				ALWAYS_SEARCH_USER_PATHS = NO;
				ARCHS = "$(ARCHS_STANDARD_32_BIT)";
				CONFIGURATION_BUILD_DIR = "$(BUILD_DIR)/$(CONFIGURATION)-ios-universal";
				COPY_PHASE_STRIP = YES;
				DEBUG_INFORMATION_FORMAT = dwarf;
				GCC_C_LANGUAGE_STANDARD = gnu99;
				GCC_ENABLE_OBJC_EXCEPTIONS = YES;
				GCC_PRECOMPILE_PREFIX_HEADER = YES;
				GCC_WARN_ABOUT_MISSING_PROTOTYPES = YES;
				INFOPLIST_FILE = "Source/CouchbaseLite-Info.plist";
				INSTALL_PATH = "$(LOCAL_LIBRARY_DIR)/Frameworks";
				MACH_O_TYPE = mh_dylib;
				ONLY_ACTIVE_ARCH = NO;
				PRODUCT_NAME = CouchbaseLite;
				SDKROOT = iphoneos;
				TARGETED_DEVICE_FAMILY = "1,2";
				WRAPPER_EXTENSION = framework;
			};
			name = Release;
		};
		27B0B82A1492C16300A817AD /* Debug */ = {
			isa = XCBuildConfiguration;
			buildSettings = {
				ALWAYS_SEARCH_USER_PATHS = NO;
				ARCHS = "$(ARCHS_STANDARD_32_BIT)";
				CLANG_ENABLE_OBJC_ARC = YES;
				CODE_SIGN_IDENTITY = "iPhone Developer";
				"CODE_SIGN_IDENTITY[sdk=iphoneos*]" = "iPhone Developer";
				COPY_PHASE_STRIP = NO;
				DEBUG_INFORMATION_FORMAT = "dwarf-with-dsym";
				FRAMEWORK_SEARCH_PATHS = (
					"$(inherited)",
					"\"$(DEVELOPER_FRAMEWORKS_DIR)\"",
				);
				GCC_C_LANGUAGE_STANDARD = gnu99;
				GCC_PRECOMPILE_PREFIX_HEADER = YES;
				GCC_PREFIX_HEADER = "Demo-iOS/iOS Demo-Prefix.pch";
				GCC_PREPROCESSOR_DEFINITIONS = (
					"DEBUG=1",
					"$(inherited)",
					"CBLIS_NO_CHANGE_COALESCING=1",
				);
				GCC_SYMBOLS_PRIVATE_EXTERN = NO;
				GCC_WARN_ABOUT_MISSING_PROTOTYPES = YES;
				INFOPLIST_FILE = "Demo-iOS/iOS Demo-Info.plist";
				IPHONEOS_DEPLOYMENT_TARGET = 6.0;
				OTHER_LDFLAGS = "-ObjC";
				PRODUCT_NAME = "Grocery Sync";
				PROVISIONING_PROFILE = "";
				"PROVISIONING_PROFILE[sdk=iphoneos*]" = "";
				SDKROOT = iphoneos;
				TARGETED_DEVICE_FAMILY = "1,2";
				WRAPPER_EXTENSION = app;
			};
			name = Debug;
		};
		27B0B82B1492C16300A817AD /* Release */ = {
			isa = XCBuildConfiguration;
			buildSettings = {
				ALWAYS_SEARCH_USER_PATHS = NO;
				ARCHS = "$(ARCHS_STANDARD_32_BIT)";
				CLANG_ENABLE_OBJC_ARC = YES;
				CODE_SIGN_IDENTITY = "iPhone Developer";
				"CODE_SIGN_IDENTITY[sdk=iphoneos*]" = "iPhone Developer";
				COPY_PHASE_STRIP = YES;
				FRAMEWORK_SEARCH_PATHS = (
					"$(inherited)",
					"\"$(DEVELOPER_FRAMEWORKS_DIR)\"",
				);
				GCC_C_LANGUAGE_STANDARD = gnu99;
				GCC_PRECOMPILE_PREFIX_HEADER = YES;
				GCC_PREFIX_HEADER = "Demo-iOS/iOS Demo-Prefix.pch";
				GCC_WARN_ABOUT_MISSING_PROTOTYPES = YES;
				INFOPLIST_FILE = "Demo-iOS/iOS Demo-Info.plist";
				IPHONEOS_DEPLOYMENT_TARGET = 6.0;
				OTHER_CFLAGS = "-DNS_BLOCK_ASSERTIONS=1";
				OTHER_LDFLAGS = "-ObjC";
				PRODUCT_NAME = "Grocery Sync";
				PROVISIONING_PROFILE = "";
				"PROVISIONING_PROFILE[sdk=iphoneos*]" = "";
				SDKROOT = iphoneos;
				TARGETED_DEVICE_FAMILY = "1,2";
				VALIDATE_PRODUCT = YES;
				WRAPPER_EXTENSION = app;
			};
			name = Release;
		};
		27C706B0148864BA00F0F099 /* Debug */ = {
			isa = XCBuildConfiguration;
			buildSettings = {
				ALWAYS_SEARCH_USER_PATHS = NO;
				ARCHS = "$(ARCHS_STANDARD_64_BIT)";
				COMBINE_HIDPI_IMAGES = YES;
				COPY_PHASE_STRIP = NO;
				GCC_DYNAMIC_NO_PIC = NO;
				GCC_PRECOMPILE_PREFIX_HEADER = YES;
				GCC_SYMBOLS_PRIVATE_EXTERN = NO;
				GCC_VERSION = com.apple.compilers.llvm.clang.1_0;
				GCC_WARN_64_TO_32_BIT_CONVERSION = YES;
				GCC_WARN_ABOUT_MISSING_PROTOTYPES = YES;
				INFOPLIST_FILE = "Demo-Mac/ShoppingDemo-Info.plist";
				LD_RUNPATH_SEARCH_PATHS = "@loader_path/../Frameworks";
				MACOSX_DEPLOYMENT_TARGET = 10.7;
				PRODUCT_NAME = "Couchbase Lite Demo";
				VALID_ARCHS = x86_64;
				WRAPPER_EXTENSION = app;
			};
			name = Debug;
		};
		27C706B1148864BA00F0F099 /* Release */ = {
			isa = XCBuildConfiguration;
			buildSettings = {
				ALWAYS_SEARCH_USER_PATHS = NO;
				ARCHS = "$(ARCHS_STANDARD_64_BIT)";
				COMBINE_HIDPI_IMAGES = YES;
				COPY_PHASE_STRIP = YES;
				DEBUG_INFORMATION_FORMAT = "dwarf-with-dsym";
				GCC_PRECOMPILE_PREFIX_HEADER = YES;
				GCC_VERSION = com.apple.compilers.llvm.clang.1_0;
				GCC_WARN_64_TO_32_BIT_CONVERSION = YES;
				GCC_WARN_ABOUT_MISSING_PROTOTYPES = YES;
				INFOPLIST_FILE = "Demo-Mac/ShoppingDemo-Info.plist";
				LD_RUNPATH_SEARCH_PATHS = "@loader_path/../Frameworks";
				MACOSX_DEPLOYMENT_TARGET = 10.7;
				PRODUCT_NAME = "Couchbase Lite Demo";
				VALID_ARCHS = x86_64;
				WRAPPER_EXTENSION = app;
			};
			name = Release;
		};
		27FA59EC179EEACA0043460A /* Debug */ = {
			isa = XCBuildConfiguration;
			buildSettings = {
				ALWAYS_SEARCH_USER_PATHS = NO;
				CLANG_CXX_LANGUAGE_STANDARD = "gnu++0x";
				CLANG_CXX_LIBRARY = "libc++";
				CLANG_ENABLE_MODULES = YES;
				CLANG_WARN_BOOL_CONVERSION = YES;
				CLANG_WARN_CONSTANT_CONVERSION = YES;
				CLANG_WARN_DIRECT_OBJC_ISA_USAGE = YES_ERROR;
				CLANG_WARN_ENUM_CONVERSION = YES;
				CLANG_WARN_INT_CONVERSION = YES;
				CLANG_WARN_OBJC_ROOT_CLASS = YES_ERROR;
				COPY_PHASE_STRIP = NO;
				DEBUGGING_SYMBOLS = YES;
				GCC_C_LANGUAGE_STANDARD = gnu99;
				GCC_ENABLE_OBJC_EXCEPTIONS = YES;
				GCC_GENERATE_DEBUGGING_SYMBOLS = YES;
				GCC_OPTIMIZATION_LEVEL = 0;
				GCC_PREPROCESSOR_DEFINITIONS = (
					"DEBUG=1",
					"$(inherited)",
				);
				GCC_SYMBOLS_PRIVATE_EXTERN = NO;
				GCC_TREAT_WARNINGS_AS_ERRORS = "";
				GCC_WARN_ABOUT_RETURN_TYPE = YES_ERROR;
				MACOSX_DEPLOYMENT_TARGET = 10.9;
				ONLY_ACTIVE_ARCH = YES;
				OTHER_CFLAGS = "";
				OTHER_LDFLAGS = "";
				PRODUCT_NAME = "$(TARGET_NAME)";
				WARNING_CFLAGS = "";
			};
			name = Debug;
		};
		27FA59ED179EEACA0043460A /* Release */ = {
			isa = XCBuildConfiguration;
			buildSettings = {
				ALWAYS_SEARCH_USER_PATHS = NO;
				CLANG_CXX_LANGUAGE_STANDARD = "gnu++0x";
				CLANG_CXX_LIBRARY = "libc++";
				CLANG_ENABLE_MODULES = YES;
				CLANG_WARN_BOOL_CONVERSION = YES;
				CLANG_WARN_CONSTANT_CONVERSION = YES;
				CLANG_WARN_DIRECT_OBJC_ISA_USAGE = YES_ERROR;
				CLANG_WARN_ENUM_CONVERSION = YES;
				CLANG_WARN_INT_CONVERSION = YES;
				CLANG_WARN_OBJC_ROOT_CLASS = YES_ERROR;
				COPY_PHASE_STRIP = YES;
				DEBUG_INFORMATION_FORMAT = "dwarf-with-dsym";
				ENABLE_NS_ASSERTIONS = NO;
				GCC_C_LANGUAGE_STANDARD = gnu99;
				GCC_ENABLE_OBJC_EXCEPTIONS = YES;
				GCC_TREAT_WARNINGS_AS_ERRORS = "";
				GCC_WARN_ABOUT_RETURN_TYPE = YES_ERROR;
				MACOSX_DEPLOYMENT_TARGET = 10.9;
				OTHER_CFLAGS = "";
				OTHER_LDFLAGS = "";
				PRODUCT_NAME = "$(TARGET_NAME)";
				WARNING_CFLAGS = "";
			};
			name = Release;
		};
		792867C8178DE01900248AF0 /* Debug */ = {
			isa = XCBuildConfiguration;
			buildSettings = {
				ALWAYS_SEARCH_USER_PATHS = NO;
				ARCHS = "$(ARCHS_STANDARD_32_BIT)";
				CLANG_CXX_LANGUAGE_STANDARD = "gnu++0x";
				CLANG_CXX_LIBRARY = "libc++";
				CLANG_WARN_CONSTANT_CONVERSION = YES;
				CLANG_WARN_ENUM_CONVERSION = YES;
				CLANG_WARN_INT_CONVERSION = YES;
				COPY_PHASE_STRIP = NO;
				DSTROOT = /tmp/CBLJSViewCompiler.dst;
				FRAMEWORK_SEARCH_PATHS = (
					"$(inherited)",
					"\"$(SRCROOT)/vendor\"",
				);
				GCC_C_LANGUAGE_STANDARD = gnu99;
				GCC_PRECOMPILE_PREFIX_HEADER = YES;
				GCC_PREFIX_HEADER = "Source/CBLJSViewCompiler-Prefix.pch";
				GCC_PREPROCESSOR_DEFINITIONS = (
					"DEBUG=1",
					"$(inherited)",
				);
				GCC_SYMBOLS_PRIVATE_EXTERN = NO;
				IPHONEOS_DEPLOYMENT_TARGET = 5.0;
				OTHER_LDFLAGS = "-ObjC";
				PRODUCT_NAME = "$(TARGET_NAME)";
				SDKROOT = iphoneos;
				SKIP_INSTALL = YES;
			};
			name = Debug;
		};
		792867C9178DE01900248AF0 /* Release */ = {
			isa = XCBuildConfiguration;
			buildSettings = {
				ALWAYS_SEARCH_USER_PATHS = NO;
				ARCHS = "$(ARCHS_STANDARD_32_BIT)";
				CLANG_CXX_LANGUAGE_STANDARD = "gnu++0x";
				CLANG_CXX_LIBRARY = "libc++";
				CLANG_WARN_CONSTANT_CONVERSION = YES;
				CLANG_WARN_ENUM_CONVERSION = YES;
				CLANG_WARN_INT_CONVERSION = YES;
				COPY_PHASE_STRIP = YES;
				DSTROOT = /tmp/CBLJSViewCompiler.dst;
				FRAMEWORK_SEARCH_PATHS = (
					"$(inherited)",
					"\"$(SRCROOT)/vendor\"",
				);
				GCC_C_LANGUAGE_STANDARD = gnu99;
				GCC_PRECOMPILE_PREFIX_HEADER = YES;
				GCC_PREFIX_HEADER = "Source/CBLJSViewCompiler-Prefix.pch";
				IPHONEOS_DEPLOYMENT_TARGET = 5.0;
				OTHER_LDFLAGS = "-ObjC";
				PRODUCT_NAME = "$(TARGET_NAME)";
				SDKROOT = iphoneos;
				SKIP_INSTALL = YES;
				VALIDATE_PRODUCT = YES;
			};
			name = Release;
		};
		DA023B6214BCA94C008184BB /* Debug */ = {
			isa = XCBuildConfiguration;
			buildSettings = {
				ALWAYS_SEARCH_USER_PATHS = NO;
				ARCHS = "$(ARCHS_STANDARD_32_BIT)";
				CLANG_ENABLE_OBJC_ARC = YES;
				CLANG_WARN_SUSPICIOUS_IMPLICIT_CONVERSION = NO;
				COPY_PHASE_STRIP = NO;
				DSTROOT = /tmp/CouchbaseLiteiOS.dst;
				GCC_C_LANGUAGE_STANDARD = gnu99;
				GCC_DYNAMIC_NO_PIC = NO;
				GCC_PRECOMPILE_PREFIX_HEADER = YES;
				GCC_PREFIX_HEADER = Source/CouchbaseLitePrefix.h;
				GCC_SYMBOLS_PRIVATE_EXTERN = NO;
				GCC_WARN_ABOUT_MISSING_PROTOTYPES = YES;
				GCC_WARN_ABOUT_POINTER_SIGNEDNESS = YES;
				GCC_WARN_SIGN_COMPARE = NO;
				IPHONEOS_DEPLOYMENT_TARGET = 6.0;
				OTHER_LDFLAGS = "-ObjC";
				PRODUCT_NAME = CouchbaseLiteListener;
				SDKROOT = iphoneos;
				SKIP_INSTALL = YES;
			};
			name = Debug;
		};
		DA023B6314BCA94C008184BB /* Release */ = {
			isa = XCBuildConfiguration;
			buildSettings = {
				ALWAYS_SEARCH_USER_PATHS = NO;
				ARCHS = "$(ARCHS_STANDARD_32_BIT)";
				CLANG_ENABLE_OBJC_ARC = YES;
				CLANG_WARN_SUSPICIOUS_IMPLICIT_CONVERSION = NO;
				COPY_PHASE_STRIP = YES;
				DSTROOT = /tmp/CouchbaseLiteiOS.dst;
				GCC_C_LANGUAGE_STANDARD = gnu99;
				GCC_PRECOMPILE_PREFIX_HEADER = YES;
				GCC_PREFIX_HEADER = Source/CouchbaseLitePrefix.h;
				GCC_WARN_ABOUT_MISSING_PROTOTYPES = YES;
				GCC_WARN_ABOUT_POINTER_SIGNEDNESS = YES;
				GCC_WARN_SIGN_COMPARE = NO;
				IPHONEOS_DEPLOYMENT_TARGET = 6.0;
				OTHER_LDFLAGS = "-ObjC";
				PRODUCT_NAME = CouchbaseLiteListener;
				SDKROOT = iphoneos;
				SKIP_INSTALL = YES;
				VALIDATE_PRODUCT = YES;
			};
			name = Release;
		};
		DA147C3414BCAC3B0052DA4D /* Debug */ = {
			isa = XCBuildConfiguration;
			buildSettings = {
				ALWAYS_SEARCH_USER_PATHS = NO;
				ARCHS = "$(ARCHS_STANDARD_32_BIT)";
				CONFIGURATION_BUILD_DIR = "$(BUILD_DIR)/$(CONFIGURATION)-ios-universal";
				COPY_PHASE_STRIP = NO;
				DEBUG_INFORMATION_FORMAT = dwarf;
				GCC_C_LANGUAGE_STANDARD = gnu99;
				GCC_DYNAMIC_NO_PIC = NO;
				GCC_ENABLE_OBJC_EXCEPTIONS = YES;
				GCC_PRECOMPILE_PREFIX_HEADER = YES;
				GCC_PREPROCESSOR_DEFINITIONS = (
					"DEBUG=1",
					"$(inherited)",
				);
				GCC_SYMBOLS_PRIVATE_EXTERN = NO;
				GCC_WARN_ABOUT_MISSING_PROTOTYPES = YES;
				INSTALL_PATH = "$(LOCAL_LIBRARY_DIR)/Frameworks";
				MACH_O_TYPE = mh_dylib;
				ONLY_ACTIVE_ARCH = NO;
				PRODUCT_NAME = CouchbaseLiteListener;
				SDKROOT = iphoneos;
				TARGETED_DEVICE_FAMILY = "1,2";
				WRAPPER_EXTENSION = framework;
			};
			name = Debug;
		};
		DA147C3514BCAC3B0052DA4D /* Release */ = {
			isa = XCBuildConfiguration;
			buildSettings = {
				ALWAYS_SEARCH_USER_PATHS = NO;
				ARCHS = "$(ARCHS_STANDARD_32_BIT)";
				CONFIGURATION_BUILD_DIR = "$(BUILD_DIR)/$(CONFIGURATION)-ios-universal";
				COPY_PHASE_STRIP = YES;
				DEBUG_INFORMATION_FORMAT = dwarf;
				GCC_C_LANGUAGE_STANDARD = gnu99;
				GCC_ENABLE_OBJC_EXCEPTIONS = YES;
				GCC_PRECOMPILE_PREFIX_HEADER = YES;
				GCC_WARN_ABOUT_MISSING_PROTOTYPES = YES;
				INSTALL_PATH = "$(LOCAL_LIBRARY_DIR)/Frameworks";
				MACH_O_TYPE = mh_dylib;
				ONLY_ACTIVE_ARCH = NO;
				PRODUCT_NAME = CouchbaseLiteListener;
				SDKROOT = iphoneos;
				TARGETED_DEVICE_FAMILY = "1,2";
				WRAPPER_EXTENSION = framework;
			};
			name = Release;
		};
/* End XCBuildConfiguration section */

/* Begin XCConfigurationList section */
		1DEB923508733DC60010E9CD /* Build configuration list for PBXProject "CouchbaseLite" */ = {
			isa = XCConfigurationList;
			buildConfigurations = (
				1DEB923608733DC60010E9CD /* Debug */,
				1DEB923708733DC60010E9CD /* Release */,
				27A4DDFF182D6F0900A7FEB1 /* Release 64bit */,
			);
			defaultConfigurationIsVisible = 0;
			defaultConfigurationName = Release;
		};
		270B3E0B1489359100E0A926 /* Build configuration list for PBXNativeTarget "CBL Mac" */ = {
			isa = XCConfigurationList;
			buildConfigurations = (
				270B3E0C1489359100E0A926 /* Debug */,
				270B3E0D1489359100E0A926 /* Release */,
				27A4DE00182D6F0900A7FEB1 /* Release 64bit */,
			);
			defaultConfigurationIsVisible = 0;
			defaultConfigurationName = Release;
		};
		270FE0D414C5008C005FF647 /* Build configuration list for PBXNativeTarget "LiteServ" */ = {
			isa = XCConfigurationList;
			buildConfigurations = (
				270FE0D214C5008C005FF647 /* Debug */,
				270FE0D314C5008C005FF647 /* Release */,
				27A4DE09182D6F0900A7FEB1 /* Release 64bit */,
			);
			defaultConfigurationIsVisible = 0;
			defaultConfigurationName = Release;
		};
		275315E114ACF0A20065964D /* Build configuration list for PBXNativeTarget "CBL Listener Mac" */ = {
			isa = XCConfigurationList;
			buildConfigurations = (
				275315E214ACF0A20065964D /* Debug */,
				275315E314ACF0A20065964D /* Release */,
				27A4DE06182D6F0900A7FEB1 /* Release 64bit */,
			);
			defaultConfigurationIsVisible = 0;
			defaultConfigurationName = Release;
		};
		27538F7C17F13B04004C3BFD /* Build configuration list for PBXNativeTarget "LiteServ App" */ = {
			isa = XCConfigurationList;
			buildConfigurations = (
				27538F7817F13B04004C3BFD /* Debug */,
				27538F7917F13B04004C3BFD /* Release */,
				27A4DE0A182D6F0900A7FEB1 /* Release 64bit */,
			);
			defaultConfigurationIsVisible = 0;
			defaultConfigurationName = Release;
		};
		275A29071649A54000B0D8EE /* Build configuration list for PBXAggregateTarget "All" */ = {
			isa = XCConfigurationList;
			buildConfigurations = (
				275A29081649A54000B0D8EE /* Debug */,
				275A29091649A54000B0D8EE /* Release */,
				27A4DE0B182D6F0900A7FEB1 /* Release 64bit */,
			);
			defaultConfigurationIsVisible = 0;
			defaultConfigurationName = Release;
		};
		27731F271495CFEF00815D67 /* Build configuration list for PBXNativeTarget "CBL iOS Empty App" */ = {
			isa = XCConfigurationList;
			buildConfigurations = (
				27731F281495CFEF00815D67 /* Debug */,
				27731F291495CFEF00815D67 /* Release */,
				27A4DE05182D6F0900A7FEB1 /* Release 64bit */,
			);
			defaultConfigurationIsVisible = 0;
			defaultConfigurationName = Release;
		};
		27B0B7C71492B83C00A817AD /* Build configuration list for PBXNativeTarget "CBL iOS library" */ = {
			isa = XCConfigurationList;
			buildConfigurations = (
				27B0B7C81492B83C00A817AD /* Debug */,
				27B0B7C91492B83C00A817AD /* Release */,
				27A4DE02182D6F0900A7FEB1 /* Release 64bit */,
			);
			defaultConfigurationIsVisible = 0;
			defaultConfigurationName = Release;
		};
		27B0B7F11492BB6C00A817AD /* Build configuration list for PBXNativeTarget "CBL iOS" */ = {
			isa = XCConfigurationList;
			buildConfigurations = (
				27B0B7F21492BB6C00A817AD /* Debug */,
				27B0B7F31492BB6C00A817AD /* Release */,
				27A4DE01182D6F0900A7FEB1 /* Release 64bit */,
			);
			defaultConfigurationIsVisible = 0;
			defaultConfigurationName = Release;
		};
		27B0B8291492C16300A817AD /* Build configuration list for PBXNativeTarget "Grocery Sync iOS Demo" */ = {
			isa = XCConfigurationList;
			buildConfigurations = (
				27B0B82A1492C16300A817AD /* Debug */,
				27B0B82B1492C16300A817AD /* Release */,
				27A4DE04182D6F0900A7FEB1 /* Release 64bit */,
			);
			defaultConfigurationIsVisible = 0;
			defaultConfigurationName = Release;
		};
		27C706AF148864BA00F0F099 /* Build configuration list for PBXNativeTarget "CBL Mac Demo" */ = {
			isa = XCConfigurationList;
			buildConfigurations = (
				27C706B0148864BA00F0F099 /* Debug */,
				27C706B1148864BA00F0F099 /* Release */,
				27A4DE03182D6F0900A7FEB1 /* Release 64bit */,
			);
			defaultConfigurationIsVisible = 0;
			defaultConfigurationName = Release;
		};
		27FA59EB179EEACA0043460A /* Build configuration list for PBXLegacyTarget "Documentation" */ = {
			isa = XCConfigurationList;
			buildConfigurations = (
				27FA59EC179EEACA0043460A /* Debug */,
				27FA59ED179EEACA0043460A /* Release */,
				27A4DE0D182D6F0900A7FEB1 /* Release 64bit */,
			);
			defaultConfigurationIsVisible = 0;
			defaultConfigurationName = Release;
		};
		792867CA178DE01900248AF0 /* Build configuration list for PBXNativeTarget "CBLJSViewCompiler" */ = {
			isa = XCConfigurationList;
			buildConfigurations = (
				792867C8178DE01900248AF0 /* Debug */,
				792867C9178DE01900248AF0 /* Release */,
				27A4DE0C182D6F0900A7FEB1 /* Release 64bit */,
			);
			defaultConfigurationIsVisible = 0;
			defaultConfigurationName = Release;
		};
		DA023B6114BCA94C008184BB /* Build configuration list for PBXNativeTarget "Listener iOS Library" */ = {
			isa = XCConfigurationList;
			buildConfigurations = (
				DA023B6214BCA94C008184BB /* Debug */,
				DA023B6314BCA94C008184BB /* Release */,
				27A4DE08182D6F0900A7FEB1 /* Release 64bit */,
			);
			defaultConfigurationIsVisible = 0;
			defaultConfigurationName = Release;
		};
		DA147C3314BCAC3B0052DA4D /* Build configuration list for PBXNativeTarget "CBL Listener iOS" */ = {
			isa = XCConfigurationList;
			buildConfigurations = (
				DA147C3414BCAC3B0052DA4D /* Debug */,
				DA147C3514BCAC3B0052DA4D /* Release */,
				27A4DE07182D6F0900A7FEB1 /* Release 64bit */,
			);
			defaultConfigurationIsVisible = 0;
			defaultConfigurationName = Release;
		};
/* End XCConfigurationList section */
	};
	rootObject = 08FB7793FE84155DC02AAC07 /* Project object */;
}<|MERGE_RESOLUTION|>--- conflicted
+++ resolved
@@ -479,6 +479,7 @@
 		27DA4312158FB79F00F9E7B5 /* CBLQuery.h in Headers */ = {isa = PBXBuildFile; fileRef = 27DA4310158FB79E00F9E7B5 /* CBLQuery.h */; settings = {ATTRIBUTES = (Public, ); }; };
 		27DA4313158FB79F00F9E7B5 /* CBLQuery.m in Sources */ = {isa = PBXBuildFile; fileRef = 27DA4311158FB79E00F9E7B5 /* CBLQuery.m */; };
 		27DA4314158FB79F00F9E7B5 /* CBLQuery.m in Sources */ = {isa = PBXBuildFile; fileRef = 27DA4311158FB79E00F9E7B5 /* CBLQuery.m */; };
+		27DA4319158FD9B400F9E7B5 /* CBLUITableSource.m in Sources */ = {isa = PBXBuildFile; fileRef = 27DA4318158FD9B400F9E7B5 /* CBLUITableSource.m */; };
 		27DA4345159125B500F9E7B5 /* CBLManager.h in Headers */ = {isa = PBXBuildFile; fileRef = 27DA4343159125B500F9E7B5 /* CBLManager.h */; settings = {ATTRIBUTES = (Public, ); }; };
 		27DA4346159125B500F9E7B5 /* CBLManager.m in Sources */ = {isa = PBXBuildFile; fileRef = 27DA4344159125B500F9E7B5 /* CBLManager.m */; };
 		27DA4347159125B500F9E7B5 /* CBLManager.m in Sources */ = {isa = PBXBuildFile; fileRef = 27DA4344159125B500F9E7B5 /* CBLManager.m */; };
@@ -560,6 +561,7 @@
 		27F1E4A8169799DA00F0E50F /* JavaScriptCore.framework in Frameworks */ = {isa = PBXBuildFile; fileRef = 27F1E4A7169799DA00F0E50F /* JavaScriptCore.framework */; };
 		27F1E4AB16979A0B00F0E50F /* CBLJSViewCompiler_Test.m in Sources */ = {isa = PBXBuildFile; fileRef = 27F1E4AA16979A0B00F0E50F /* CBLJSViewCompiler_Test.m */; };
 		27F273C117039D6000CD2B85 /* CBLUICollectionSource.h in Copy Extras */ = {isa = PBXBuildFile; fileRef = 27CB056416CDD1FB0040C9F8 /* CBLUICollectionSource.h */; };
+		27F273C217039D6200CD2B85 /* CBLUICollectionSource.m in Copy Extras */ = {isa = PBXBuildFile; fileRef = 27CB056216CDD1ED0040C9F8 /* CBLUICollectionSource.m */; };
 		27F273C417039F3700CD2B85 /* README.md in Copy Extras */ = {isa = PBXBuildFile; fileRef = 27F273C317039F3600CD2B85 /* README.md */; };
 		27F3A5D015ED427200263663 /* MYRegexUtils.m in Sources */ = {isa = PBXBuildFile; fileRef = 27846FB615D475DF0030122F /* MYRegexUtils.m */; settings = {COMPILER_FLAGS = "-fno-objc-arc"; }; };
 		27F5B176164D74EA00126D0D /* Default-568h@2x.png in Resources */ = {isa = PBXBuildFile; fileRef = 27F5B175164D74EA00126D0D /* Default-568h@2x.png */; };
@@ -605,11 +607,6 @@
 		792867D4178DE33E00248AF0 /* JavaScriptCore.framework in Frameworks */ = {isa = PBXBuildFile; fileRef = 792867D3178DE33E00248AF0 /* JavaScriptCore.framework */; };
 		792867DE178E0AED00248AF0 /* CBLRegisterJSViewCompiler.h in Copy Extras */ = {isa = PBXBuildFile; fileRef = 792867D9178E021F00248AF0 /* CBLRegisterJSViewCompiler.h */; };
 		AA24F8E4184538AE0091D577 /* CBLDatabaseChange.h in Headers */ = {isa = PBXBuildFile; fileRef = 2776A62E16A9BCBC006FF199 /* CBLDatabaseChange.h */; settings = {ATTRIBUTES = (Public, ); }; };
-		AA24F914184B6DE70091D577 /* CBLUITableSource.m in Sources */ = {isa = PBXBuildFile; fileRef = 27DA4318158FD9B400F9E7B5 /* CBLUITableSource.m */; };
-		AA24F916184B6DEE0091D577 /* CBLIncrementalStore.h in Headers */ = {isa = PBXBuildFile; fileRef = AA24F90D184B6C8A0091D577 /* CBLIncrementalStore.h */; settings = {ATTRIBUTES = (Public, ); }; };
-		AA32A75F184B7E290080C263 /* CBLIncrementalStoreTests.m in Sources */ = {isa = PBXBuildFile; fileRef = AA24F911184B6DC70091D577 /* CBLIncrementalStoreTests.m */; };
-		AA32A761184B7ED10080C263 /* CoreData.framework in Frameworks */ = {isa = PBXBuildFile; fileRef = AA32A760184B7ED10080C263 /* CoreData.framework */; };
-		AA32A762184B8C050080C263 /* CBLIncrementalStore.m in Sources */ = {isa = PBXBuildFile; fileRef = AA24F90E184B6C8A0091D577 /* CBLIncrementalStore.m */; };
 		DA023B4614BCA94C008184BB /* Foundation.framework in Frameworks */ = {isa = PBXBuildFile; fileRef = 27F0745C11CD50A600E9A2AB /* Foundation.framework */; };
 		DA147C0C14BCA98A0052DA4D /* CBLListener.m in Sources */ = {isa = PBXBuildFile; fileRef = 275315DF14ACF0A20065964D /* CBLListener.m */; };
 		DA147C0D14BCA98A0052DA4D /* CBLHTTPConnection.m in Sources */ = {isa = PBXBuildFile; fileRef = 2753160B14ACFC2A0065964D /* CBLHTTPConnection.m */; };
@@ -839,6 +836,7 @@
 			files = (
 				792867DE178E0AED00248AF0 /* CBLRegisterJSViewCompiler.h in Copy Extras */,
 				27F273C117039D6000CD2B85 /* CBLUICollectionSource.h in Copy Extras */,
+				27F273C217039D6200CD2B85 /* CBLUICollectionSource.m in Copy Extras */,
 				27F94128176F8235007BAEBE /* CBLJSONValidator.h in Copy Extras */,
 				27F94129176F823A007BAEBE /* CBLJSONValidator.m in Copy Extras */,
 				27F273C417039F3700CD2B85 /* README.md in Copy Extras */,
@@ -1322,10 +1320,6 @@
 		792867D3178DE33E00248AF0 /* JavaScriptCore.framework */ = {isa = PBXFileReference; lastKnownFileType = wrapper.framework; name = JavaScriptCore.framework; path = vendor/JavaScriptCore.framework; sourceTree = "<group>"; };
 		792867D9178E021F00248AF0 /* CBLRegisterJSViewCompiler.h */ = {isa = PBXFileReference; fileEncoding = 4; lastKnownFileType = sourcecode.c.h; path = CBLRegisterJSViewCompiler.h; sourceTree = "<group>"; };
 		792867DA178E021F00248AF0 /* CBLRegisterJSViewCompiler.m */ = {isa = PBXFileReference; fileEncoding = 4; lastKnownFileType = sourcecode.c.objc; path = CBLRegisterJSViewCompiler.m; sourceTree = "<group>"; };
-		AA24F90D184B6C8A0091D577 /* CBLIncrementalStore.h */ = {isa = PBXFileReference; lastKnownFileType = sourcecode.c.h; name = CBLIncrementalStore.h; path = Extras/CBLIncrementalStore.h; sourceTree = "<group>"; };
-		AA24F90E184B6C8A0091D577 /* CBLIncrementalStore.m */ = {isa = PBXFileReference; lastKnownFileType = sourcecode.c.objc; name = CBLIncrementalStore.m; path = Extras/CBLIncrementalStore.m; sourceTree = "<group>"; };
-		AA24F911184B6DC70091D577 /* CBLIncrementalStoreTests.m */ = {isa = PBXFileReference; lastKnownFileType = sourcecode.c.objc; path = CBLIncrementalStoreTests.m; sourceTree = "<group>"; };
-		AA32A760184B7ED10080C263 /* CoreData.framework */ = {isa = PBXFileReference; lastKnownFileType = wrapper.framework; name = CoreData.framework; path = Platforms/iPhoneOS.platform/Developer/SDKs/iPhoneOS7.0.sdk/System/Library/Frameworks/CoreData.framework; sourceTree = DEVELOPER_DIR; };
 		DA023B6414BCA94C008184BB /* libCouchbaseLiteListener.a */ = {isa = PBXFileReference; explicitFileType = archive.ar; includeInIndex = 0; path = libCouchbaseLiteListener.a; sourceTree = BUILT_PRODUCTS_DIR; };
 		DA147C3614BCAC3B0052DA4D /* CouchbaseLiteListener.framework */ = {isa = PBXFileReference; explicitFileType = wrapper.cfbundle; includeInIndex = 0; path = CouchbaseLiteListener.framework; sourceTree = BUILT_PRODUCTS_DIR; };
 		DA147C3A14BCAC780052DA4D /* MobileCoreServices.framework */ = {isa = PBXFileReference; lastKnownFileType = wrapper.framework; name = MobileCoreServices.framework; path = Platforms/iPhoneOS.platform/Developer/SDKs/iPhoneOS5.0.sdk/System/Library/Frameworks/MobileCoreServices.framework; sourceTree = DEVELOPER_DIR; };
@@ -1419,7 +1413,6 @@
 			isa = PBXFrameworksBuildPhase;
 			buildActionMask = 2147483647;
 			files = (
-				AA32A761184B7ED10080C263 /* CoreData.framework in Frameworks */,
 				27D90B1A15601F8C0000735E /* Security.framework in Frameworks */,
 				27E7FAF0155D8EBA0025F93A /* CFNetwork.framework in Frameworks */,
 				27E00C8E14EC2C74004BCBA9 /* SystemConfiguration.framework in Frameworks */,
@@ -2068,7 +2061,6 @@
 		27C70696148864BA00F0F099 /* Frameworks */ = {
 			isa = PBXGroup;
 			children = (
-				AA32A760184B7ED10080C263 /* CoreData.framework */,
 				27538F8E17F15057004C3BFD /* ScriptingBridge.framework */,
 				792867D3178DE33E00248AF0 /* JavaScriptCore.framework */,
 				27C7066F1488634300F0F099 /* AppKit.framework */,
@@ -2172,9 +2164,6 @@
 				27DA4318158FD9B400F9E7B5 /* CBLUITableSource.m */,
 				27CB056416CDD1FB0040C9F8 /* CBLUICollectionSource.h */,
 				27CB056216CDD1ED0040C9F8 /* CBLUICollectionSource.m */,
-				AA24F90D184B6C8A0091D577 /* CBLIncrementalStore.h */,
-				AA24F90E184B6C8A0091D577 /* CBLIncrementalStore.m */,
-				AA24F90F184B6DA80091D577 /* Tests */,
 				27F273C317039F3600CD2B85 /* README.md */,
 			);
 			name = iOS;
@@ -2351,14 +2340,6 @@
 				792867C3178DE01900248AF0 /* CBLJSViewCompiler-Prefix.pch */,
 			);
 			name = "Supporting Files";
-			sourceTree = "<group>";
-		};
-		AA24F90F184B6DA80091D577 /* Tests */ = {
-			isa = PBXGroup;
-			children = (
-				AA24F911184B6DC70091D577 /* CBLIncrementalStoreTests.m */,
-			);
-			name = Tests;
 			sourceTree = "<group>";
 		};
 /* End PBXGroup section */
@@ -2504,7 +2485,6 @@
 				27DA43621592387400F9E7B5 /* CBLManager.h in Headers */,
 				27DA43631592387400F9E7B5 /* CBLDatabase.h in Headers */,
 				27DA43641592387400F9E7B5 /* CBLDocument.h in Headers */,
-				AA24F916184B6DEE0091D577 /* CBLIncrementalStore.h in Headers */,
 				27DA43651592387400F9E7B5 /* CBLRevision.h in Headers */,
 				27DA43661592387400F9E7B5 /* CBLView.h in Headers */,
 				27DA43671592387400F9E7B5 /* CBLQuery.h in Headers */,
@@ -3256,12 +3236,6 @@
 				27C5305614DF3A050078F886 /* CBLMultipartUploader.m in Sources */,
 				27103F8514E9CE4400DF7209 /* CBLReachability.m in Sources */,
 				27C40C7B14EC58BC00994283 /* CBL_ReplicatorManager.m in Sources */,
-<<<<<<< HEAD
-				AA24F914184B6DE70091D577 /* CBLUITableSource.m in Sources */,
-				277EF46317F4DF3700F7B7F7 /* stem_UTF_8_finnish.c in Sources */,
-				277EF44B17F4DF3700F7B7F7 /* stem_ISO_8859_1_portuguese.c in Sources */,
-=======
->>>>>>> bfdfbac4
 				279C7E3014F424090004A1E8 /* CBLSequenceMap.m in Sources */,
 				272B85161523691700A90CB2 /* CBLJSON.m in Sources */,
 				27ADC07B152502EE001ABC1D /* CBLMultipartDocumentReader.m in Sources */,
@@ -3278,6 +3252,7 @@
 				27DA430A158FA35600F9E7B5 /* CBLCache.m in Sources */,
 				27DA4314158FB79F00F9E7B5 /* CBLQuery.m in Sources */,
 				276BA0AE17DD13FA00D367CB /* CBLParseDate.c in Sources */,
+				27DA4319158FD9B400F9E7B5 /* CBLUITableSource.m in Sources */,
 				27DA4347159125B500F9E7B5 /* CBLManager.m in Sources */,
 				27DA434C15912AFD00F9E7B5 /* CBLView.m in Sources */,
 				27DA435915918C8E00F9E7B5 /* CBLModel.m in Sources */,
@@ -3375,7 +3350,6 @@
 			isa = PBXSourcesBuildPhase;
 			buildActionMask = 2147483647;
 			files = (
-				AA32A762184B8C050080C263 /* CBLIncrementalStore.m in Sources */,
 				27B0B8181492C16300A817AD /* main.m in Sources */,
 				27B0B81C1492C16300A817AD /* DemoAppDelegate.m in Sources */,
 				27AD1F8A17C2A1A40063108F /* CBLRouter_Tests.m in Sources */,
@@ -3383,7 +3357,6 @@
 				27F94124176F7448007BAEBE /* CBLJSONValidator.m in Sources */,
 				27AD1F8917C2A08B0063108F /* ReplicationAPITests.m in Sources */,
 				27731F3714967A5F00815D67 /* RootViewController.m in Sources */,
-				AA32A75F184B7E290080C263 /* CBLIncrementalStoreTests.m in Sources */,
 				27731F3814967A5F00815D67 /* ConfigViewController.m in Sources */,
 				27B0B8551492D0A000A817AD /* CBL_View_Tests.m in Sources */,
 				27E7FAEC155D78C20025F93A /* CBLChangeTracker_Tests.m in Sources */,
@@ -4499,7 +4472,6 @@
 				GCC_PREPROCESSOR_DEFINITIONS = (
 					"DEBUG=1",
 					"$(inherited)",
-					"CBLIS_NO_CHANGE_COALESCING=1",
 				);
 				GCC_SYMBOLS_PRIVATE_EXTERN = NO;
 				GCC_WARN_ABOUT_MISSING_PROTOTYPES = YES;
