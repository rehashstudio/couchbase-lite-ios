// !$*UTF8*$!
{
	archiveVersion = 1;
	classes = {
	};
	objectVersion = 46;
	objects = {

/* Begin PBXAggregateTarget section */
		275A29061649A54000B0D8EE /* All */ = {
			isa = PBXAggregateTarget;
			buildConfigurationList = 275A29071649A54000B0D8EE /* Build configuration list for PBXAggregateTarget "All" */;
			buildPhases = (
			);
			dependencies = (
				275A290B1649A54500B0D8EE /* PBXTargetDependency */,
				275A29131649A54F00B0D8EE /* PBXTargetDependency */,
				275A290D1649A54700B0D8EE /* PBXTargetDependency */,
				275A29151649A55200B0D8EE /* PBXTargetDependency */,
				27208F96184FC071006ADBEF /* PBXTargetDependency */,
				275A29171649A55500B0D8EE /* PBXTargetDependency */,
				27208F98184FC077006ADBEF /* PBXTargetDependency */,
				275A290F1649A54A00B0D8EE /* PBXTargetDependency */,
				275A29111649A54C00B0D8EE /* PBXTargetDependency */,
				27B15522164AD14E00DF5E2C /* PBXTargetDependency */,
			);
			name = All;
			productName = All;
		};
/* End PBXAggregateTarget section */

/* Begin PBXBuildFile section */
		2700BC5114B3864B00B5B297 /* HTTPFileResponse.m in Sources */ = {isa = PBXBuildFile; fileRef = 2753156914ACEFC90065964D /* HTTPFileResponse.m */; };
		270489B017A0968E001E0FB9 /* CBLRegisterJSViewCompiler.m in Sources */ = {isa = PBXBuildFile; fileRef = 792867DA178E021F00248AF0 /* CBLRegisterJSViewCompiler.m */; };
		270B3E111489382F00E0A926 /* CBLDatabase+Internal.mm in Sources */ = {isa = PBXBuildFile; fileRef = 27F0744711CD4B6D00E9A2AB /* CBLDatabase+Internal.mm */; };
		270B3E121489382F00E0A926 /* CBL_Body.m in Sources */ = {isa = PBXBuildFile; fileRef = 27F074AA11CD5D7A00E9A2AB /* CBL_Body.m */; };
		270B3E131489382F00E0A926 /* CBL_Server.m in Sources */ = {isa = PBXBuildFile; fileRef = 27C706411486BBD500F0F099 /* CBL_Server.m */; };
		270B3E1E1489385C00E0A926 /* Foundation.framework in Frameworks */ = {isa = PBXBuildFile; fileRef = 27F0745C11CD50A600E9A2AB /* Foundation.framework */; };
		270B3E201489390000E0A926 /* CouchbaseLite.h in Headers */ = {isa = PBXBuildFile; fileRef = 270B3E1F148938D800E0A926 /* CouchbaseLite.h */; settings = {ATTRIBUTES = (Public, ); }; };
		270B3E211489390F00E0A926 /* CBL_URLProtocol.h in Headers */ = {isa = PBXBuildFile; fileRef = 27C706461487584300F0F099 /* CBL_URLProtocol.h */; };
		270B3E221489391E00E0A926 /* CBLDatabase+Internal.h in Headers */ = {isa = PBXBuildFile; fileRef = 27F0744611CD4B6D00E9A2AB /* CBLDatabase+Internal.h */; };
		270B3E231489392100E0A926 /* CBL_Body.h in Headers */ = {isa = PBXBuildFile; fileRef = 27F074A911CD5D7A00E9A2AB /* CBL_Body.h */; };
		270B3E241489392600E0A926 /* CBL_Server.h in Headers */ = {isa = PBXBuildFile; fileRef = 27C706401486BBD500F0F099 /* CBL_Server.h */; };
		270B3E251489392C00E0A926 /* CBL_Router.h in Headers */ = {isa = PBXBuildFile; fileRef = 27C706431486BE7100F0F099 /* CBL_Router.h */; };
		270B3E26148939BD00E0A926 /* CouchbaseLite.framework in Frameworks */ = {isa = PBXBuildFile; fileRef = 270B3DEA1489359000E0A926 /* CouchbaseLite.framework */; };
		270B3E27148939C500E0A926 /* CouchbaseLite.framework in CopyFiles */ = {isa = PBXBuildFile; fileRef = 270B3DEA1489359000E0A926 /* CouchbaseLite.framework */; };
		270B3E2B1489581E00E0A926 /* CBL_Puller.h in Headers */ = {isa = PBXBuildFile; fileRef = 270B3E291489581E00E0A926 /* CBL_Puller.h */; };
		270B3E2C1489581E00E0A926 /* CBL_Puller.m in Sources */ = {isa = PBXBuildFile; fileRef = 270B3E2A1489581E00E0A926 /* CBL_Puller.m */; };
		270B3E3914898DF200E0A926 /* CBL_Revision.h in Headers */ = {isa = PBXBuildFile; fileRef = 270B3E3714898DF200E0A926 /* CBL_Revision.h */; };
		270B3E3A14898DF200E0A926 /* CBL_Revision.m in Sources */ = {isa = PBXBuildFile; fileRef = 270B3E3814898DF200E0A926 /* CBL_Revision.m */; };
		270B3E3E148D7F0000E0A926 /* CBL_Pusher.h in Headers */ = {isa = PBXBuildFile; fileRef = 270B3E3C148D7F0000E0A926 /* CBL_Pusher.h */; };
		270B3E3F148D7F0000E0A926 /* CBL_Pusher.m in Sources */ = {isa = PBXBuildFile; fileRef = 270B3E3D148D7F0000E0A926 /* CBL_Pusher.m */; };
		270D6FC1164484190081812D /* CBLSocketChangeTracker.h in Headers */ = {isa = PBXBuildFile; fileRef = 270D6FBF164484190081812D /* CBLSocketChangeTracker.h */; };
		270D6FC2164484190081812D /* CBLSocketChangeTracker.m in Sources */ = {isa = PBXBuildFile; fileRef = 270D6FC0164484190081812D /* CBLSocketChangeTracker.m */; };
		270D6FC3164484190081812D /* CBLSocketChangeTracker.m in Sources */ = {isa = PBXBuildFile; fileRef = 270D6FC0164484190081812D /* CBLSocketChangeTracker.m */; };
		270F5702156AD215000FEB8F /* OARequestParameter.m in Sources */ = {isa = PBXBuildFile; fileRef = 27F12862156ABE24008465C2 /* OARequestParameter.m */; settings = {COMPILER_FLAGS = "-fno-objc-arc"; }; };
		270F5705156AE0BF000FEB8F /* CBLAuthorizer.h in Headers */ = {isa = PBXBuildFile; fileRef = 270F5703156AE0BF000FEB8F /* CBLAuthorizer.h */; };
		270F5706156AE0BF000FEB8F /* CBLAuthorizer.m in Sources */ = {isa = PBXBuildFile; fileRef = 270F5704156AE0BF000FEB8F /* CBLAuthorizer.m */; };
		270F5707156AE0BF000FEB8F /* CBLAuthorizer.m in Sources */ = {isa = PBXBuildFile; fileRef = 270F5704156AE0BF000FEB8F /* CBLAuthorizer.m */; };
		270FE0CA14C5008C005FF647 /* Foundation.framework in Frameworks */ = {isa = PBXBuildFile; fileRef = 27F0745C11CD50A600E9A2AB /* Foundation.framework */; };
		270FE0D514C50134005FF647 /* CouchbaseLite.framework in Frameworks */ = {isa = PBXBuildFile; fileRef = 270B3DEA1489359000E0A926 /* CouchbaseLite.framework */; };
		270FE0D614C50134005FF647 /* CouchbaseLiteListener.framework in Frameworks */ = {isa = PBXBuildFile; fileRef = 275315D514ACF0A10065964D /* CouchbaseLiteListener.framework */; };
		27103F8314E9CE4400DF7209 /* CBLReachability.h in Headers */ = {isa = PBXBuildFile; fileRef = 27103F8114E9CE4400DF7209 /* CBLReachability.h */; };
		27103F8414E9CE4400DF7209 /* CBLReachability.m in Sources */ = {isa = PBXBuildFile; fileRef = 27103F8214E9CE4400DF7209 /* CBLReachability.m */; };
		27103F8514E9CE4400DF7209 /* CBLReachability.m in Sources */ = {isa = PBXBuildFile; fileRef = 27103F8214E9CE4400DF7209 /* CBLReachability.m */; };
		27103F8814EA076600DF7209 /* SystemConfiguration.framework in Frameworks */ = {isa = PBXBuildFile; fileRef = 27103F8714EA076600DF7209 /* SystemConfiguration.framework */; };
		2711CDDE14C6584A00505D55 /* CouchbaseLiteListener.framework in CopyFiles */ = {isa = PBXBuildFile; fileRef = 275315D514ACF0A10065964D /* CouchbaseLiteListener.framework */; };
		2711CDFD14C7590A00505D55 /* CBLDatabase+Attachments.h in Headers */ = {isa = PBXBuildFile; fileRef = 2711CDFC14C7590A00505D55 /* CBLDatabase+Attachments.h */; };
		2711CDFE14C7590A00505D55 /* CBLDatabase+Attachments.h in Headers */ = {isa = PBXBuildFile; fileRef = 2711CDFC14C7590A00505D55 /* CBLDatabase+Attachments.h */; };
		2711CE0014C7595900505D55 /* CBLDatabase+Insertion.h in Headers */ = {isa = PBXBuildFile; fileRef = 2711CDFF14C7595900505D55 /* CBLDatabase+Insertion.h */; };
		2711CE0114C7595900505D55 /* CBLDatabase+Insertion.h in Headers */ = {isa = PBXBuildFile; fileRef = 2711CDFF14C7595900505D55 /* CBLDatabase+Insertion.h */; };
		2711CE0314C759BD00505D55 /* CBLDatabase+Replication.h in Headers */ = {isa = PBXBuildFile; fileRef = 2711CE0214C759BD00505D55 /* CBLDatabase+Replication.h */; };
		2711CE0414C759BD00505D55 /* CBLDatabase+Replication.h in Headers */ = {isa = PBXBuildFile; fileRef = 2711CE0214C759BD00505D55 /* CBLDatabase+Replication.h */; };
		2711CE1414C75B6E00505D55 /* CBLDatabase+LocalDocs.h in Headers */ = {isa = PBXBuildFile; fileRef = 2773ADC514BD1EB80027A292 /* CBLDatabase+LocalDocs.h */; };
		271C2AD416FA176300B8C9DB /* CBL_Shared.h in Headers */ = {isa = PBXBuildFile; fileRef = 271C2AD216FA176300B8C9DB /* CBL_Shared.h */; };
		271C2AD516FA176300B8C9DB /* CBL_Shared.m in Sources */ = {isa = PBXBuildFile; fileRef = 271C2AD316FA176300B8C9DB /* CBL_Shared.m */; };
		271C2AD616FA176300B8C9DB /* CBL_Shared.m in Sources */ = {isa = PBXBuildFile; fileRef = 271C2AD316FA176300B8C9DB /* CBL_Shared.m */; };
		271EFF0C185F6A6C00142804 /* CBLIncrementalStore.m in Sources */ = {isa = PBXBuildFile; fileRef = AA1776B71857ADDB00CB01A3 /* CBLIncrementalStore.m */; };
		271EFF0D185F6A6C00142804 /* CBLIncrementalStoreTests.m in Sources */ = {isa = PBXBuildFile; fileRef = AA1776B81857ADDB00CB01A3 /* CBLIncrementalStoreTests.m */; };
		27208F8A184D1D5C006ADBEF /* NSString+URLEncoding.m in Sources */ = {isa = PBXBuildFile; fileRef = 27F12847156ABE24008465C2 /* NSString+URLEncoding.m */; settings = {COMPILER_FLAGS = "-fno-objc-arc"; }; };
		27208F8B184D1D5D006ADBEF /* NSString+URLEncoding.m in Sources */ = {isa = PBXBuildFile; fileRef = 27F12847156ABE24008465C2 /* NSString+URLEncoding.m */; settings = {COMPILER_FLAGS = "-fno-objc-arc"; }; };
		27208F8E184D1D83006ADBEF /* NSURL+Base.h in Headers */ = {isa = PBXBuildFile; fileRef = 27208F8C184D1D83006ADBEF /* NSURL+Base.h */; };
		27208F8F184D1D83006ADBEF /* NSURL+Base.m in Sources */ = {isa = PBXBuildFile; fileRef = 27208F8D184D1D83006ADBEF /* NSURL+Base.m */; settings = {COMPILER_FLAGS = "-fno-objc-arc"; }; };
		27208F90184D1D83006ADBEF /* NSURL+Base.m in Sources */ = {isa = PBXBuildFile; fileRef = 27208F8D184D1D83006ADBEF /* NSURL+Base.m */; settings = {COMPILER_FLAGS = "-fno-objc-arc"; }; };
		272401B31860CB4B0080E082 /* WebSocket_Internal.h in Headers */ = {isa = PBXBuildFile; fileRef = 272401AE1860CB4B0080E082 /* WebSocket_Internal.h */; };
		272401B41860CB4B0080E082 /* WebSocket.h in Headers */ = {isa = PBXBuildFile; fileRef = 272401AF1860CB4B0080E082 /* WebSocket.h */; };
		272401B51860CB4B0080E082 /* WebSocket.m in Sources */ = {isa = PBXBuildFile; fileRef = 272401B01860CB4B0080E082 /* WebSocket.m */; };
		272401B61860CB4B0080E082 /* WebSocket.m in Sources */ = {isa = PBXBuildFile; fileRef = 272401B01860CB4B0080E082 /* WebSocket.m */; };
		272401B71860CB4B0080E082 /* WebSocketClient.h in Headers */ = {isa = PBXBuildFile; fileRef = 272401B11860CB4B0080E082 /* WebSocketClient.h */; };
		272401B81860CB4B0080E082 /* WebSocketClient.m in Sources */ = {isa = PBXBuildFile; fileRef = 272401B21860CB4B0080E082 /* WebSocketClient.m */; };
		272401B91860CB4B0080E082 /* WebSocketClient.m in Sources */ = {isa = PBXBuildFile; fileRef = 272401B21860CB4B0080E082 /* WebSocketClient.m */; };
		272401BE1860CBE00080E082 /* GCDAsyncSocket.h in Headers */ = {isa = PBXBuildFile; fileRef = 272401BC1860CBE00080E082 /* GCDAsyncSocket.h */; };
		272401BF1860CBE00080E082 /* GCDAsyncSocket.m in Sources */ = {isa = PBXBuildFile; fileRef = 272401BD1860CBE00080E082 /* GCDAsyncSocket.m */; settings = {COMPILER_FLAGS = "-Wno-deprecated-declarations"; }; };
		272401C01860CBE00080E082 /* GCDAsyncSocket.m in Sources */ = {isa = PBXBuildFile; fileRef = 272401BD1860CBE00080E082 /* GCDAsyncSocket.m */; settings = {COMPILER_FLAGS = "-Wno-deprecated-declarations"; }; };
		272401C61860D0850080E082 /* WebSocketHTTPLogic.h in Headers */ = {isa = PBXBuildFile; fileRef = 272401C41860D0850080E082 /* WebSocketHTTPLogic.h */; };
		272401C71860D0850080E082 /* WebSocketHTTPLogic.m in Sources */ = {isa = PBXBuildFile; fileRef = 272401C51860D0850080E082 /* WebSocketHTTPLogic.m */; };
		272401C81860D0850080E082 /* WebSocketHTTPLogic.m in Sources */ = {isa = PBXBuildFile; fileRef = 272401C51860D0850080E082 /* WebSocketHTTPLogic.m */; };
		272401CB1860D39B0080E082 /* CBLWebSocketChangeTracker.h in Headers */ = {isa = PBXBuildFile; fileRef = 272401C91860D39B0080E082 /* CBLWebSocketChangeTracker.h */; };
		272401CC1860D39B0080E082 /* CBLWebSocketChangeTracker.m in Sources */ = {isa = PBXBuildFile; fileRef = 272401CA1860D39B0080E082 /* CBLWebSocketChangeTracker.m */; };
		272401CD1860D39B0080E082 /* CBLWebSocketChangeTracker.m in Sources */ = {isa = PBXBuildFile; fileRef = 272401CA1860D39B0080E082 /* CBLWebSocketChangeTracker.m */; };
		2726D14518FDF44000AACC2A /* CBLSpecialKey.h in Headers */ = {isa = PBXBuildFile; fileRef = 2726D14318FDF44000AACC2A /* CBLSpecialKey.h */; };
		2726D14618FDF44000AACC2A /* CBLSpecialKey.m in Sources */ = {isa = PBXBuildFile; fileRef = 2726D14418FDF44000AACC2A /* CBLSpecialKey.m */; };
		2726D14718FDF44000AACC2A /* CBLSpecialKey.m in Sources */ = {isa = PBXBuildFile; fileRef = 2726D14418FDF44000AACC2A /* CBLSpecialKey.m */; };
		272A690D17B2CCF0000722FA /* CBLFacebookAuthorizer.h in Headers */ = {isa = PBXBuildFile; fileRef = 272A690B17B2CCF0000722FA /* CBLFacebookAuthorizer.h */; };
		272A690E17B2CCF0000722FA /* CBLFacebookAuthorizer.m in Sources */ = {isa = PBXBuildFile; fileRef = 272A690C17B2CCF0000722FA /* CBLFacebookAuthorizer.m */; };
		272A690F17B2CCF0000722FA /* CBLFacebookAuthorizer.m in Sources */ = {isa = PBXBuildFile; fileRef = 272A690C17B2CCF0000722FA /* CBLFacebookAuthorizer.m */; };
		2733022A18F8572700A488F7 /* CBLAuthenticator.h in Headers */ = {isa = PBXBuildFile; fileRef = 2733022818F8572700A488F7 /* CBLAuthenticator.h */; settings = {ATTRIBUTES = (Public, ); }; };
		2733022B18F8572700A488F7 /* CBLAuthenticator.m in Sources */ = {isa = PBXBuildFile; fileRef = 2733022918F8572700A488F7 /* CBLAuthenticator.m */; };
		2733022C18F8572700A488F7 /* CBLAuthenticator.m in Sources */ = {isa = PBXBuildFile; fileRef = 2733022918F8572700A488F7 /* CBLAuthenticator.m */; };
		2733022F18F86C9800A488F7 /* CBLTokenAuthorizer.h in Headers */ = {isa = PBXBuildFile; fileRef = 2733022D18F86C9800A488F7 /* CBLTokenAuthorizer.h */; };
		2733023018F86C9800A488F7 /* CBLTokenAuthorizer.m in Sources */ = {isa = PBXBuildFile; fileRef = 2733022E18F86C9800A488F7 /* CBLTokenAuthorizer.m */; };
		2733023118F86C9800A488F7 /* CBLTokenAuthorizer.m in Sources */ = {isa = PBXBuildFile; fileRef = 2733022E18F86C9800A488F7 /* CBLTokenAuthorizer.m */; };
		27411445179744F6005EF2F8 /* CBLJSFunction.m in Sources */ = {isa = PBXBuildFile; fileRef = 792867CC178DE03E00248AF0 /* CBLJSFunction.m */; };
		27411446179744FE005EF2F8 /* CBLJSViewCompiler.m in Sources */ = {isa = PBXBuildFile; fileRef = 792867CF178DE03E00248AF0 /* CBLJSViewCompiler.m */; };
		2741144717974555005EF2F8 /* JavaScriptCore.framework in Frameworks */ = {isa = PBXBuildFile; fileRef = 27F1E4A7169799DA00F0E50F /* JavaScriptCore.framework */; };
		274C3919149E6B0900A5E89B /* EmptyAppDelegate.m in Sources */ = {isa = PBXBuildFile; fileRef = 274C3918149E6B0900A5E89B /* EmptyAppDelegate.m */; };
		274C391E149FAE0000A5E89B /* CBLDatabase+Attachments.mm in Sources */ = {isa = PBXBuildFile; fileRef = 274C391B149FAE0000A5E89B /* CBLDatabase+Attachments.mm */; };
		274C391F149FAE0000A5E89B /* CBLDatabase+Attachments.mm in Sources */ = {isa = PBXBuildFile; fileRef = 274C391B149FAE0000A5E89B /* CBLDatabase+Attachments.mm */; };
		275072A418E49BEA00A80C5A /* CBLIncrementalStore.h in Copy Extras */ = {isa = PBXBuildFile; fileRef = AA1776B61857ADDB00CB01A3 /* CBLIncrementalStore.h */; };
		275072A518E49BEA00A80C5A /* CBLIncrementalStore.m in Copy Extras */ = {isa = PBXBuildFile; fileRef = AA1776B71857ADDB00CB01A3 /* CBLIncrementalStore.m */; };
		2751D4E4151BAE7000F7FD57 /* CBLManager+Internal.h in Headers */ = {isa = PBXBuildFile; fileRef = 2751D4E2151BAE7000F7FD57 /* CBLManager+Internal.h */; };
		2753157214ACEFC90065964D /* DDNumber.h in Headers */ = {isa = PBXBuildFile; fileRef = 2753155314ACEFC90065964D /* DDNumber.h */; };
		2753157614ACEFC90065964D /* DDRange.h in Headers */ = {isa = PBXBuildFile; fileRef = 2753155514ACEFC90065964D /* DDRange.h */; };
		2753157A14ACEFC90065964D /* HTTPAuthenticationRequest.h in Headers */ = {isa = PBXBuildFile; fileRef = 2753155714ACEFC90065964D /* HTTPAuthenticationRequest.h */; };
		2753157E14ACEFC90065964D /* HTTPConnection.h in Headers */ = {isa = PBXBuildFile; fileRef = 2753155914ACEFC90065964D /* HTTPConnection.h */; };
		2753158214ACEFC90065964D /* HTTPLogging.h in Headers */ = {isa = PBXBuildFile; fileRef = 2753155B14ACEFC90065964D /* HTTPLogging.h */; };
		2753158414ACEFC90065964D /* HTTPMessage.h in Headers */ = {isa = PBXBuildFile; fileRef = 2753155C14ACEFC90065964D /* HTTPMessage.h */; };
		2753158814ACEFC90065964D /* HTTPResponse.h in Headers */ = {isa = PBXBuildFile; fileRef = 2753155E14ACEFC90065964D /* HTTPResponse.h */; };
		2753158A14ACEFC90065964D /* HTTPServer.h in Headers */ = {isa = PBXBuildFile; fileRef = 2753155F14ACEFC90065964D /* HTTPServer.h */; };
		2753158E14ACEFC90065964D /* HTTPAsyncFileResponse.h in Headers */ = {isa = PBXBuildFile; fileRef = 2753156214ACEFC90065964D /* HTTPAsyncFileResponse.h */; };
		2753159214ACEFC90065964D /* HTTPDataResponse.h in Headers */ = {isa = PBXBuildFile; fileRef = 2753156414ACEFC90065964D /* HTTPDataResponse.h */; };
		2753159614ACEFC90065964D /* HTTPDynamicFileResponse.h in Headers */ = {isa = PBXBuildFile; fileRef = 2753156614ACEFC90065964D /* HTTPDynamicFileResponse.h */; };
		2753159A14ACEFC90065964D /* HTTPFileResponse.h in Headers */ = {isa = PBXBuildFile; fileRef = 2753156814ACEFC90065964D /* HTTPFileResponse.h */; };
		2753159E14ACEFC90065964D /* HTTPRedirectResponse.h in Headers */ = {isa = PBXBuildFile; fileRef = 2753156A14ACEFC90065964D /* HTTPRedirectResponse.h */; };
		275315BC14ACF0330065964D /* DDAbstractDatabaseLogger.h in Headers */ = {isa = PBXBuildFile; fileRef = 275315B114ACF0330065964D /* DDAbstractDatabaseLogger.h */; };
		275315C014ACF0330065964D /* DDASLLogger.h in Headers */ = {isa = PBXBuildFile; fileRef = 275315B314ACF0330065964D /* DDASLLogger.h */; };
		275315C414ACF0330065964D /* DDFileLogger.h in Headers */ = {isa = PBXBuildFile; fileRef = 275315B514ACF0330065964D /* DDFileLogger.h */; };
		275315C814ACF0330065964D /* DDLog.h in Headers */ = {isa = PBXBuildFile; fileRef = 275315B714ACF0330065964D /* DDLog.h */; };
		275315CC14ACF0330065964D /* DDTTYLogger.h in Headers */ = {isa = PBXBuildFile; fileRef = 275315B914ACF0330065964D /* DDTTYLogger.h */; };
		275315DC14ACF0A20065964D /* InfoPlist.strings in Resources */ = {isa = PBXBuildFile; fileRef = 275315DA14ACF0A20065964D /* InfoPlist.strings */; };
		275315E014ACF0A20065964D /* CBLListener.m in Sources */ = {isa = PBXBuildFile; fileRef = 275315DF14ACF0A20065964D /* CBLListener.m */; };
		275315E514ACF1130065964D /* DDNumber.m in Sources */ = {isa = PBXBuildFile; fileRef = 2753155414ACEFC90065964D /* DDNumber.m */; };
		275315E614ACF1130065964D /* DDRange.m in Sources */ = {isa = PBXBuildFile; fileRef = 2753155614ACEFC90065964D /* DDRange.m */; };
		275315E714ACF1130065964D /* HTTPAuthenticationRequest.m in Sources */ = {isa = PBXBuildFile; fileRef = 2753155814ACEFC90065964D /* HTTPAuthenticationRequest.m */; };
		275315E814ACF1130065964D /* HTTPConnection.m in Sources */ = {isa = PBXBuildFile; fileRef = 2753155A14ACEFC90065964D /* HTTPConnection.m */; };
		275315E914ACF1130065964D /* HTTPMessage.m in Sources */ = {isa = PBXBuildFile; fileRef = 2753155D14ACEFC90065964D /* HTTPMessage.m */; };
		275315EA14ACF1130065964D /* HTTPServer.m in Sources */ = {isa = PBXBuildFile; fileRef = 2753156014ACEFC90065964D /* HTTPServer.m */; settings = {COMPILER_FLAGS = "-Wno-undeclared-selector"; }; };
		275315EC14ACF1130065964D /* HTTPDataResponse.m in Sources */ = {isa = PBXBuildFile; fileRef = 2753156514ACEFC90065964D /* HTTPDataResponse.m */; };
		275315F214ACF1130065964D /* DDLog.m in Sources */ = {isa = PBXBuildFile; fileRef = 275315B814ACF0330065964D /* DDLog.m */; };
		275315F314ACF1C20065964D /* Foundation.framework in Frameworks */ = {isa = PBXBuildFile; fileRef = 27C7069C148864BA00F0F099 /* Foundation.framework */; };
		275315F514ACF1CC0065964D /* Security.framework in Frameworks */ = {isa = PBXBuildFile; fileRef = 275315F414ACF1CC0065964D /* Security.framework */; };
		275315F814ACF2500065964D /* CoreServices.framework in Frameworks */ = {isa = PBXBuildFile; fileRef = 275315F714ACF2500065964D /* CoreServices.framework */; };
		275315F914ACF2D70065964D /* CBLListener.h in Headers */ = {isa = PBXBuildFile; fileRef = 275315DE14ACF0A20065964D /* CBLListener.h */; settings = {ATTRIBUTES = (Public, ); }; };
		275315FC14ACF83C0065964D /* CouchbaseLite.framework in Frameworks */ = {isa = PBXBuildFile; fileRef = 270B3DEA1489359000E0A926 /* CouchbaseLite.framework */; };
		275315FF14ACF9330065964D /* ExceptionUtils.m in Sources */ = {isa = PBXBuildFile; fileRef = 27F0751711CDC80A00E9A2AB /* ExceptionUtils.m */; settings = {COMPILER_FLAGS = "-fno-objc-arc"; }; };
		2753160014ACF9330065964D /* Logging.m in Sources */ = {isa = PBXBuildFile; fileRef = 27F0751211CDC7F900E9A2AB /* Logging.m */; settings = {COMPILER_FLAGS = "-fno-objc-arc"; }; };
		2753160114ACF9330065964D /* CollectionUtils.m in Sources */ = {isa = PBXBuildFile; fileRef = 27F0749C11CD5B4F00E9A2AB /* CollectionUtils.m */; settings = {COMPILER_FLAGS = "-fno-objc-arc"; }; };
		2753160214ACF9330065964D /* Test.m in Sources */ = {isa = PBXBuildFile; fileRef = 27F0749E11CD5B4F00E9A2AB /* Test.m */; settings = {COMPILER_FLAGS = "-fno-objc-arc"; }; };
		2753160C14ACFC2A0065964D /* CBLHTTPConnection.h in Headers */ = {isa = PBXBuildFile; fileRef = 2753160A14ACFC2A0065964D /* CBLHTTPConnection.h */; };
		2753160D14ACFC2A0065964D /* CBLHTTPConnection.m in Sources */ = {isa = PBXBuildFile; fileRef = 2753160B14ACFC2A0065964D /* CBLHTTPConnection.m */; };
		27538F5117F13B03004C3BFD /* Cocoa.framework in Frameworks */ = {isa = PBXBuildFile; fileRef = 27C70697148864BA00F0F099 /* Cocoa.framework */; };
		27538F5717F13B03004C3BFD /* InfoPlist.strings in Resources */ = {isa = PBXBuildFile; fileRef = 27538F5517F13B03004C3BFD /* InfoPlist.strings */; };
		27538F5917F13B03004C3BFD /* main.m in Sources */ = {isa = PBXBuildFile; fileRef = 27538F5817F13B03004C3BFD /* main.m */; };
		27538F5D17F13B03004C3BFD /* Credits.rtf in Resources */ = {isa = PBXBuildFile; fileRef = 27538F5B17F13B03004C3BFD /* Credits.rtf */; };
		27538F6017F13B03004C3BFD /* AppDelegate.m in Sources */ = {isa = PBXBuildFile; fileRef = 27538F5F17F13B03004C3BFD /* AppDelegate.m */; };
		27538F6317F13B03004C3BFD /* MainMenu.xib in Resources */ = {isa = PBXBuildFile; fileRef = 27538F6117F13B03004C3BFD /* MainMenu.xib */; };
		27538F8017F140DD004C3BFD /* CouchbaseLite.framework in Frameworks */ = {isa = PBXBuildFile; fileRef = 270B3DEA1489359000E0A926 /* CouchbaseLite.framework */; };
		27538F8117F140DD004C3BFD /* CouchbaseLiteListener.framework in Frameworks */ = {isa = PBXBuildFile; fileRef = 275315D514ACF0A10065964D /* CouchbaseLiteListener.framework */; };
		27538F8217F1417B004C3BFD /* CBLJSViewCompiler.m in Sources */ = {isa = PBXBuildFile; fileRef = 792867CF178DE03E00248AF0 /* CBLJSViewCompiler.m */; };
		27538F8317F14185004C3BFD /* CBLJSFunction.m in Sources */ = {isa = PBXBuildFile; fileRef = 792867CC178DE03E00248AF0 /* CBLJSFunction.m */; };
		27538F8417F14198004C3BFD /* JavaScriptCore.framework in Frameworks */ = {isa = PBXBuildFile; fileRef = 27F1E4A7169799DA00F0E50F /* JavaScriptCore.framework */; };
		27538F8617F14504004C3BFD /* CouchbaseLite.framework in Copy Frameworks */ = {isa = PBXBuildFile; fileRef = 270B3DEA1489359000E0A926 /* CouchbaseLite.framework */; };
		27538F8717F14504004C3BFD /* CouchbaseLiteListener.framework in Copy Frameworks */ = {isa = PBXBuildFile; fileRef = 275315D514ACF0A10065964D /* CouchbaseLiteListener.framework */; };
		27538F8917F148C2004C3BFD /* LiteServ.icns in Resources */ = {isa = PBXBuildFile; fileRef = 27538F8817F148C2004C3BFD /* LiteServ.icns */; };
		27538F8B17F14A73004C3BFD /* LiteServ_MenubarIcon.png in Resources */ = {isa = PBXBuildFile; fileRef = 27538F8A17F14A73004C3BFD /* LiteServ_MenubarIcon.png */; };
		27538F8F17F15057004C3BFD /* ScriptingBridge.framework in Frameworks */ = {isa = PBXBuildFile; fileRef = 27538F8E17F15057004C3BFD /* ScriptingBridge.framework */; };
		27538F9317F1D2AC004C3BFD /* LiteServ in Copy Tool */ = {isa = PBXBuildFile; fileRef = 270FE0C814C5008C005FF647 /* LiteServ */; };
		27538F9A17F1D93F004C3BFD /* ToolInstallController.m in Sources */ = {isa = PBXBuildFile; fileRef = 27538F9917F1D93F004C3BFD /* ToolInstallController.m */; };
		27538F9C17F1D957004C3BFD /* ToolInstallController.xib in Resources */ = {isa = PBXBuildFile; fileRef = 27538F9B17F1D957004C3BFD /* ToolInstallController.xib */; };
		27538F9F17F1D9D6004C3BFD /* PrivilegedInstall.m in Sources */ = {isa = PBXBuildFile; fileRef = 27538F9E17F1D9D6004C3BFD /* PrivilegedInstall.m */; };
		27538FA017F1DC98004C3BFD /* Security.framework in Frameworks */ = {isa = PBXBuildFile; fileRef = 275315F414ACF1CC0065964D /* Security.framework */; };
		27538FA317F1ECE8004C3BFD /* LoggingMode.c in Sources */ = {isa = PBXBuildFile; fileRef = 27538FA217F1ECE8004C3BFD /* LoggingMode.c */; };
		275A29021649A11900B0D8EE /* CouchbaseLitePrivate.h in Headers */ = {isa = PBXBuildFile; fileRef = 27DA434D15914F5700F9E7B5 /* CouchbaseLitePrivate.h */; settings = {ATTRIBUTES = (Private, ); }; };
		275A29031649A11A00B0D8EE /* CouchbaseLitePrivate.h in Headers */ = {isa = PBXBuildFile; fileRef = 27DA434D15914F5700F9E7B5 /* CouchbaseLitePrivate.h */; settings = {ATTRIBUTES = (Private, ); }; };
		275A29041649A12B00B0D8EE /* CBLAttachment.h in Headers */ = {isa = PBXBuildFile; fileRef = 27E2E5A1159383E9005B9234 /* CBLAttachment.h */; settings = {ATTRIBUTES = (Public, ); }; };
		275A29051649A13900B0D8EE /* CBLReplication.h in Headers */ = {isa = PBXBuildFile; fileRef = 27E2E5CB159533A5005B9234 /* CBLReplication.h */; settings = {ATTRIBUTES = (Public, ); }; };
		275A7CF21901AE0D00729933 /* libCBForest-iOS.a in Frameworks */ = {isa = PBXBuildFile; fileRef = 27571E0618F9060100141BDD /* libCBForest-iOS.a */; };
		2762AB5818D36F1B00649D47 /* CBLReplication+Transformation.h in Headers */ = {isa = PBXBuildFile; fileRef = 2762AB5618D36F1B00649D47 /* CBLReplication+Transformation.h */; settings = {ATTRIBUTES = (Private, ); }; };
		2762AB5918D36F1B00649D47 /* CBLReplication+Transformation.m in Sources */ = {isa = PBXBuildFile; fileRef = 2762AB5718D36F1B00649D47 /* CBLReplication+Transformation.m */; };
		2762AB5A18D36F1B00649D47 /* CBLReplication+Transformation.m in Sources */ = {isa = PBXBuildFile; fileRef = 2762AB5718D36F1B00649D47 /* CBLReplication+Transformation.m */; };
		2766EFF814DB7F9F009ECCA8 /* CBLMultipartWriter.h in Headers */ = {isa = PBXBuildFile; fileRef = 2766EFF614DB7F9F009ECCA8 /* CBLMultipartWriter.h */; };
		2766EFF914DB7F9F009ECCA8 /* CBLMultipartWriter.m in Sources */ = {isa = PBXBuildFile; fileRef = 2766EFF714DB7F9F009ECCA8 /* CBLMultipartWriter.m */; };
		2766EFFA14DB7F9F009ECCA8 /* CBLMultipartWriter.m in Sources */ = {isa = PBXBuildFile; fileRef = 2766EFF714DB7F9F009ECCA8 /* CBLMultipartWriter.m */; };
		2766EFFD14DC7B37009ECCA8 /* CBLMultiStreamWriter.h in Headers */ = {isa = PBXBuildFile; fileRef = 2766EFFB14DC7B37009ECCA8 /* CBLMultiStreamWriter.h */; };
		2766EFFE14DC7B37009ECCA8 /* CBLMultiStreamWriter.m in Sources */ = {isa = PBXBuildFile; fileRef = 2766EFFC14DC7B37009ECCA8 /* CBLMultiStreamWriter.m */; };
		2766EFFF14DC7B37009ECCA8 /* CBLMultiStreamWriter.m in Sources */ = {isa = PBXBuildFile; fileRef = 2766EFFC14DC7B37009ECCA8 /* CBLMultiStreamWriter.m */; };
		2767D7DF14C8D3E500ED0F26 /* Logging.m in Sources */ = {isa = PBXBuildFile; fileRef = 27F0751211CDC7F900E9A2AB /* Logging.m */; settings = {COMPILER_FLAGS = "-fno-objc-arc"; }; };
		2767D7E014C8D3EA00ED0F26 /* CollectionUtils.m in Sources */ = {isa = PBXBuildFile; fileRef = 27F0749C11CD5B4F00E9A2AB /* CollectionUtils.m */; settings = {COMPILER_FLAGS = "-fno-objc-arc"; }; };
		276BA0AD17DD13FA00D367CB /* CBLParseDate.c in Sources */ = {isa = PBXBuildFile; fileRef = 276BA0AC17DD13FA00D367CB /* CBLParseDate.c */; };
		276BA0AE17DD13FA00D367CB /* CBLParseDate.c in Sources */ = {isa = PBXBuildFile; fileRef = 276BA0AC17DD13FA00D367CB /* CBLParseDate.c */; };
		276F25FB18A3386100A70679 /* DDData.h in Headers */ = {isa = PBXBuildFile; fileRef = 276F25F918A3386100A70679 /* DDData.h */; };
		276F25FC18A3386100A70679 /* DDData.m in Sources */ = {isa = PBXBuildFile; fileRef = 276F25FA18A3386100A70679 /* DDData.m */; };
		276F25FD18A3386100A70679 /* DDData.m in Sources */ = {isa = PBXBuildFile; fileRef = 276F25FA18A3386100A70679 /* DDData.m */; };
		27726AAC1889835F00AE6931 /* CBLGeometry.h in Headers */ = {isa = PBXBuildFile; fileRef = 27726AA81889835F00AE6931 /* CBLGeometry.h */; settings = {ATTRIBUTES = (Public, ); }; };
		27726AAD1889835F00AE6931 /* CBLGeometry.m in Sources */ = {isa = PBXBuildFile; fileRef = 27726AA91889835F00AE6931 /* CBLGeometry.m */; };
		27726AAE1889835F00AE6931 /* CBLGeometry.m in Sources */ = {isa = PBXBuildFile; fileRef = 27726AA91889835F00AE6931 /* CBLGeometry.m */; };
		27726AAF1889835F00AE6931 /* CBLJSON.h in Headers */ = {isa = PBXBuildFile; fileRef = 27726AAA1889835F00AE6931 /* CBLJSON.h */; settings = {ATTRIBUTES = (Public, ); }; };
		27726AB01889835F00AE6931 /* CBLJSON.m in Sources */ = {isa = PBXBuildFile; fileRef = 27726AAB1889835F00AE6931 /* CBLJSON.m */; };
		27726AB11889835F00AE6931 /* CBLJSON.m in Sources */ = {isa = PBXBuildFile; fileRef = 27726AAB1889835F00AE6931 /* CBLJSON.m */; };
		27726AB2188983AE00AE6931 /* CBLJSON.h in Headers */ = {isa = PBXBuildFile; fileRef = 27726AAA1889835F00AE6931 /* CBLJSON.h */; settings = {ATTRIBUTES = (Public, ); }; };
		27726AB3188983B800AE6931 /* CBLGeometry.h in Headers */ = {isa = PBXBuildFile; fileRef = 27726AA81889835F00AE6931 /* CBLGeometry.h */; settings = {ATTRIBUTES = (Public, ); }; };
		27731EFF1493FA3100815D67 /* CBL_BlobStore.h in Headers */ = {isa = PBXBuildFile; fileRef = 27731EFD1493FA3100815D67 /* CBL_BlobStore.h */; };
		27731F001493FA3100815D67 /* CBL_BlobStore.m in Sources */ = {isa = PBXBuildFile; fileRef = 27731EFE1493FA3100815D67 /* CBL_BlobStore.m */; };
		27731F061495335B00815D67 /* CBL_BlobStore.m in Sources */ = {isa = PBXBuildFile; fileRef = 27731EFE1493FA3100815D67 /* CBL_BlobStore.m */; };
		27731F1E1495CFEF00815D67 /* libCouchbaseLite.a in Frameworks */ = {isa = PBXBuildFile; fileRef = 27B0B7A91492B83B00A817AD /* libCouchbaseLite.a */; };
		27731F201495CFEF00815D67 /* UIKit.framework in Frameworks */ = {isa = PBXBuildFile; fileRef = 27B0B7B81492B83C00A817AD /* UIKit.framework */; };
		27731F211495CFEF00815D67 /* Foundation.framework in Frameworks */ = {isa = PBXBuildFile; fileRef = 27F0745C11CD50A600E9A2AB /* Foundation.framework */; };
		27731F221495CFEF00815D67 /* CoreGraphics.framework in Frameworks */ = {isa = PBXBuildFile; fileRef = 27B0B80F1492C16300A817AD /* CoreGraphics.framework */; };
		27731F241495CFEF00815D67 /* InfoPlist.strings in Resources */ = {isa = PBXBuildFile; fileRef = 27B0B8141492C16300A817AD /* InfoPlist.strings */; };
		27731F3714967A5F00815D67 /* RootViewController.m in Sources */ = {isa = PBXBuildFile; fileRef = 27731F3414967A5F00815D67 /* RootViewController.m */; };
		27731F3814967A5F00815D67 /* ConfigViewController.m in Sources */ = {isa = PBXBuildFile; fileRef = 27731F3614967A5F00815D67 /* ConfigViewController.m */; };
		27731F3C14967A8400815D67 /* RootViewController.xib in Resources */ = {isa = PBXBuildFile; fileRef = 27731F3914967A8400815D67 /* RootViewController.xib */; };
		27731F3D14967A8400815D67 /* MainWindow.xib in Resources */ = {isa = PBXBuildFile; fileRef = 27731F3A14967A8400815D67 /* MainWindow.xib */; };
		27731F3E14967A8400815D67 /* ConfigViewController.xib in Resources */ = {isa = PBXBuildFile; fileRef = 27731F3B14967A8400815D67 /* ConfigViewController.xib */; };
		2773ADC714BD1EB80027A292 /* CBLDatabase+LocalDocs.h in Headers */ = {isa = PBXBuildFile; fileRef = 2773ADC514BD1EB80027A292 /* CBLDatabase+LocalDocs.h */; };
		2773ADC814BD1EB80027A292 /* CBLDatabase+LocalDocs.mm in Sources */ = {isa = PBXBuildFile; fileRef = 2773ADC614BD1EB80027A292 /* CBLDatabase+LocalDocs.mm */; };
		2773ADC914BD1EB80027A292 /* CBLDatabase+LocalDocs.mm in Sources */ = {isa = PBXBuildFile; fileRef = 2773ADC614BD1EB80027A292 /* CBLDatabase+LocalDocs.mm */; };
		2776A59116A0C3A6006FF199 /* CBLPersonaAuthorizer.h in Headers */ = {isa = PBXBuildFile; fileRef = 2776A58F16A0C3A6006FF199 /* CBLPersonaAuthorizer.h */; };
		2776A59216A0C3A6006FF199 /* CBLPersonaAuthorizer.h in Headers */ = {isa = PBXBuildFile; fileRef = 2776A58F16A0C3A6006FF199 /* CBLPersonaAuthorizer.h */; };
		2776A59316A0C3A6006FF199 /* CBLPersonaAuthorizer.m in Sources */ = {isa = PBXBuildFile; fileRef = 2776A59016A0C3A6006FF199 /* CBLPersonaAuthorizer.m */; };
		2776A59616A0C3B1006FF199 /* CBLPersonaAuthorizer.m in Sources */ = {isa = PBXBuildFile; fileRef = 2776A59016A0C3A6006FF199 /* CBLPersonaAuthorizer.m */; };
		2776A63016A9BCBC006FF199 /* CBLDatabaseChange.h in Headers */ = {isa = PBXBuildFile; fileRef = 2776A62E16A9BCBC006FF199 /* CBLDatabaseChange.h */; settings = {ATTRIBUTES = (Public, ); }; };
		2776A63116A9BCBC006FF199 /* CBLDatabaseChange.m in Sources */ = {isa = PBXBuildFile; fileRef = 2776A62F16A9BCBC006FF199 /* CBLDatabaseChange.m */; };
		2776A63216A9BCBC006FF199 /* CBLDatabaseChange.m in Sources */ = {isa = PBXBuildFile; fileRef = 2776A62F16A9BCBC006FF199 /* CBLDatabaseChange.m */; };
		277B5D291821A8380088881E /* yajl.c in Sources */ = {isa = PBXBuildFile; fileRef = 277B5C7D1821A8370088881E /* yajl.c */; };
		277B5D2A1821A8380088881E /* yajl.c in Sources */ = {isa = PBXBuildFile; fileRef = 277B5C7D1821A8370088881E /* yajl.c */; };
		277B5D2D1821A8380088881E /* yajl_alloc.c in Sources */ = {isa = PBXBuildFile; fileRef = 277B5C801821A8370088881E /* yajl_alloc.c */; };
		277B5D2E1821A8380088881E /* yajl_alloc.c in Sources */ = {isa = PBXBuildFile; fileRef = 277B5C801821A8370088881E /* yajl_alloc.c */; };
		277B5D2F1821A8380088881E /* yajl_alloc.h in Headers */ = {isa = PBXBuildFile; fileRef = 277B5C811821A8370088881E /* yajl_alloc.h */; };
		277B5D301821A8380088881E /* yajl_buf.c in Sources */ = {isa = PBXBuildFile; fileRef = 277B5C821821A8370088881E /* yajl_buf.c */; };
		277B5D311821A8380088881E /* yajl_buf.c in Sources */ = {isa = PBXBuildFile; fileRef = 277B5C821821A8370088881E /* yajl_buf.c */; };
		277B5D321821A8380088881E /* yajl_buf.h in Headers */ = {isa = PBXBuildFile; fileRef = 277B5C831821A8370088881E /* yajl_buf.h */; };
		277B5D331821A8380088881E /* yajl_bytestack.h in Headers */ = {isa = PBXBuildFile; fileRef = 277B5C841821A8370088881E /* yajl_bytestack.h */; };
		277B5D341821A8380088881E /* yajl_encode.c in Sources */ = {isa = PBXBuildFile; fileRef = 277B5C851821A8370088881E /* yajl_encode.c */; };
		277B5D351821A8380088881E /* yajl_encode.c in Sources */ = {isa = PBXBuildFile; fileRef = 277B5C851821A8370088881E /* yajl_encode.c */; };
		277B5D361821A8380088881E /* yajl_encode.h in Headers */ = {isa = PBXBuildFile; fileRef = 277B5C861821A8370088881E /* yajl_encode.h */; };
		277B5D371821A8380088881E /* yajl_gen.c in Sources */ = {isa = PBXBuildFile; fileRef = 277B5C871821A8370088881E /* yajl_gen.c */; };
		277B5D381821A8380088881E /* yajl_gen.c in Sources */ = {isa = PBXBuildFile; fileRef = 277B5C871821A8370088881E /* yajl_gen.c */; };
		277B5D391821A8380088881E /* yajl_lex.c in Sources */ = {isa = PBXBuildFile; fileRef = 277B5C881821A8370088881E /* yajl_lex.c */; };
		277B5D3A1821A8380088881E /* yajl_lex.c in Sources */ = {isa = PBXBuildFile; fileRef = 277B5C881821A8370088881E /* yajl_lex.c */; };
		277B5D3B1821A8380088881E /* yajl_lex.h in Headers */ = {isa = PBXBuildFile; fileRef = 277B5C891821A8370088881E /* yajl_lex.h */; };
		277B5D3C1821A8380088881E /* yajl_parser.c in Sources */ = {isa = PBXBuildFile; fileRef = 277B5C8A1821A8370088881E /* yajl_parser.c */; };
		277B5D3D1821A8380088881E /* yajl_parser.c in Sources */ = {isa = PBXBuildFile; fileRef = 277B5C8A1821A8370088881E /* yajl_parser.c */; };
		277B5D3E1821A8380088881E /* yajl_parser.h in Headers */ = {isa = PBXBuildFile; fileRef = 277B5C8B1821A8370088881E /* yajl_parser.h */; };
		277B5D411821A8380088881E /* yajl_version.c in Sources */ = {isa = PBXBuildFile; fileRef = 277B5C8D1821A8370088881E /* yajl_version.c */; };
		277B5D421821A8380088881E /* yajl_version.c in Sources */ = {isa = PBXBuildFile; fileRef = 277B5C8D1821A8370088881E /* yajl_version.c */; };
		277B5DC71821A8B60088881E /* yajl_common.h in Headers */ = {isa = PBXBuildFile; fileRef = 277B5DC21821A8B60088881E /* yajl_common.h */; };
		277B5DC81821A8B60088881E /* yajl_gen.h in Headers */ = {isa = PBXBuildFile; fileRef = 277B5DC31821A8B60088881E /* yajl_gen.h */; };
		277B5DC91821A8B60088881E /* yajl_parse.h in Headers */ = {isa = PBXBuildFile; fileRef = 277B5DC41821A8B60088881E /* yajl_parse.h */; };
		277B5DCA1821A8B60088881E /* yajl_tree.h in Headers */ = {isa = PBXBuildFile; fileRef = 277B5DC51821A8B60088881E /* yajl_tree.h */; };
		277B5DCB1821A8B60088881E /* yajl_version.h in Headers */ = {isa = PBXBuildFile; fileRef = 277B5DC61821A8B60088881E /* yajl_version.h */; };
		277B5DCE1821AE990088881E /* CBLJSONReader.h in Headers */ = {isa = PBXBuildFile; fileRef = 277B5DCC1821AE990088881E /* CBLJSONReader.h */; };
		277B5DCF1821AE990088881E /* CBLJSONReader.m in Sources */ = {isa = PBXBuildFile; fileRef = 277B5DCD1821AE990088881E /* CBLJSONReader.m */; };
		277B5DD01821AE990088881E /* CBLJSONReader.m in Sources */ = {isa = PBXBuildFile; fileRef = 277B5DCD1821AE990088881E /* CBLJSONReader.m */; };
		277EF39D17F4DEDD00F7B7F7 /* CBLQuery+FullTextSearch.h in Headers */ = {isa = PBXBuildFile; fileRef = 277EF39917F4DEDD00F7B7F7 /* CBLQuery+FullTextSearch.h */; settings = {ATTRIBUTES = (Public, ); }; };
		277EF39E17F4DEDD00F7B7F7 /* CBLQuery+FullTextSearch.m in Sources */ = {isa = PBXBuildFile; fileRef = 277EF39A17F4DEDD00F7B7F7 /* CBLQuery+FullTextSearch.m */; };
		277EF39F17F4DEDD00F7B7F7 /* CBLQuery+FullTextSearch.m in Sources */ = {isa = PBXBuildFile; fileRef = 277EF39A17F4DEDD00F7B7F7 /* CBLQuery+FullTextSearch.m */; };
		277EF3A017F4DEDD00F7B7F7 /* CBLQuery+Geo.h in Headers */ = {isa = PBXBuildFile; fileRef = 277EF39B17F4DEDD00F7B7F7 /* CBLQuery+Geo.h */; settings = {ATTRIBUTES = (Public, ); }; };
		277EF3A117F4DEDD00F7B7F7 /* CBLQuery+Geo.m in Sources */ = {isa = PBXBuildFile; fileRef = 277EF39C17F4DEDD00F7B7F7 /* CBLQuery+Geo.m */; };
		277EF3A217F4DEDD00F7B7F7 /* CBLQuery+Geo.m in Sources */ = {isa = PBXBuildFile; fileRef = 277EF39C17F4DEDD00F7B7F7 /* CBLQuery+Geo.m */; };
		277EF49017F4EA0000F7B7F7 /* CBLQuery+FullTextSearch.h in Headers */ = {isa = PBXBuildFile; fileRef = 277EF39917F4DEDD00F7B7F7 /* CBLQuery+FullTextSearch.h */; settings = {ATTRIBUTES = (Public, ); }; };
		277EF49117F4EA0000F7B7F7 /* CBLQuery+Geo.h in Headers */ = {isa = PBXBuildFile; fileRef = 277EF39B17F4DEDD00F7B7F7 /* CBLQuery+Geo.h */; settings = {ATTRIBUTES = (Public, ); }; };
		277EF49417F5F3CB00F7B7F7 /* CBLView+Querying.mm in Sources */ = {isa = PBXBuildFile; fileRef = 277EF49317F5F3CB00F7B7F7 /* CBLView+Querying.mm */; };
		277EF49517F5F3CB00F7B7F7 /* CBLView+Querying.mm in Sources */ = {isa = PBXBuildFile; fileRef = 277EF49317F5F3CB00F7B7F7 /* CBLView+Querying.mm */; };
		27821BB7148E7D6F0099B373 /* CBL_Replicator.h in Headers */ = {isa = PBXBuildFile; fileRef = 27821BB5148E7D6F0099B373 /* CBL_Replicator.h */; };
		27821BB8148E7D6F0099B373 /* CBL_Replicator.m in Sources */ = {isa = PBXBuildFile; fileRef = 27821BB6148E7D6F0099B373 /* CBL_Replicator.m */; };
		27821BBC149001B30099B373 /* CBLReplicator_Tests.m in Sources */ = {isa = PBXBuildFile; fileRef = 27821BBB149001B20099B373 /* CBLReplicator_Tests.m */; };
		27821BBE14906FB60099B373 /* CouchbaseLitePrefix.h in Headers */ = {isa = PBXBuildFile; fileRef = 27821BBD14906FB50099B373 /* CouchbaseLitePrefix.h */; };
		27846FB915D475DF0030122F /* MYRegexUtils.h in Headers */ = {isa = PBXBuildFile; fileRef = 27846FB515D475DF0030122F /* MYRegexUtils.h */; };
		27846FBA15D475DF0030122F /* MYRegexUtils.m in Sources */ = {isa = PBXBuildFile; fileRef = 27846FB615D475DF0030122F /* MYRegexUtils.m */; settings = {COMPILER_FLAGS = "-fno-objc-arc"; }; };
		27846FBB15D475DF0030122F /* MYRegexUtils.m in Sources */ = {isa = PBXBuildFile; fileRef = 27846FB615D475DF0030122F /* MYRegexUtils.m */; settings = {COMPILER_FLAGS = "-fno-objc-arc"; }; };
		27846FBC15D475DF0030122F /* MYStreamUtils.h in Headers */ = {isa = PBXBuildFile; fileRef = 27846FB715D475DF0030122F /* MYStreamUtils.h */; };
		27846FBD15D475DF0030122F /* MYStreamUtils.m in Sources */ = {isa = PBXBuildFile; fileRef = 27846FB815D475DF0030122F /* MYStreamUtils.m */; settings = {COMPILER_FLAGS = "-fno-objc-arc"; }; };
		27846FBE15D475DF0030122F /* MYStreamUtils.m in Sources */ = {isa = PBXBuildFile; fileRef = 27846FB815D475DF0030122F /* MYStreamUtils.m */; settings = {COMPILER_FLAGS = "-fno-objc-arc"; }; };
		27846FF115D5C8250030122F /* APITests.m in Sources */ = {isa = PBXBuildFile; fileRef = 27846FF015D5C8250030122F /* APITests.m */; };
		2785B48D18D3F11900CBB41A /* CBLReplication+Transformation.h in Headers */ = {isa = PBXBuildFile; fileRef = 2762AB5618D36F1B00649D47 /* CBLReplication+Transformation.h */; settings = {ATTRIBUTES = (Private, ); }; };
		2785BE9D16BC87EA00A3E881 /* CBL_URLProtocol.h in Headers */ = {isa = PBXBuildFile; fileRef = 27C706461487584300F0F099 /* CBL_URLProtocol.h */; };
		2785BE9E16BC87ED00A3E881 /* CBL_Router.h in Headers */ = {isa = PBXBuildFile; fileRef = 27C706431486BE7100F0F099 /* CBL_Router.h */; };
		278B0CA0152A8B1900577747 /* CBLCanonicalJSON.h in Headers */ = {isa = PBXBuildFile; fileRef = 278B0C9E152A8B1900577747 /* CBLCanonicalJSON.h */; };
		278B0CA1152A8B1900577747 /* CBLCanonicalJSON.m in Sources */ = {isa = PBXBuildFile; fileRef = 278B0C9F152A8B1900577747 /* CBLCanonicalJSON.m */; };
		278B0CA2152A8B1900577747 /* CBLCanonicalJSON.m in Sources */ = {isa = PBXBuildFile; fileRef = 278B0C9F152A8B1900577747 /* CBLCanonicalJSON.m */; };
		278D359A19118FBC00C9C8EC /* CBLAuthenticator.h in Headers */ = {isa = PBXBuildFile; fileRef = 2733022818F8572700A488F7 /* CBLAuthenticator.h */; settings = {ATTRIBUTES = (Public, ); }; };
		278E4DD81562B40B00DDCEF9 /* MYURLUtils.h in Headers */ = {isa = PBXBuildFile; fileRef = 278E4DD61562B40B00DDCEF9 /* MYURLUtils.h */; };
		278E4DD91562B40B00DDCEF9 /* MYURLUtils.m in Sources */ = {isa = PBXBuildFile; fileRef = 278E4DD71562B40B00DDCEF9 /* MYURLUtils.m */; settings = {COMPILER_FLAGS = "-fno-objc-arc"; }; };
		278E4DDA1562B40B00DDCEF9 /* MYURLUtils.m in Sources */ = {isa = PBXBuildFile; fileRef = 278E4DD71562B40B00DDCEF9 /* MYURLUtils.m */; settings = {COMPILER_FLAGS = "-fno-objc-arc"; }; };
		27942C9E195B8319008C8DE9 /* libsqlite3.dylib in Frameworks */ = {isa = PBXBuildFile; fileRef = 27942C9D195B8319008C8DE9 /* libsqlite3.dylib */; };
		27942CA6195B8991008C8DE9 /* libsqlite3.dylib in Frameworks */ = {isa = PBXBuildFile; fileRef = 27942C9D195B8319008C8DE9 /* libsqlite3.dylib */; };
		279906E3149A65B8003D4338 /* CBLRemoteRequest.h in Headers */ = {isa = PBXBuildFile; fileRef = 279906E1149A65B7003D4338 /* CBLRemoteRequest.h */; };
		279906E5149A65B8003D4338 /* CBLRemoteRequest.m in Sources */ = {isa = PBXBuildFile; fileRef = 279906E2149A65B8003D4338 /* CBLRemoteRequest.m */; };
		279906E6149A65B8003D4338 /* CBLRemoteRequest.m in Sources */ = {isa = PBXBuildFile; fileRef = 279906E2149A65B8003D4338 /* CBLRemoteRequest.m */; };
		279906EE149ABFC2003D4338 /* CBLBatcher.h in Headers */ = {isa = PBXBuildFile; fileRef = 279906EC149ABFC1003D4338 /* CBLBatcher.h */; };
		279906F0149ABFC2003D4338 /* CBLBatcher.m in Sources */ = {isa = PBXBuildFile; fileRef = 279906ED149ABFC2003D4338 /* CBLBatcher.m */; };
		279906F1149ABFC2003D4338 /* CBLBatcher.m in Sources */ = {isa = PBXBuildFile; fileRef = 279906ED149ABFC2003D4338 /* CBLBatcher.m */; };
		279C7E2E14F424090004A1E8 /* CBLSequenceMap.h in Headers */ = {isa = PBXBuildFile; fileRef = 279C7E2C14F424090004A1E8 /* CBLSequenceMap.h */; };
		279C7E2F14F424090004A1E8 /* CBLSequenceMap.m in Sources */ = {isa = PBXBuildFile; fileRef = 279C7E2D14F424090004A1E8 /* CBLSequenceMap.m */; };
		279C7E3014F424090004A1E8 /* CBLSequenceMap.m in Sources */ = {isa = PBXBuildFile; fileRef = 279C7E2D14F424090004A1E8 /* CBLSequenceMap.m */; };
		279CE39014D1EDA0009F3FA6 /* Test.m in Sources */ = {isa = PBXBuildFile; fileRef = 27F0749E11CD5B4F00E9A2AB /* Test.m */; settings = {COMPILER_FLAGS = "-fno-objc-arc"; }; };
		279CE3B814D4A885009F3FA6 /* MYBlockUtils.h in Headers */ = {isa = PBXBuildFile; fileRef = 279CE3B614D4A885009F3FA6 /* MYBlockUtils.h */; };
		279CE3B914D4A885009F3FA6 /* MYBlockUtils.m in Sources */ = {isa = PBXBuildFile; fileRef = 279CE3B714D4A885009F3FA6 /* MYBlockUtils.m */; settings = {COMPILER_FLAGS = "-fno-objc-arc"; }; };
		279CE3BA14D4A886009F3FA6 /* MYBlockUtils.m in Sources */ = {isa = PBXBuildFile; fileRef = 279CE3B714D4A885009F3FA6 /* MYBlockUtils.m */; settings = {COMPILER_FLAGS = "-fno-objc-arc"; }; };
		279CE3BB14D4C775009F3FA6 /* MYBlockUtils.m in Sources */ = {isa = PBXBuildFile; fileRef = 279CE3B714D4A885009F3FA6 /* MYBlockUtils.m */; settings = {COMPILER_FLAGS = "-fno-objc-arc"; }; };
		279CE40014D749A7009F3FA6 /* CBLMultipartReader.h in Headers */ = {isa = PBXBuildFile; fileRef = 279CE3FE14D749A7009F3FA6 /* CBLMultipartReader.h */; };
		279CE40114D749A7009F3FA6 /* CBLMultipartReader.m in Sources */ = {isa = PBXBuildFile; fileRef = 279CE3FF14D749A7009F3FA6 /* CBLMultipartReader.m */; };
		279CE40214D749A7009F3FA6 /* CBLMultipartReader.m in Sources */ = {isa = PBXBuildFile; fileRef = 279CE3FF14D749A7009F3FA6 /* CBLMultipartReader.m */; };
		279CE40614D88032009F3FA6 /* CBLBlobStore_Tests.m in Sources */ = {isa = PBXBuildFile; fileRef = 279CE40414D88031009F3FA6 /* CBLBlobStore_Tests.m */; };
		279CE40A14D8AA23009F3FA6 /* CBLMultipartDownloader.h in Headers */ = {isa = PBXBuildFile; fileRef = 279CE40814D8AA23009F3FA6 /* CBLMultipartDownloader.h */; };
		279CE40B14D8AA23009F3FA6 /* CBLMultipartDownloader.m in Sources */ = {isa = PBXBuildFile; fileRef = 279CE40914D8AA23009F3FA6 /* CBLMultipartDownloader.m */; };
		279CE40C14D8AA23009F3FA6 /* CBLMultipartDownloader.m in Sources */ = {isa = PBXBuildFile; fileRef = 279CE40914D8AA23009F3FA6 /* CBLMultipartDownloader.m */; };
		279EB2CE149140DE00E74185 /* CBLView+Internal.h in Headers */ = {isa = PBXBuildFile; fileRef = 279EB2CC149140DE00E74185 /* CBLView+Internal.h */; };
		279EB2D11491442500E74185 /* CBLInternal.h in Headers */ = {isa = PBXBuildFile; fileRef = 279EB2D01491442500E74185 /* CBLInternal.h */; };
		279EB2DB1491C34300E74185 /* CBLCollateJSON.h in Headers */ = {isa = PBXBuildFile; fileRef = 279EB2D91491C34300E74185 /* CBLCollateJSON.h */; };
		279EB2DC1491C34300E74185 /* CBLCollateJSON.m in Sources */ = {isa = PBXBuildFile; fileRef = 279EB2DA1491C34300E74185 /* CBLCollateJSON.m */; };
		27A073EC14C0BB6200F52FE7 /* CBLMisc.h in Headers */ = {isa = PBXBuildFile; fileRef = 27A073EA14C0BB6200F52FE7 /* CBLMisc.h */; };
		27A073ED14C0BB6200F52FE7 /* CBLMisc.m in Sources */ = {isa = PBXBuildFile; fileRef = 27A073EB14C0BB6200F52FE7 /* CBLMisc.m */; };
		27A073EE14C0BB6200F52FE7 /* CBLMisc.m in Sources */ = {isa = PBXBuildFile; fileRef = 27A073EB14C0BB6200F52FE7 /* CBLMisc.m */; };
		27A720A0152B959100C0A0E8 /* CBL_Attachment.h in Headers */ = {isa = PBXBuildFile; fileRef = 27A7209E152B959100C0A0E8 /* CBL_Attachment.h */; };
		27A720A1152B959100C0A0E8 /* CBL_Attachment.m in Sources */ = {isa = PBXBuildFile; fileRef = 27A7209F152B959100C0A0E8 /* CBL_Attachment.m */; };
		27A720A2152B959100C0A0E8 /* CBL_Attachment.m in Sources */ = {isa = PBXBuildFile; fileRef = 27A7209F152B959100C0A0E8 /* CBL_Attachment.m */; };
		27A98EA517BEDC9900943528 /* ReplicationAPITests.m in Sources */ = {isa = PBXBuildFile; fileRef = 27A98EA317BEDC9900943528 /* ReplicationAPITests.m */; };
		27AA409D14AA86AE00E2A5FF /* CBLDatabase+Insertion.mm in Sources */ = {isa = PBXBuildFile; fileRef = 27AA409A14AA86AD00E2A5FF /* CBLDatabase+Insertion.mm */; };
		27AA409E14AA86AE00E2A5FF /* CBLDatabase+Insertion.mm in Sources */ = {isa = PBXBuildFile; fileRef = 27AA409A14AA86AD00E2A5FF /* CBLDatabase+Insertion.mm */; };
		27AA40A314AA8A6600E2A5FF /* CBLDatabase+Replication.mm in Sources */ = {isa = PBXBuildFile; fileRef = 27AA40A014AA8A6600E2A5FF /* CBLDatabase+Replication.mm */; };
		27AA40A414AA8A6600E2A5FF /* CBLDatabase+Replication.mm in Sources */ = {isa = PBXBuildFile; fileRef = 27AA40A014AA8A6600E2A5FF /* CBLDatabase+Replication.mm */; };
		27AD1F8817C29CB00063108F /* libCouchbaseLiteListener.a in Frameworks */ = {isa = PBXBuildFile; fileRef = DA023B6414BCA94C008184BB /* libCouchbaseLiteListener.a */; };
		27AD1F8917C2A08B0063108F /* ReplicationAPITests.m in Sources */ = {isa = PBXBuildFile; fileRef = 27A98EA317BEDC9900943528 /* ReplicationAPITests.m */; };
		27AD1F8A17C2A1A40063108F /* CBLRouter_Tests.m in Sources */ = {isa = PBXBuildFile; fileRef = 27C7064A1488311100F0F099 /* CBLRouter_Tests.m */; };
		27ADC079152502EE001ABC1D /* CBLMultipartDocumentReader.h in Headers */ = {isa = PBXBuildFile; fileRef = 27ADC077152502EE001ABC1D /* CBLMultipartDocumentReader.h */; };
		27ADC07A152502EE001ABC1D /* CBLMultipartDocumentReader.m in Sources */ = {isa = PBXBuildFile; fileRef = 27ADC078152502EE001ABC1D /* CBLMultipartDocumentReader.m */; };
		27ADC07B152502EE001ABC1D /* CBLMultipartDocumentReader.m in Sources */ = {isa = PBXBuildFile; fileRef = 27ADC078152502EE001ABC1D /* CBLMultipartDocumentReader.m */; };
		27B0B7801491E76200A817AD /* CBL_View_Tests.m in Sources */ = {isa = PBXBuildFile; fileRef = 27B0B77F1491E73400A817AD /* CBL_View_Tests.m */; };
		27B0B796149290AB00A817AD /* CBLChangeTracker.h in Headers */ = {isa = PBXBuildFile; fileRef = 27B0B790149290AB00A817AD /* CBLChangeTracker.h */; };
		27B0B797149290AB00A817AD /* CBLChangeTracker.m in Sources */ = {isa = PBXBuildFile; fileRef = 27B0B791149290AB00A817AD /* CBLChangeTracker.m */; };
		27B0B79E1492932800A817AD /* CBLBase64.h in Headers */ = {isa = PBXBuildFile; fileRef = 27B0B79C1492932700A817AD /* CBLBase64.h */; };
		27B0B79F1492932800A817AD /* CBLBase64.m in Sources */ = {isa = PBXBuildFile; fileRef = 27B0B79D1492932700A817AD /* CBLBase64.m */; };
		27B0B7AA1492B83B00A817AD /* Foundation.framework in Frameworks */ = {isa = PBXBuildFile; fileRef = 27F0745C11CD50A600E9A2AB /* Foundation.framework */; };
		27B0B7CD1492B86C00A817AD /* CBLDatabase+Internal.mm in Sources */ = {isa = PBXBuildFile; fileRef = 27F0744711CD4B6D00E9A2AB /* CBLDatabase+Internal.mm */; };
		27B0B7CF1492B87200A817AD /* CBL_Body.m in Sources */ = {isa = PBXBuildFile; fileRef = 27F074AA11CD5D7A00E9A2AB /* CBL_Body.m */; };
		27B0B7D01492B87500A817AD /* CBL_Revision.m in Sources */ = {isa = PBXBuildFile; fileRef = 270B3E3814898DF200E0A926 /* CBL_Revision.m */; };
		27B0B7D11492B87800A817AD /* CBL_Server.m in Sources */ = {isa = PBXBuildFile; fileRef = 27C706411486BBD500F0F099 /* CBL_Server.m */; };
		27B0B7D21492B87D00A817AD /* CBLCollateJSON.m in Sources */ = {isa = PBXBuildFile; fileRef = 279EB2DA1491C34300E74185 /* CBLCollateJSON.m */; };
		27B0B7D51492B88F00A817AD /* CBL_Replicator.m in Sources */ = {isa = PBXBuildFile; fileRef = 27821BB6148E7D6F0099B373 /* CBL_Replicator.m */; };
		27B0B7D61492B8A200A817AD /* CBL_Puller.m in Sources */ = {isa = PBXBuildFile; fileRef = 270B3E2A1489581E00E0A926 /* CBL_Puller.m */; };
		27B0B7D71492B8A200A817AD /* CBL_Pusher.m in Sources */ = {isa = PBXBuildFile; fileRef = 270B3E3D148D7F0000E0A926 /* CBL_Pusher.m */; };
		27B0B7D81492B8A200A817AD /* CBLChangeTracker.m in Sources */ = {isa = PBXBuildFile; fileRef = 27B0B791149290AB00A817AD /* CBLChangeTracker.m */; };
		27B0B7DB1492B8A200A817AD /* CBLBase64.m in Sources */ = {isa = PBXBuildFile; fileRef = 27B0B79D1492932700A817AD /* CBLBase64.m */; };
		27B0B7DE1492B8C100A817AD /* ExceptionUtils.m in Sources */ = {isa = PBXBuildFile; fileRef = 27F0751711CDC80A00E9A2AB /* ExceptionUtils.m */; settings = {COMPILER_FLAGS = "-fno-objc-arc"; }; };
		27B0B7DF1492B8C100A817AD /* Logging.m in Sources */ = {isa = PBXBuildFile; fileRef = 27F0751211CDC7F900E9A2AB /* Logging.m */; settings = {COMPILER_FLAGS = "-fno-objc-arc"; }; };
		27B0B7E01492B8C100A817AD /* CollectionUtils.m in Sources */ = {isa = PBXBuildFile; fileRef = 27F0749C11CD5B4F00E9A2AB /* CollectionUtils.m */; settings = {COMPILER_FLAGS = "-fno-objc-arc"; }; };
		27B0B7E11492B8C100A817AD /* Test.m in Sources */ = {isa = PBXBuildFile; fileRef = 27F0749E11CD5B4F00E9A2AB /* Test.m */; settings = {COMPILER_FLAGS = "-fno-objc-arc"; }; };
		27B0B7F71492BC7A00A817AD /* Foundation.framework in Frameworks */ = {isa = PBXBuildFile; fileRef = 27B0B7F61492BC7A00A817AD /* Foundation.framework */; };
		27B0B7F91492BC8100A817AD /* libsqlite3.dylib in Frameworks */ = {isa = PBXBuildFile; fileRef = 27B0B7F81492BC8000A817AD /* libsqlite3.dylib */; };
		27B0B7FB1492BDE800A817AD /* CBLDatabase+Internal.h in Headers */ = {isa = PBXBuildFile; fileRef = 27F0744611CD4B6D00E9A2AB /* CBLDatabase+Internal.h */; };
		27B0B7FC1492BDE800A817AD /* CBLView+Internal.h in Headers */ = {isa = PBXBuildFile; fileRef = 279EB2CC149140DE00E74185 /* CBLView+Internal.h */; };
		27B0B7FD1492BDE800A817AD /* CBL_Body.h in Headers */ = {isa = PBXBuildFile; fileRef = 27F074A911CD5D7A00E9A2AB /* CBL_Body.h */; };
		27B0B7FE1492BDE800A817AD /* CBL_Revision.h in Headers */ = {isa = PBXBuildFile; fileRef = 270B3E3714898DF200E0A926 /* CBL_Revision.h */; };
		27B0B7FF1492BDE800A817AD /* CBL_Server.h in Headers */ = {isa = PBXBuildFile; fileRef = 27C706401486BBD500F0F099 /* CBL_Server.h */; };
		27B0B8001492BDE800A817AD /* CBL_Router.h in Headers */ = {isa = PBXBuildFile; fileRef = 27C706431486BE7100F0F099 /* CBL_Router.h */; };
		27B0B8011492BDE800A817AD /* CBL_URLProtocol.h in Headers */ = {isa = PBXBuildFile; fileRef = 27C706461487584300F0F099 /* CBL_URLProtocol.h */; };
		27B0B8021492BDE800A817AD /* CBL_Replicator.h in Headers */ = {isa = PBXBuildFile; fileRef = 27821BB5148E7D6F0099B373 /* CBL_Replicator.h */; };
		27B0B8031492BDE800A817AD /* CBL_Puller.h in Headers */ = {isa = PBXBuildFile; fileRef = 270B3E291489581E00E0A926 /* CBL_Puller.h */; };
		27B0B8041492BDE800A817AD /* CBL_Pusher.h in Headers */ = {isa = PBXBuildFile; fileRef = 270B3E3C148D7F0000E0A926 /* CBL_Pusher.h */; };
		27B0B8051492BDE800A817AD /* CouchbaseLite.h in Headers */ = {isa = PBXBuildFile; fileRef = 270B3E1F148938D800E0A926 /* CouchbaseLite.h */; settings = {ATTRIBUTES = (Public, ); }; };
		27B0B80D1492C16300A817AD /* UIKit.framework in Frameworks */ = {isa = PBXBuildFile; fileRef = 27B0B7B81492B83C00A817AD /* UIKit.framework */; };
		27B0B80E1492C16300A817AD /* Foundation.framework in Frameworks */ = {isa = PBXBuildFile; fileRef = 27F0745C11CD50A600E9A2AB /* Foundation.framework */; };
		27B0B8101492C16300A817AD /* CoreGraphics.framework in Frameworks */ = {isa = PBXBuildFile; fileRef = 27B0B80F1492C16300A817AD /* CoreGraphics.framework */; };
		27B0B8161492C16300A817AD /* InfoPlist.strings in Resources */ = {isa = PBXBuildFile; fileRef = 27B0B8141492C16300A817AD /* InfoPlist.strings */; };
		27B0B8181492C16300A817AD /* main.m in Sources */ = {isa = PBXBuildFile; fileRef = 27B0B8171492C16300A817AD /* main.m */; };
		27B0B81C1492C16300A817AD /* DemoAppDelegate.m in Sources */ = {isa = PBXBuildFile; fileRef = 27B0B81B1492C16300A817AD /* DemoAppDelegate.m */; };
		27B0B8531492CBE400A817AD /* libCouchbaseLite.a in Frameworks */ = {isa = PBXBuildFile; fileRef = 27B0B7A91492B83B00A817AD /* libCouchbaseLite.a */; };
		27B0B8551492D0A000A817AD /* CBL_View_Tests.m in Sources */ = {isa = PBXBuildFile; fileRef = 27B0B77F1491E73400A817AD /* CBL_View_Tests.m */; };
		27B15517164A118100DF5E2C /* CBL_Database_Tests.m in Sources */ = {isa = PBXBuildFile; fileRef = 27B15516164A118100DF5E2C /* CBL_Database_Tests.m */; };
		27B678B71804B62500B06D11 /* CBLHTTPServer.m in Sources */ = {isa = PBXBuildFile; fileRef = 27B678B61804B62500B06D11 /* CBLHTTPServer.m */; };
		27B678B81804B62500B06D11 /* CBLHTTPServer.m in Sources */ = {isa = PBXBuildFile; fileRef = 27B678B61804B62500B06D11 /* CBLHTTPServer.m */; };
		27B945A51767E06B00B2DF2D /* ModelTests.m in Sources */ = {isa = PBXBuildFile; fileRef = 27B945A41767E06B00B2DF2D /* ModelTests.m */; };
		27B945A91768E63200B2DF2D /* CBLModelArray.h in Headers */ = {isa = PBXBuildFile; fileRef = 27B945A71768E63200B2DF2D /* CBLModelArray.h */; };
		27B945AA1768E63200B2DF2D /* CBLModelArray.h in Headers */ = {isa = PBXBuildFile; fileRef = 27B945A71768E63200B2DF2D /* CBLModelArray.h */; };
		27B945AB1768E63200B2DF2D /* CBLModelArray.m in Sources */ = {isa = PBXBuildFile; fileRef = 27B945A81768E63200B2DF2D /* CBLModelArray.m */; };
		27B945B217692E2000B2DF2D /* CBLModel_Internal.h in Headers */ = {isa = PBXBuildFile; fileRef = 27B945B017692E2000B2DF2D /* CBLModel_Internal.h */; };
		27B945B317692E2000B2DF2D /* CBLModel_Internal.h in Headers */ = {isa = PBXBuildFile; fileRef = 27B945B017692E2000B2DF2D /* CBLModel_Internal.h */; };
		27B945B417692E2000B2DF2D /* CBLModel+Properties.m in Sources */ = {isa = PBXBuildFile; fileRef = 27B945B117692E2000B2DF2D /* CBLModel+Properties.m */; };
		27BDA81E181973EF00F27A11 /* CBLBulkDownloader.h in Headers */ = {isa = PBXBuildFile; fileRef = 27BDA81C181973EF00F27A11 /* CBLBulkDownloader.h */; };
		27BDA81F181973EF00F27A11 /* CBLBulkDownloader.m in Sources */ = {isa = PBXBuildFile; fileRef = 27BDA81D181973EF00F27A11 /* CBLBulkDownloader.m */; };
		27BDA820181973EF00F27A11 /* CBLBulkDownloader.m in Sources */ = {isa = PBXBuildFile; fileRef = 27BDA81D181973EF00F27A11 /* CBLBulkDownloader.m */; };
		27C5305414DF3A050078F886 /* CBLMultipartUploader.h in Headers */ = {isa = PBXBuildFile; fileRef = 27C5305214DF3A050078F886 /* CBLMultipartUploader.h */; };
		27C5305514DF3A050078F886 /* CBLMultipartUploader.m in Sources */ = {isa = PBXBuildFile; fileRef = 27C5305314DF3A050078F886 /* CBLMultipartUploader.m */; };
		27C5305614DF3A050078F886 /* CBLMultipartUploader.m in Sources */ = {isa = PBXBuildFile; fileRef = 27C5305314DF3A050078F886 /* CBLMultipartUploader.m */; };
		27C70698148864BA00F0F099 /* Cocoa.framework in Frameworks */ = {isa = PBXBuildFile; fileRef = 27C70697148864BA00F0F099 /* Cocoa.framework */; };
		27C706D31488679500F0F099 /* DemoAppController.m in Sources */ = {isa = PBXBuildFile; fileRef = 27C706CC1488679500F0F099 /* DemoAppController.m */; };
		27C706D41488679500F0F099 /* DemoQuery.m in Sources */ = {isa = PBXBuildFile; fileRef = 27C706CE1488679500F0F099 /* DemoQuery.m */; };
		27C706D61488679500F0F099 /* ShoppingDemo.xib in Resources */ = {isa = PBXBuildFile; fileRef = 27C706D01488679500F0F099 /* ShoppingDemo.xib */; };
		27C706D71488679500F0F099 /* ShoppingItem.m in Sources */ = {isa = PBXBuildFile; fileRef = 27C706D21488679500F0F099 /* ShoppingItem.m */; };
		27CB056316CDD1ED0040C9F8 /* CBLUICollectionSource.m in Sources */ = {isa = PBXBuildFile; fileRef = 27CB056216CDD1ED0040C9F8 /* CBLUICollectionSource.m */; };
		27CB056816CEBCEC0040C9F8 /* CBLBlobStore_Tests.m in Sources */ = {isa = PBXBuildFile; fileRef = 279CE40414D88031009F3FA6 /* CBLBlobStore_Tests.m */; };
		27CB056B16CEBD1C0040C9F8 /* CBL_Database_Tests.m in Sources */ = {isa = PBXBuildFile; fileRef = 27B15516164A118100DF5E2C /* CBL_Database_Tests.m */; };
		27CB056C16CEBD4D0040C9F8 /* APITests.m in Sources */ = {isa = PBXBuildFile; fileRef = 27846FF015D5C8250030122F /* APITests.m */; };
		27CF5D2D152F514A0015D7A9 /* CBLStatus.m in Sources */ = {isa = PBXBuildFile; fileRef = 27CF5D2C152F514A0015D7A9 /* CBLStatus.m */; };
		27CF5D2E152F514A0015D7A9 /* CBLStatus.m in Sources */ = {isa = PBXBuildFile; fileRef = 27CF5D2C152F514A0015D7A9 /* CBLStatus.m */; };
		27D895CB14E4EF9E00AC701E /* Entitlements.plist in Resources */ = {isa = PBXBuildFile; fileRef = 2714CF511496AE5B00E03341 /* Entitlements.plist */; };
		27D8C349195A28100073A51C /* CBLDatabaseImport.h in Headers */ = {isa = PBXBuildFile; fileRef = 27D8C347195A28100073A51C /* CBLDatabaseImport.h */; };
		27D8C34A195A28100073A51C /* CBLDatabaseImport.m in Sources */ = {isa = PBXBuildFile; fileRef = 27D8C348195A28100073A51C /* CBLDatabaseImport.m */; };
		27D8C34B195A28100073A51C /* CBLDatabaseImport.m in Sources */ = {isa = PBXBuildFile; fileRef = 27D8C348195A28100073A51C /* CBLDatabaseImport.m */; };
		27D8C353195A42980073A51C /* libsqlite3.dylib in Frameworks */ = {isa = PBXBuildFile; fileRef = 27F0744911CD4BA000E9A2AB /* libsqlite3.dylib */; };
		27D90B1815601C340000735E /* MYErrorUtils.m in Sources */ = {isa = PBXBuildFile; fileRef = 27D90B1715601C2F0000735E /* MYErrorUtils.m */; settings = {COMPILER_FLAGS = "-fno-objc-arc"; }; };
		27D90B1915601C350000735E /* MYErrorUtils.m in Sources */ = {isa = PBXBuildFile; fileRef = 27D90B1715601C2F0000735E /* MYErrorUtils.m */; settings = {COMPILER_FLAGS = "-fno-objc-arc"; }; };
		27D90B1A15601F8C0000735E /* Security.framework in Frameworks */ = {isa = PBXBuildFile; fileRef = 27E7FB02155DBDA20025F93A /* Security.framework */; };
		27DA42F8158E66DD00F9E7B5 /* CBLRevision.h in Headers */ = {isa = PBXBuildFile; fileRef = 27DA42F6158E66DD00F9E7B5 /* CBLRevision.h */; settings = {ATTRIBUTES = (Public, ); }; };
		27DA42F9158E66DD00F9E7B5 /* CBLRevision.m in Sources */ = {isa = PBXBuildFile; fileRef = 27DA42F7158E66DD00F9E7B5 /* CBLRevision.m */; };
		27DA42FA158E66DD00F9E7B5 /* CBLRevision.m in Sources */ = {isa = PBXBuildFile; fileRef = 27DA42F7158E66DD00F9E7B5 /* CBLRevision.m */; };
		27DA42FD158E7D3500F9E7B5 /* CBLDatabase.h in Headers */ = {isa = PBXBuildFile; fileRef = 27DA42FB158E7D3500F9E7B5 /* CBLDatabase.h */; settings = {ATTRIBUTES = (Public, ); }; };
		27DA42FE158E7D3500F9E7B5 /* CBLDatabase.m in Sources */ = {isa = PBXBuildFile; fileRef = 27DA42FC158E7D3500F9E7B5 /* CBLDatabase.m */; };
		27DA42FF158E7D3500F9E7B5 /* CBLDatabase.m in Sources */ = {isa = PBXBuildFile; fileRef = 27DA42FC158E7D3500F9E7B5 /* CBLDatabase.m */; };
		27DA4308158FA35600F9E7B5 /* CBLCache.h in Headers */ = {isa = PBXBuildFile; fileRef = 27DA4306158FA35600F9E7B5 /* CBLCache.h */; };
		27DA4309158FA35600F9E7B5 /* CBLCache.m in Sources */ = {isa = PBXBuildFile; fileRef = 27DA4307158FA35600F9E7B5 /* CBLCache.m */; };
		27DA430A158FA35600F9E7B5 /* CBLCache.m in Sources */ = {isa = PBXBuildFile; fileRef = 27DA4307158FA35600F9E7B5 /* CBLCache.m */; };
		27DA4312158FB79F00F9E7B5 /* CBLQuery.h in Headers */ = {isa = PBXBuildFile; fileRef = 27DA4310158FB79E00F9E7B5 /* CBLQuery.h */; settings = {ATTRIBUTES = (Public, ); }; };
		27DA4313158FB79F00F9E7B5 /* CBLQuery.m in Sources */ = {isa = PBXBuildFile; fileRef = 27DA4311158FB79E00F9E7B5 /* CBLQuery.m */; };
		27DA4314158FB79F00F9E7B5 /* CBLQuery.m in Sources */ = {isa = PBXBuildFile; fileRef = 27DA4311158FB79E00F9E7B5 /* CBLQuery.m */; };
		27DA4319158FD9B400F9E7B5 /* CBLUITableSource.m in Sources */ = {isa = PBXBuildFile; fileRef = 27DA4318158FD9B400F9E7B5 /* CBLUITableSource.m */; };
		27DA4345159125B500F9E7B5 /* CBLManager.h in Headers */ = {isa = PBXBuildFile; fileRef = 27DA4343159125B500F9E7B5 /* CBLManager.h */; settings = {ATTRIBUTES = (Public, ); }; };
		27DA4346159125B500F9E7B5 /* CBLManager.m in Sources */ = {isa = PBXBuildFile; fileRef = 27DA4344159125B500F9E7B5 /* CBLManager.m */; };
		27DA4347159125B500F9E7B5 /* CBLManager.m in Sources */ = {isa = PBXBuildFile; fileRef = 27DA4344159125B500F9E7B5 /* CBLManager.m */; };
		27DA434A15912AFD00F9E7B5 /* CBLView.h in Headers */ = {isa = PBXBuildFile; fileRef = 27DA434815912AFD00F9E7B5 /* CBLView.h */; settings = {ATTRIBUTES = (Public, ); }; };
		27DA434B15912AFD00F9E7B5 /* CBLView.mm in Sources */ = {isa = PBXBuildFile; fileRef = 27DA434915912AFD00F9E7B5 /* CBLView.mm */; };
		27DA434C15912AFD00F9E7B5 /* CBLView.mm in Sources */ = {isa = PBXBuildFile; fileRef = 27DA434915912AFD00F9E7B5 /* CBLView.mm */; };
		27DA435015918C0200F9E7B5 /* MYDynamicObject.h in Headers */ = {isa = PBXBuildFile; fileRef = 27DA434E15918C0200F9E7B5 /* MYDynamicObject.h */; settings = {ATTRIBUTES = (Public, ); }; };
		27DA435115918C0200F9E7B5 /* MYDynamicObject.m in Sources */ = {isa = PBXBuildFile; fileRef = 27DA434F15918C0200F9E7B5 /* MYDynamicObject.m */; settings = {COMPILER_FLAGS = "-fno-objc-arc"; }; };
		27DA435215918C0200F9E7B5 /* MYDynamicObject.m in Sources */ = {isa = PBXBuildFile; fileRef = 27DA434F15918C0200F9E7B5 /* MYDynamicObject.m */; settings = {COMPILER_FLAGS = "-fno-objc-arc"; }; };
		27DA435715918C8E00F9E7B5 /* CBLModel.h in Headers */ = {isa = PBXBuildFile; fileRef = 27DA435315918C8C00F9E7B5 /* CBLModel.h */; settings = {ATTRIBUTES = (Public, ); }; };
		27DA435815918C8E00F9E7B5 /* CBLModel.m in Sources */ = {isa = PBXBuildFile; fileRef = 27DA435415918C8C00F9E7B5 /* CBLModel.m */; };
		27DA435915918C8E00F9E7B5 /* CBLModel.m in Sources */ = {isa = PBXBuildFile; fileRef = 27DA435415918C8C00F9E7B5 /* CBLModel.m */; };
		27DA435A15918C8E00F9E7B5 /* CBLModelFactory.h in Headers */ = {isa = PBXBuildFile; fileRef = 27DA435515918C8D00F9E7B5 /* CBLModelFactory.h */; settings = {ATTRIBUTES = (Public, ); }; };
		27DA435B15918C8E00F9E7B5 /* CBLModelFactory.m in Sources */ = {isa = PBXBuildFile; fileRef = 27DA435615918C8E00F9E7B5 /* CBLModelFactory.m */; };
		27DA435C15918C8E00F9E7B5 /* CBLModelFactory.m in Sources */ = {isa = PBXBuildFile; fileRef = 27DA435615918C8E00F9E7B5 /* CBLModelFactory.m */; };
		27DA435E159230AA00F9E7B5 /* CBL_Router.m in Sources */ = {isa = PBXBuildFile; fileRef = 27C706441486BE7100F0F099 /* CBL_Router.m */; };
		27DA435F159230AC00F9E7B5 /* CBL_Router.m in Sources */ = {isa = PBXBuildFile; fileRef = 27C706441486BE7100F0F099 /* CBL_Router.m */; };
		27DA4360159230B100F9E7B5 /* CBL_Router+Handlers.m in Sources */ = {isa = PBXBuildFile; fileRef = 2700BC5B14B64AA600B5B297 /* CBL_Router+Handlers.m */; };
		27DA4361159230B200F9E7B5 /* CBL_Router+Handlers.m in Sources */ = {isa = PBXBuildFile; fileRef = 2700BC5B14B64AA600B5B297 /* CBL_Router+Handlers.m */; };
		27DA43621592387400F9E7B5 /* CBLManager.h in Headers */ = {isa = PBXBuildFile; fileRef = 27DA4343159125B500F9E7B5 /* CBLManager.h */; settings = {ATTRIBUTES = (Public, ); }; };
		27DA43631592387400F9E7B5 /* CBLDatabase.h in Headers */ = {isa = PBXBuildFile; fileRef = 27DA42FB158E7D3500F9E7B5 /* CBLDatabase.h */; settings = {ATTRIBUTES = (Public, ); }; };
		27DA43641592387400F9E7B5 /* CBLDocument.h in Headers */ = {isa = PBXBuildFile; fileRef = 27ED862E157D0FC600712B33 /* CBLDocument.h */; settings = {ATTRIBUTES = (Public, ); }; };
		27DA43651592387400F9E7B5 /* CBLRevision.h in Headers */ = {isa = PBXBuildFile; fileRef = 27DA42F6158E66DD00F9E7B5 /* CBLRevision.h */; settings = {ATTRIBUTES = (Public, ); }; };
		27DA43661592387400F9E7B5 /* CBLView.h in Headers */ = {isa = PBXBuildFile; fileRef = 27DA434815912AFD00F9E7B5 /* CBLView.h */; settings = {ATTRIBUTES = (Public, ); }; };
		27DA43671592387400F9E7B5 /* CBLQuery.h in Headers */ = {isa = PBXBuildFile; fileRef = 27DA4310158FB79E00F9E7B5 /* CBLQuery.h */; settings = {ATTRIBUTES = (Public, ); }; };
		27DA43681592387400F9E7B5 /* CBLModel.h in Headers */ = {isa = PBXBuildFile; fileRef = 27DA435315918C8C00F9E7B5 /* CBLModel.h */; settings = {ATTRIBUTES = (Public, ); }; };
		27DA43691592387400F9E7B5 /* CBLModelFactory.h in Headers */ = {isa = PBXBuildFile; fileRef = 27DA435515918C8D00F9E7B5 /* CBLModelFactory.h */; settings = {ATTRIBUTES = (Public, ); }; };
		27DB90D714DB249700FC7118 /* GTMNSData+zlib.h in Headers */ = {isa = PBXBuildFile; fileRef = 27DB90D514DB249700FC7118 /* GTMNSData+zlib.h */; };
		27DB90D814DB249700FC7118 /* GTMNSData+zlib.m in Sources */ = {isa = PBXBuildFile; fileRef = 27DB90D614DB249700FC7118 /* GTMNSData+zlib.m */; settings = {COMPILER_FLAGS = "-fno-objc-arc"; }; };
		27DB90D914DB249700FC7118 /* GTMNSData+zlib.m in Sources */ = {isa = PBXBuildFile; fileRef = 27DB90D614DB249700FC7118 /* GTMNSData+zlib.m */; settings = {COMPILER_FLAGS = "-fno-objc-arc"; }; };
		27DB90DB14DB24E800FC7118 /* GTMDefines.h in Headers */ = {isa = PBXBuildFile; fileRef = 27DB90DA14DB24E800FC7118 /* GTMDefines.h */; };
		27DB90DD14DB250500FC7118 /* libz.dylib in Frameworks */ = {isa = PBXBuildFile; fileRef = 27DB90DC14DB250500FC7118 /* libz.dylib */; };
		27DB90DF14DB4B0100FC7118 /* libz.dylib in Frameworks */ = {isa = PBXBuildFile; fileRef = 27DB90DE14DB4B0100FC7118 /* libz.dylib */; };
		27DB90E014DB4B0A00FC7118 /* libz.dylib in Frameworks */ = {isa = PBXBuildFile; fileRef = 27DB90DE14DB4B0100FC7118 /* libz.dylib */; };
		27DD150619354B3F009A367D /* libc++.dylib in Frameworks */ = {isa = PBXBuildFile; fileRef = 27DD150519354B3F009A367D /* libc++.dylib */; };
		27E00C8E14EC2C74004BCBA9 /* SystemConfiguration.framework in Frameworks */ = {isa = PBXBuildFile; fileRef = 27E00C8D14EC2C74004BCBA9 /* SystemConfiguration.framework */; };
		27E00C8F14EC2CAB004BCBA9 /* SystemConfiguration.framework in Frameworks */ = {isa = PBXBuildFile; fileRef = 27E00C8D14EC2C74004BCBA9 /* SystemConfiguration.framework */; };
		27E11F0D14ACFFC60006B340 /* CBLHTTPServer.h in Headers */ = {isa = PBXBuildFile; fileRef = 27E11F0C14ACFFC60006B340 /* CBLHTTPServer.h */; };
		27E11F1014AD15940006B340 /* CBLHTTPResponse.h in Headers */ = {isa = PBXBuildFile; fileRef = 27E11F0E14AD15940006B340 /* CBLHTTPResponse.h */; };
		27E11F1114AD15940006B340 /* CBLHTTPResponse.m in Sources */ = {isa = PBXBuildFile; fileRef = 27E11F0F14AD15940006B340 /* CBLHTTPResponse.m */; };
		27E11F1214AD172F0006B340 /* CouchbaseLiteListener.framework in Frameworks */ = {isa = PBXBuildFile; fileRef = 275315D514ACF0A10065964D /* CouchbaseLiteListener.framework */; };
		27E2E5A3159383E9005B9234 /* CBLAttachment.h in Headers */ = {isa = PBXBuildFile; fileRef = 27E2E5A1159383E9005B9234 /* CBLAttachment.h */; settings = {ATTRIBUTES = (Public, ); }; };
		27E2E5A4159383E9005B9234 /* CBLAttachment.m in Sources */ = {isa = PBXBuildFile; fileRef = 27E2E5A2159383E9005B9234 /* CBLAttachment.m */; };
		27E2E5A5159383E9005B9234 /* CBLAttachment.m in Sources */ = {isa = PBXBuildFile; fileRef = 27E2E5A2159383E9005B9234 /* CBLAttachment.m */; };
		27E2E5CD159533A5005B9234 /* CBLReplication.h in Headers */ = {isa = PBXBuildFile; fileRef = 27E2E5CB159533A5005B9234 /* CBLReplication.h */; settings = {ATTRIBUTES = (Public, ); }; };
		27E2E5CE159533A5005B9234 /* CBLReplication.m in Sources */ = {isa = PBXBuildFile; fileRef = 27E2E5CC159533A5005B9234 /* CBLReplication.m */; };
		27E2E5CF159533A5005B9234 /* CBLReplication.m in Sources */ = {isa = PBXBuildFile; fileRef = 27E2E5CC159533A5005B9234 /* CBLReplication.m */; };
		27E2E61715993CB4005B9234 /* CBL_URLProtocol.m in Sources */ = {isa = PBXBuildFile; fileRef = 27C706471487584300F0F099 /* CBL_URLProtocol.m */; };
		27E2E61815993CB6005B9234 /* CBL_URLProtocol.m in Sources */ = {isa = PBXBuildFile; fileRef = 27C706471487584300F0F099 /* CBL_URLProtocol.m */; };
		27E4152F154F6E8500771FC5 /* CBLStatus.h in Headers */ = {isa = PBXBuildFile; fileRef = 274F9807152E6E0C00247C46 /* CBLStatus.h */; settings = {ATTRIBUTES = (Private, ); }; };
		27E41530154F6E9C00771FC5 /* CBLStatus.h in Headers */ = {isa = PBXBuildFile; fileRef = 274F9807152E6E0C00247C46 /* CBLStatus.h */; settings = {ATTRIBUTES = (Private, ); }; };
		27E7FAEC155D78C20025F93A /* CBLChangeTracker_Tests.m in Sources */ = {isa = PBXBuildFile; fileRef = 27E7FAEA155D78C20025F93A /* CBLChangeTracker_Tests.m */; };
		27E7FAED155D78DA0025F93A /* CBLChangeTracker_Tests.m in Sources */ = {isa = PBXBuildFile; fileRef = 27E7FAEA155D78C20025F93A /* CBLChangeTracker_Tests.m */; };
		27E7FAEE155D7F110025F93A /* CoreServices.framework in Frameworks */ = {isa = PBXBuildFile; fileRef = 275315F714ACF2500065964D /* CoreServices.framework */; };
		27E7FAF0155D8EBA0025F93A /* CFNetwork.framework in Frameworks */ = {isa = PBXBuildFile; fileRef = 27E7FAEF155D8EBA0025F93A /* CFNetwork.framework */; };
		27E7FAF1155D8ECE0025F93A /* CFNetwork.framework in Frameworks */ = {isa = PBXBuildFile; fileRef = 27E7FAEF155D8EBA0025F93A /* CFNetwork.framework */; };
		27E7FB03155DBDA20025F93A /* Security.framework in Frameworks */ = {isa = PBXBuildFile; fileRef = 27E7FB02155DBDA20025F93A /* Security.framework */; };
		27E7FB04155DBDBF0025F93A /* Security.framework in Frameworks */ = {isa = PBXBuildFile; fileRef = 275315F414ACF1CC0065964D /* Security.framework */; };
		27E940661954BB9E00A9732E /* libc++.dylib in Frameworks */ = {isa = PBXBuildFile; fileRef = 27E940651954BB9E00A9732E /* libc++.dylib */; };
		27E940691954BD4C00A9732E /* libc++.dylib in Frameworks */ = {isa = PBXBuildFile; fileRef = 27E940651954BB9E00A9732E /* libc++.dylib */; };
		27ED8630157D0FC600712B33 /* CBLDocument.h in Headers */ = {isa = PBXBuildFile; fileRef = 27ED862E157D0FC600712B33 /* CBLDocument.h */; settings = {ATTRIBUTES = (Public, ); }; };
		27ED8631157D0FC600712B33 /* CBLDocument.m in Sources */ = {isa = PBXBuildFile; fileRef = 27ED862F157D0FC600712B33 /* CBLDocument.m */; };
		27ED8632157D0FC600712B33 /* CBLDocument.m in Sources */ = {isa = PBXBuildFile; fileRef = 27ED862F157D0FC600712B33 /* CBLDocument.m */; };
		27ED9A971639D8D2000C844A /* LiteServ.m in Sources */ = {isa = PBXBuildFile; fileRef = 27ED9A961639D8D2000C844A /* LiteServ.m */; };
		27EF7F9B1912EB5200A327B9 /* CBLForestBridge.h in Headers */ = {isa = PBXBuildFile; fileRef = 27EF7F991912EB5200A327B9 /* CBLForestBridge.h */; };
		27EF7F9C1912EB5200A327B9 /* CBLForestBridge.mm in Sources */ = {isa = PBXBuildFile; fileRef = 27EF7F9A1912EB5200A327B9 /* CBLForestBridge.mm */; };
		27EF7F9D1912EB5200A327B9 /* CBLForestBridge.mm in Sources */ = {isa = PBXBuildFile; fileRef = 27EF7F9A1912EB5200A327B9 /* CBLForestBridge.mm */; };
		27F08C8B15A7A31B003C3E2B /* CBL_Attachment.h in Headers */ = {isa = PBXBuildFile; fileRef = 27A7209E152B959100C0A0E8 /* CBL_Attachment.h */; };
		27F12887156ABE24008465C2 /* OAConsumer.m in Sources */ = {isa = PBXBuildFile; fileRef = 27F12856156ABE24008465C2 /* OAConsumer.m */; settings = {COMPILER_FLAGS = "-fno-objc-arc"; }; };
		27F12890156ABE24008465C2 /* OAMutableURLRequest.m in Sources */ = {isa = PBXBuildFile; fileRef = 27F1285C156ABE24008465C2 /* OAMutableURLRequest.m */; settings = {COMPILER_FLAGS = "-fno-objc-arc"; }; };
		27F12893156ABE24008465C2 /* OAPlaintextSignatureProvider.m in Sources */ = {isa = PBXBuildFile; fileRef = 27F1285E156ABE24008465C2 /* OAPlaintextSignatureProvider.m */; settings = {COMPILER_FLAGS = "-fno-objc-arc"; }; };
		27F12899156ABE24008465C2 /* OARequestParameter.m in Sources */ = {isa = PBXBuildFile; fileRef = 27F12862156ABE24008465C2 /* OARequestParameter.m */; settings = {COMPILER_FLAGS = "-fno-objc-arc"; }; };
		27F128A1156ABE24008465C2 /* OAToken.m in Sources */ = {isa = PBXBuildFile; fileRef = 27F12868156ABE24008465C2 /* OAToken.m */; settings = {COMPILER_FLAGS = "-fno-objc-arc"; }; };
		27F128A8156ABFE0008465C2 /* NSMutableURLRequest+Parameters.m in Sources */ = {isa = PBXBuildFile; fileRef = 27F128A7156ABFE0008465C2 /* NSMutableURLRequest+Parameters.m */; settings = {COMPILER_FLAGS = "-fno-objc-arc"; }; };
		27F128A9156ABFE0008465C2 /* NSMutableURLRequest+Parameters.m in Sources */ = {isa = PBXBuildFile; fileRef = 27F128A7156ABFE0008465C2 /* NSMutableURLRequest+Parameters.m */; settings = {COMPILER_FLAGS = "-fno-objc-arc"; }; };
		27F128AB156AC004008465C2 /* NSMutableURLRequest+Parameters.h in Headers */ = {isa = PBXBuildFile; fileRef = 27F128AA156AC004008465C2 /* NSMutableURLRequest+Parameters.h */; };
		27F128B1156AC1CA008465C2 /* CBLOAuth1Authorizer.h in Headers */ = {isa = PBXBuildFile; fileRef = 27F128AF156AC1C8008465C2 /* CBLOAuth1Authorizer.h */; };
		27F128B2156AC1CA008465C2 /* CBLOAuth1Authorizer.m in Sources */ = {isa = PBXBuildFile; fileRef = 27F128B0156AC1C9008465C2 /* CBLOAuth1Authorizer.m */; };
		27F128B3156AC1CA008465C2 /* CBLOAuth1Authorizer.m in Sources */ = {isa = PBXBuildFile; fileRef = 27F128B0156AC1C9008465C2 /* CBLOAuth1Authorizer.m */; };
		27F128B5156AC8B7008465C2 /* OAToken.m in Sources */ = {isa = PBXBuildFile; fileRef = 27F12868156ABE24008465C2 /* OAToken.m */; settings = {COMPILER_FLAGS = "-fno-objc-arc"; }; };
		27F128B7156AC8C5008465C2 /* OAPlaintextSignatureProvider.m in Sources */ = {isa = PBXBuildFile; fileRef = 27F1285E156ABE24008465C2 /* OAPlaintextSignatureProvider.m */; settings = {COMPILER_FLAGS = "-fno-objc-arc"; }; };
		27F128B8156AC8EC008465C2 /* OAConsumer.m in Sources */ = {isa = PBXBuildFile; fileRef = 27F12856156ABE24008465C2 /* OAConsumer.m */; settings = {COMPILER_FLAGS = "-fno-objc-arc"; }; };
		27F128B9156AC8F0008465C2 /* OAMutableURLRequest.m in Sources */ = {isa = PBXBuildFile; fileRef = 27F1285C156ABE24008465C2 /* OAMutableURLRequest.m */; settings = {COMPILER_FLAGS = "-fno-objc-arc"; }; };
		27F1E4A61697995C00F0E50F /* CBLJSViewCompiler.m in Sources */ = {isa = PBXBuildFile; fileRef = 27F1E4A51697995C00F0E50F /* CBLJSViewCompiler.m */; };
		27F1E4A8169799DA00F0E50F /* JavaScriptCore.framework in Frameworks */ = {isa = PBXBuildFile; fileRef = 27F1E4A7169799DA00F0E50F /* JavaScriptCore.framework */; };
		27F1E4AB16979A0B00F0E50F /* CBLJSViewCompiler_Test.m in Sources */ = {isa = PBXBuildFile; fileRef = 27F1E4AA16979A0B00F0E50F /* CBLJSViewCompiler_Test.m */; };
		27F273C117039D6000CD2B85 /* CBLUICollectionSource.h in Copy Extras */ = {isa = PBXBuildFile; fileRef = 27CB056416CDD1FB0040C9F8 /* CBLUICollectionSource.h */; };
		27F273C217039D6200CD2B85 /* CBLUICollectionSource.m in Copy Extras */ = {isa = PBXBuildFile; fileRef = 27CB056216CDD1ED0040C9F8 /* CBLUICollectionSource.m */; };
		27F273C417039F3700CD2B85 /* README.md in Copy Extras */ = {isa = PBXBuildFile; fileRef = 27F273C317039F3600CD2B85 /* README.md */; };
		27F3A5D015ED427200263663 /* MYRegexUtils.m in Sources */ = {isa = PBXBuildFile; fileRef = 27846FB615D475DF0030122F /* MYRegexUtils.m */; settings = {COMPILER_FLAGS = "-fno-objc-arc"; }; };
		27F5B176164D74EA00126D0D /* Default-568h@2x.png in Resources */ = {isa = PBXBuildFile; fileRef = 27F5B175164D74EA00126D0D /* Default-568h@2x.png */; };
		27F5B18716519F2400126D0D /* CBLUITableSource.h in Headers */ = {isa = PBXBuildFile; fileRef = 27DA4317158FD9B400F9E7B5 /* CBLUITableSource.h */; settings = {ATTRIBUTES = (Public, ); }; };
		27F5B18916519F8F00126D0D /* MYDynamicObject.h in Headers */ = {isa = PBXBuildFile; fileRef = 27DA434E15918C0200F9E7B5 /* MYDynamicObject.h */; settings = {ATTRIBUTES = (Public, ); }; };
		27F6D02B16B72885006E1576 /* CBLJSFunction.m in Sources */ = {isa = PBXBuildFile; fileRef = 27F6D02A16B72885006E1576 /* CBLJSFunction.m */; };
		27F8AF3517B046E000105C8F /* Security.framework in Frameworks */ = {isa = PBXBuildFile; fileRef = 275315F414ACF1CC0065964D /* Security.framework */; };
		27F9411B176A5FB4007BAEBE /* ModelTests.m in Sources */ = {isa = PBXBuildFile; fileRef = 27B945A41767E06B00B2DF2D /* ModelTests.m */; };
		27F9411C176A5FB9007BAEBE /* CBLModel+Properties.m in Sources */ = {isa = PBXBuildFile; fileRef = 27B945B117692E2000B2DF2D /* CBLModel+Properties.m */; };
		27F9411D176A5FC2007BAEBE /* CBLModelArray.m in Sources */ = {isa = PBXBuildFile; fileRef = 27B945A81768E63200B2DF2D /* CBLModelArray.m */; };
		27F94120176A64BA007BAEBE /* CBLJSONValidator.h in Headers */ = {isa = PBXBuildFile; fileRef = 27F9411E176A64BA007BAEBE /* CBLJSONValidator.h */; };
		27F94123176F7443007BAEBE /* CBLJSONValidator.m in Sources */ = {isa = PBXBuildFile; fileRef = 27F9411F176A64BA007BAEBE /* CBLJSONValidator.m */; };
		27F94124176F7448007BAEBE /* CBLJSONValidator.m in Sources */ = {isa = PBXBuildFile; fileRef = 27F9411F176A64BA007BAEBE /* CBLJSONValidator.m */; };
		27F94126176F7490007BAEBE /* CBLJSONValidatorTests.m in Sources */ = {isa = PBXBuildFile; fileRef = 27F94125176F7490007BAEBE /* CBLJSONValidatorTests.m */; };
		27F94127176F7490007BAEBE /* CBLJSONValidatorTests.m in Sources */ = {isa = PBXBuildFile; fileRef = 27F94125176F7490007BAEBE /* CBLJSONValidatorTests.m */; };
		27F94128176F8235007BAEBE /* CBLJSONValidator.h in Copy Extras */ = {isa = PBXBuildFile; fileRef = 27F9411E176A64BA007BAEBE /* CBLJSONValidator.h */; };
		27F94129176F823A007BAEBE /* CBLJSONValidator.m in Copy Extras */ = {isa = PBXBuildFile; fileRef = 27F9411F176A64BA007BAEBE /* CBLJSONValidator.m */; };
		27FA99F31917FFD900912F96 /* libCBForest.a in Frameworks */ = {isa = PBXBuildFile; fileRef = 27FA99F01917FFD000912F96 /* libCBForest.a */; };
		27FAEEF2164C8A4D00A3C0C2 /* background.jpg in Resources */ = {isa = PBXBuildFile; fileRef = 27FAEEDA164C8A3E00A3C0C2 /* background.jpg */; };
		27FAEEF3164C8A4D00A3C0C2 /* background~ipad.jpg in Resources */ = {isa = PBXBuildFile; fileRef = 27FAEEDB164C8A3E00A3C0C2 /* background~ipad.jpg */; };
		27FAEEF4164C8A4D00A3C0C2 /* couchbase-mobile-icon-nameless.png in Resources */ = {isa = PBXBuildFile; fileRef = 27FAEEDC164C8A3E00A3C0C2 /* couchbase-mobile-icon-nameless.png */; };
		27FAEEF5164C8A4D00A3C0C2 /* item_background.png in Resources */ = {isa = PBXBuildFile; fileRef = 27FAEEDD164C8A3E00A3C0C2 /* item_background.png */; };
		27FAEEF6164C8A4D00A3C0C2 /* item_background~ipad.png in Resources */ = {isa = PBXBuildFile; fileRef = 27FAEEDE164C8A3E00A3C0C2 /* item_background~ipad.png */; };
		27FAEEF7164C8A4D00A3C0C2 /* list_area___background_middle~ipad.png in Resources */ = {isa = PBXBuildFile; fileRef = 27FAEEDF164C8A3E00A3C0C2 /* list_area___background_middle~ipad.png */; };
		27FAEEF8164C8A4D00A3C0C2 /* list_area___checkbox___checked.png in Resources */ = {isa = PBXBuildFile; fileRef = 27FAEEE0164C8A3E00A3C0C2 /* list_area___checkbox___checked.png */; };
		27FAEEF9164C8A4D00A3C0C2 /* list_area___checkbox___unchecked.png in Resources */ = {isa = PBXBuildFile; fileRef = 27FAEEE1164C8A3E00A3C0C2 /* list_area___checkbox___unchecked.png */; };
		27FAEEFA164C8A4D00A3C0C2 /* textfield___active.png in Resources */ = {isa = PBXBuildFile; fileRef = 27FAEEE2164C8A3E00A3C0C2 /* textfield___active.png */; };
		27FAEEFB164C8A4D00A3C0C2 /* textfield___active~ipad.png in Resources */ = {isa = PBXBuildFile; fileRef = 27FAEEE3164C8A3E00A3C0C2 /* textfield___active~ipad.png */; };
		27FAEEFC164C8A4D00A3C0C2 /* textfield___inactive.png in Resources */ = {isa = PBXBuildFile; fileRef = 27FAEEE4164C8A3E00A3C0C2 /* textfield___inactive.png */; };
		27FAEEFD164C8A4D00A3C0C2 /* textfield___inactive~ipad.png in Resources */ = {isa = PBXBuildFile; fileRef = 27FAEEE5164C8A3E00A3C0C2 /* textfield___inactive~ipad.png */; };
		27FAEF00164C8A8400A3C0C2 /* Default.png in Resources */ = {isa = PBXBuildFile; fileRef = 27FAEEFE164C8A8400A3C0C2 /* Default.png */; };
		27FAEF01164C8A8400A3C0C2 /* Default~ipad.png in Resources */ = {isa = PBXBuildFile; fileRef = 27FAEEFF164C8A8400A3C0C2 /* Default~ipad.png */; };
		27FAEF0F164C8ADB00A3C0C2 /* icon.png in Resources */ = {isa = PBXBuildFile; fileRef = 27FAEF0C164C8ADB00A3C0C2 /* icon.png */; };
		27FAEF10164C8ADB00A3C0C2 /* icon@2x.png in Resources */ = {isa = PBXBuildFile; fileRef = 27FAEF0D164C8ADB00A3C0C2 /* icon@2x.png */; };
		27FAEF11164C8ADB00A3C0C2 /* icon~ipad.png in Resources */ = {isa = PBXBuildFile; fileRef = 27FAEF0E164C8ADB00A3C0C2 /* icon~ipad.png */; };
		27FFE20517BBF17C0040AE60 /* CBLRouter_Tests.m in Sources */ = {isa = PBXBuildFile; fileRef = 27C7064A1488311100F0F099 /* CBLRouter_Tests.m */; };
		27FFE20617BBF20D0040AE60 /* CBLReplicator_Tests.m in Sources */ = {isa = PBXBuildFile; fileRef = 27821BBB149001B20099B373 /* CBLReplicator_Tests.m */; };
		27FFE20A17BD28080040AE60 /* CBL_Replicator+Backgrounding.m in Sources */ = {isa = PBXBuildFile; fileRef = 27FFE20817BD28080040AE60 /* CBL_Replicator+Backgrounding.m */; };
		27FFE20B17BD28080040AE60 /* CBL_Replicator+Backgrounding.m in Sources */ = {isa = PBXBuildFile; fileRef = 27FFE20817BD28080040AE60 /* CBL_Replicator+Backgrounding.m */; };
		792867C0178DE01900248AF0 /* Foundation.framework in Frameworks */ = {isa = PBXBuildFile; fileRef = 27F0745C11CD50A600E9A2AB /* Foundation.framework */; };
		792867D0178DE03E00248AF0 /* CBLJSFunction.m in Sources */ = {isa = PBXBuildFile; fileRef = 792867CC178DE03E00248AF0 /* CBLJSFunction.m */; };
		792867D1178DE03E00248AF0 /* CBLJSViewCompiler_Test.m in Sources */ = {isa = PBXBuildFile; fileRef = 792867CD178DE03E00248AF0 /* CBLJSViewCompiler_Test.m */; };
		792867D2178DE03E00248AF0 /* CBLJSViewCompiler.m in Sources */ = {isa = PBXBuildFile; fileRef = 792867CF178DE03E00248AF0 /* CBLJSViewCompiler.m */; };
		792867D4178DE33E00248AF0 /* JavaScriptCore.framework in Frameworks */ = {isa = PBXBuildFile; fileRef = 792867D3178DE33E00248AF0 /* JavaScriptCore.framework */; };
		792867DE178E0AED00248AF0 /* CBLRegisterJSViewCompiler.h in Copy Extras */ = {isa = PBXBuildFile; fileRef = 792867D9178E021F00248AF0 /* CBLRegisterJSViewCompiler.h */; };
		AA1776B91857ADDB00CB01A3 /* CBLIncrementalStore.m in Sources */ = {isa = PBXBuildFile; fileRef = AA1776B71857ADDB00CB01A3 /* CBLIncrementalStore.m */; };
		AA1776BA1857ADDB00CB01A3 /* CBLIncrementalStoreTests.m in Sources */ = {isa = PBXBuildFile; fileRef = AA1776B81857ADDB00CB01A3 /* CBLIncrementalStoreTests.m */; };
		AA1776BC1857AE4D00CB01A3 /* CoreData.framework in Frameworks */ = {isa = PBXBuildFile; fileRef = AA1776BB1857AE4D00CB01A3 /* CoreData.framework */; };
		AA24F8E4184538AE0091D577 /* CBLDatabaseChange.h in Headers */ = {isa = PBXBuildFile; fileRef = 2776A62E16A9BCBC006FF199 /* CBLDatabaseChange.h */; settings = {ATTRIBUTES = (Public, ); }; };
		DA023B4614BCA94C008184BB /* Foundation.framework in Frameworks */ = {isa = PBXBuildFile; fileRef = 27F0745C11CD50A600E9A2AB /* Foundation.framework */; };
		DA147C0C14BCA98A0052DA4D /* CBLListener.m in Sources */ = {isa = PBXBuildFile; fileRef = 275315DF14ACF0A20065964D /* CBLListener.m */; };
		DA147C0D14BCA98A0052DA4D /* CBLHTTPConnection.m in Sources */ = {isa = PBXBuildFile; fileRef = 2753160B14ACFC2A0065964D /* CBLHTTPConnection.m */; };
		DA147C0E14BCA98A0052DA4D /* CBLHTTPResponse.m in Sources */ = {isa = PBXBuildFile; fileRef = 27E11F0F14AD15940006B340 /* CBLHTTPResponse.m */; };
		DA147C1414BCAA870052DA4D /* DDNumber.m in Sources */ = {isa = PBXBuildFile; fileRef = 2753155414ACEFC90065964D /* DDNumber.m */; };
		DA147C1514BCAA870052DA4D /* DDRange.m in Sources */ = {isa = PBXBuildFile; fileRef = 2753155614ACEFC90065964D /* DDRange.m */; };
		DA147C1614BCAA8F0052DA4D /* DDLog.m in Sources */ = {isa = PBXBuildFile; fileRef = 275315B814ACF0330065964D /* DDLog.m */; settings = {COMPILER_FLAGS = "-Wno-deprecated-declarations"; }; };
		DA147C1814BCAAAD0052DA4D /* HTTPAuthenticationRequest.m in Sources */ = {isa = PBXBuildFile; fileRef = 2753155814ACEFC90065964D /* HTTPAuthenticationRequest.m */; };
		DA147C1914BCAAAD0052DA4D /* HTTPConnection.m in Sources */ = {isa = PBXBuildFile; fileRef = 2753155A14ACEFC90065964D /* HTTPConnection.m */; };
		DA147C1A14BCAAAD0052DA4D /* HTTPMessage.m in Sources */ = {isa = PBXBuildFile; fileRef = 2753155D14ACEFC90065964D /* HTTPMessage.m */; };
		DA147C1B14BCAAAD0052DA4D /* HTTPServer.m in Sources */ = {isa = PBXBuildFile; fileRef = 2753156014ACEFC90065964D /* HTTPServer.m */; settings = {COMPILER_FLAGS = "-Wno-undeclared-selector -Wno-deprecated-declarations"; }; };
		DA147C1C14BCAABE0052DA4D /* HTTPDataResponse.m in Sources */ = {isa = PBXBuildFile; fileRef = 2753156514ACEFC90065964D /* HTTPDataResponse.m */; };
		DA147C1D14BCAABE0052DA4D /* HTTPFileResponse.m in Sources */ = {isa = PBXBuildFile; fileRef = 2753156914ACEFC90065964D /* HTTPFileResponse.m */; };
		DA147C2514BCAC3B0052DA4D /* Foundation.framework in Frameworks */ = {isa = PBXBuildFile; fileRef = 27B0B7F61492BC7A00A817AD /* Foundation.framework */; };
		DA147C3C14BCAC780052DA4D /* MobileCoreServices.framework in Frameworks */ = {isa = PBXBuildFile; fileRef = DA147C3A14BCAC780052DA4D /* MobileCoreServices.framework */; };
		DA147C3D14BCAC780052DA4D /* Security.framework in Frameworks */ = {isa = PBXBuildFile; fileRef = DA147C3B14BCAC780052DA4D /* Security.framework */; };
		DA147C3E14BCAC9D0052DA4D /* CBLListener.h in Headers */ = {isa = PBXBuildFile; fileRef = 275315DE14ACF0A20065964D /* CBLListener.h */; settings = {ATTRIBUTES = (Public, ); }; };
/* End PBXBuildFile section */

/* Begin PBXContainerItemProxy section */
		270BDD6E15645127007D52F6 /* PBXContainerItemProxy */ = {
			isa = PBXContainerItemProxy;
			containerPortal = 08FB7793FE84155DC02AAC07 /* Project object */;
			proxyType = 1;
			remoteGlobalIDString = 275315D414ACF0A10065964D;
			remoteInfo = TouchDBListener;
		};
		270BDD701564512A007D52F6 /* PBXContainerItemProxy */ = {
			isa = PBXContainerItemProxy;
			containerPortal = 08FB7793FE84155DC02AAC07 /* Project object */;
			proxyType = 1;
			remoteGlobalIDString = 270B3DE91489359000E0A926;
			remoteInfo = TouchDB;
		};
		270BDD7215645147007D52F6 /* PBXContainerItemProxy */ = {
			isa = PBXContainerItemProxy;
			containerPortal = 08FB7793FE84155DC02AAC07 /* Project object */;
			proxyType = 1;
			remoteGlobalIDString = 27B0B7E61492BB6B00A817AD;
			remoteInfo = "iOS Framework";
		};
		270BDD741564514C007D52F6 /* PBXContainerItemProxy */ = {
			isa = PBXContainerItemProxy;
			containerPortal = 08FB7793FE84155DC02AAC07 /* Project object */;
			proxyType = 1;
			remoteGlobalIDString = 27B0B7E61492BB6B00A817AD;
			remoteInfo = "iOS Framework";
		};
		27208F95184FC071006ADBEF /* PBXContainerItemProxy */ = {
			isa = PBXContainerItemProxy;
			containerPortal = 08FB7793FE84155DC02AAC07 /* Project object */;
			proxyType = 1;
			remoteGlobalIDString = 792867BE178DE01900248AF0;
			remoteInfo = CBLJSViewCompiler;
		};
		27208F97184FC077006ADBEF /* PBXContainerItemProxy */ = {
			isa = PBXContainerItemProxy;
			containerPortal = 08FB7793FE84155DC02AAC07 /* Project object */;
			proxyType = 1;
			remoteGlobalIDString = 27FA59EA179EEACA0043460A;
			remoteInfo = Documentation;
		};
		275315FD14ACF87F0065964D /* PBXContainerItemProxy */ = {
			isa = PBXContainerItemProxy;
			containerPortal = 08FB7793FE84155DC02AAC07 /* Project object */;
			proxyType = 1;
			remoteGlobalIDString = 270B3DE91489359000E0A926;
			remoteInfo = TouchDB;
		};
		27538F9017F1D279004C3BFD /* PBXContainerItemProxy */ = {
			isa = PBXContainerItemProxy;
			containerPortal = 08FB7793FE84155DC02AAC07 /* Project object */;
			proxyType = 1;
			remoteGlobalIDString = 270FE0C714C5008C005FF647;
			remoteInfo = LiteServ;
		};
		27538F9417F1D327004C3BFD /* PBXContainerItemProxy */ = {
			isa = PBXContainerItemProxy;
			containerPortal = 08FB7793FE84155DC02AAC07 /* Project object */;
			proxyType = 1;
			remoteGlobalIDString = 270B3DE91489359000E0A926;
			remoteInfo = "CBL Mac";
		};
		27538F9617F1D327004C3BFD /* PBXContainerItemProxy */ = {
			isa = PBXContainerItemProxy;
			containerPortal = 08FB7793FE84155DC02AAC07 /* Project object */;
			proxyType = 1;
			remoteGlobalIDString = 275315D414ACF0A10065964D;
			remoteInfo = "CBL Listener Mac";
		};
		27571E0518F9060100141BDD /* PBXContainerItemProxy */ = {
			isa = PBXContainerItemProxy;
			containerPortal = 27B7E0FA18F8FE2800044EBA /* CBForest.xcodeproj */;
			proxyType = 2;
			remoteGlobalIDString = 27139B9518F8EE3A0021A9A3;
			remoteInfo = "CBForest-iOS";
		};
		27571E0718F9060100141BDD /* PBXContainerItemProxy */ = {
			isa = PBXContainerItemProxy;
			containerPortal = 27B7E0FA18F8FE2800044EBA /* CBForest.xcodeproj */;
			proxyType = 2;
			remoteGlobalIDString = 27139B3018F8E9750021A9A3;
			remoteInfo = CBForestTests;
		};
		27571E0918F9060100141BDD /* PBXContainerItemProxy */ = {
			isa = PBXContainerItemProxy;
			containerPortal = 27B7E0FA18F8FE2800044EBA /* CBForest.xcodeproj */;
			proxyType = 2;
			remoteGlobalIDString = 27139BA218F8EE3A0021A9A3;
			remoteInfo = "CBForest-iOSTests";
		};
		27571E0B18F9060100141BDD /* PBXContainerItemProxy */ = {
			isa = PBXContainerItemProxy;
			containerPortal = 27B7E0FA18F8FE2800044EBA /* CBForest.xcodeproj */;
			proxyType = 2;
			remoteGlobalIDString = 27139B9018F8EDA20021A9A3;
			remoteInfo = "forestdb iOS";
		};
		275A290A1649A54500B0D8EE /* PBXContainerItemProxy */ = {
			isa = PBXContainerItemProxy;
			containerPortal = 08FB7793FE84155DC02AAC07 /* Project object */;
			proxyType = 1;
			remoteGlobalIDString = 270B3DE91489359000E0A926;
			remoteInfo = "TouchDB-Mac";
		};
		275A290C1649A54700B0D8EE /* PBXContainerItemProxy */ = {
			isa = PBXContainerItemProxy;
			containerPortal = 08FB7793FE84155DC02AAC07 /* Project object */;
			proxyType = 1;
			remoteGlobalIDString = 27B0B7E61492BB6B00A817AD;
			remoteInfo = "TouchDB-iOS";
		};
		275A290E1649A54A00B0D8EE /* PBXContainerItemProxy */ = {
			isa = PBXContainerItemProxy;
			containerPortal = 08FB7793FE84155DC02AAC07 /* Project object */;
			proxyType = 1;
			remoteGlobalIDString = 27C70693148864BA00F0F099;
			remoteInfo = "TouchDB Mac Demo";
		};
		275A29101649A54C00B0D8EE /* PBXContainerItemProxy */ = {
			isa = PBXContainerItemProxy;
			containerPortal = 08FB7793FE84155DC02AAC07 /* Project object */;
			proxyType = 1;
			remoteGlobalIDString = 27B0B80A1492C16300A817AD;
			remoteInfo = "TouchDB iOS Demo";
		};
		275A29121649A54F00B0D8EE /* PBXContainerItemProxy */ = {
			isa = PBXContainerItemProxy;
			containerPortal = 08FB7793FE84155DC02AAC07 /* Project object */;
			proxyType = 1;
			remoteGlobalIDString = 275315D414ACF0A10065964D;
			remoteInfo = "TouchDBListener-Mac";
		};
		275A29141649A55200B0D8EE /* PBXContainerItemProxy */ = {
			isa = PBXContainerItemProxy;
			containerPortal = 08FB7793FE84155DC02AAC07 /* Project object */;
			proxyType = 1;
			remoteGlobalIDString = DA147C1F14BCAC3B0052DA4D;
			remoteInfo = "TouchDBListener-iOS";
		};
		275A29161649A55500B0D8EE /* PBXContainerItemProxy */ = {
			isa = PBXContainerItemProxy;
			containerPortal = 08FB7793FE84155DC02AAC07 /* Project object */;
			proxyType = 1;
			remoteGlobalIDString = 270FE0C714C5008C005FF647;
			remoteInfo = LiteServ;
		};
		275A7CEA1901AE0900729933 /* PBXContainerItemProxy */ = {
			isa = PBXContainerItemProxy;
			containerPortal = 27B7E0FA18F8FE2800044EBA /* CBForest.xcodeproj */;
			proxyType = 1;
			remoteGlobalIDString = 27139B9418F8EE3A0021A9A3;
			remoteInfo = "CBForest-iOS";
		};
		27AD1F8617C29BE80063108F /* PBXContainerItemProxy */ = {
			isa = PBXContainerItemProxy;
			containerPortal = 08FB7793FE84155DC02AAC07 /* Project object */;
			proxyType = 1;
			remoteGlobalIDString = DA147C1F14BCAC3B0052DA4D;
			remoteInfo = "CBL Listener iOS";
		};
		27B0B7F41492BC5B00A817AD /* PBXContainerItemProxy */ = {
			isa = PBXContainerItemProxy;
			containerPortal = 08FB7793FE84155DC02AAC07 /* Project object */;
			proxyType = 1;
			remoteGlobalIDString = 27B0B7A81492B83B00A817AD;
			remoteInfo = "iOS Library";
		};
		27B15521164AD14E00DF5E2C /* PBXContainerItemProxy */ = {
			isa = PBXContainerItemProxy;
			containerPortal = 08FB7793FE84155DC02AAC07 /* Project object */;
			proxyType = 1;
			remoteGlobalIDString = 27731F131495CFEF00815D67;
			remoteInfo = "TouchDB iOS Empty App";
		};
		27B7E10418F8FE2800044EBA /* PBXContainerItemProxy */ = {
			isa = PBXContainerItemProxy;
			containerPortal = 27B7E0FA18F8FE2800044EBA /* CBForest.xcodeproj */;
			proxyType = 2;
			remoteGlobalIDString = 27139B1B18F8E9750021A9A3;
			remoteInfo = CBForest;
		};
		27B7E10C18F8FE2800044EBA /* PBXContainerItemProxy */ = {
			isa = PBXContainerItemProxy;
			containerPortal = 27B7E0FA18F8FE2800044EBA /* CBForest.xcodeproj */;
			proxyType = 2;
			remoteGlobalIDString = 275072C318E4AA4400A80C5A;
			remoteInfo = forestdb;
		};
		27E11F1A14AD251C0006B340 /* PBXContainerItemProxy */ = {
			isa = PBXContainerItemProxy;
			containerPortal = 08FB7793FE84155DC02AAC07 /* Project object */;
			proxyType = 1;
			remoteGlobalIDString = 270B3DE91489359000E0A926;
			remoteInfo = TouchDB;
		};
		27E11F1C14AD25570006B340 /* PBXContainerItemProxy */ = {
			isa = PBXContainerItemProxy;
			containerPortal = 08FB7793FE84155DC02AAC07 /* Project object */;
			proxyType = 1;
			remoteGlobalIDString = 275315D414ACF0A10065964D;
			remoteInfo = TouchDBListener;
		};
		27FA99EF1917FFD000912F96 /* PBXContainerItemProxy */ = {
			isa = PBXContainerItemProxy;
			containerPortal = 27B7E0FA18F8FE2800044EBA /* CBForest.xcodeproj */;
			proxyType = 2;
			remoteGlobalIDString = 27EF81121917EEC600A327B9;
			remoteInfo = "CBForest static";
		};
		27FA99F11917FFD000912F96 /* PBXContainerItemProxy */ = {
			isa = PBXContainerItemProxy;
			containerPortal = 27B7E0FA18F8FE2800044EBA /* CBForest.xcodeproj */;
			proxyType = 2;
			remoteGlobalIDString = 27EF807419142C2500A327B9;
			remoteInfo = Tokenizer;
		};
		27FA9A431918A7C700912F96 /* PBXContainerItemProxy */ = {
			isa = PBXContainerItemProxy;
			containerPortal = 27B7E0FA18F8FE2800044EBA /* CBForest.xcodeproj */;
			proxyType = 2;
			remoteGlobalIDString = 27FA9A3F19180B5F00912F96;
			remoteInfo = "Tokenizer-iOS";
		};
		27FA9A451918AE3600912F96 /* PBXContainerItemProxy */ = {
			isa = PBXContainerItemProxy;
			containerPortal = 27B7E0FA18F8FE2800044EBA /* CBForest.xcodeproj */;
			proxyType = 1;
			remoteGlobalIDString = 27EF80F91917EEC600A327B9;
			remoteInfo = "CBForest static";
		};
		27FA9A49191AB89600912F96 /* PBXContainerItemProxy */ = {
			isa = PBXContainerItemProxy;
			containerPortal = 27B7E0FA18F8FE2800044EBA /* CBForest.xcodeproj */;
			proxyType = 1;
			remoteGlobalIDString = 27139B1A18F8E9750021A9A3;
			remoteInfo = CBForest;
		};
		DA147C3814BCAC670052DA4D /* PBXContainerItemProxy */ = {
			isa = PBXContainerItemProxy;
			containerPortal = 08FB7793FE84155DC02AAC07 /* Project object */;
			proxyType = 1;
			remoteGlobalIDString = DA023B2614BCA94C008184BB;
			remoteInfo = "Listener iOS Library";
		};
/* End PBXContainerItemProxy section */

/* Begin PBXCopyFilesBuildPhase section */
		27538F8517F144E6004C3BFD /* Copy Frameworks */ = {
			isa = PBXCopyFilesBuildPhase;
			buildActionMask = 2147483647;
			dstPath = "";
			dstSubfolderSpec = 10;
			files = (
				27538F8617F14504004C3BFD /* CouchbaseLite.framework in Copy Frameworks */,
				27538F8717F14504004C3BFD /* CouchbaseLiteListener.framework in Copy Frameworks */,
			);
			name = "Copy Frameworks";
			runOnlyForDeploymentPostprocessing = 0;
		};
		27538F9217F1D285004C3BFD /* Copy Tool */ = {
			isa = PBXCopyFilesBuildPhase;
			buildActionMask = 2147483647;
			dstPath = Contents/Tools;
			dstSubfolderSpec = 1;
			files = (
				27538F9317F1D2AC004C3BFD /* LiteServ in Copy Tool */,
			);
			name = "Copy Tool";
			runOnlyForDeploymentPostprocessing = 0;
		};
		27C706C51488668A00F0F099 /* CopyFiles */ = {
			isa = PBXCopyFilesBuildPhase;
			buildActionMask = 2147483647;
			dstPath = "";
			dstSubfolderSpec = 10;
			files = (
				270B3E27148939C500E0A926 /* CouchbaseLite.framework in CopyFiles */,
				2711CDDE14C6584A00505D55 /* CouchbaseLiteListener.framework in CopyFiles */,
			);
			runOnlyForDeploymentPostprocessing = 0;
		};
		27F273C017039D4B00CD2B85 /* Copy Extras */ = {
			isa = PBXCopyFilesBuildPhase;
			buildActionMask = 2147483647;
			dstPath = Extras;
			dstSubfolderSpec = 16;
			files = (
				275072A418E49BEA00A80C5A /* CBLIncrementalStore.h in Copy Extras */,
				275072A518E49BEA00A80C5A /* CBLIncrementalStore.m in Copy Extras */,
				792867DE178E0AED00248AF0 /* CBLRegisterJSViewCompiler.h in Copy Extras */,
				27F273C117039D6000CD2B85 /* CBLUICollectionSource.h in Copy Extras */,
				27F273C217039D6200CD2B85 /* CBLUICollectionSource.m in Copy Extras */,
				27F94128176F8235007BAEBE /* CBLJSONValidator.h in Copy Extras */,
				27F94129176F823A007BAEBE /* CBLJSONValidator.m in Copy Extras */,
				27F273C417039F3700CD2B85 /* README.md in Copy Extras */,
			);
			name = "Copy Extras";
			runOnlyForDeploymentPostprocessing = 0;
		};
		792867BD178DE01900248AF0 /* CopyFiles */ = {
			isa = PBXCopyFilesBuildPhase;
			buildActionMask = 2147483647;
			dstPath = "include/${PRODUCT_NAME}";
			dstSubfolderSpec = 16;
			files = (
			);
			runOnlyForDeploymentPostprocessing = 0;
		};
/* End PBXCopyFilesBuildPhase section */

/* Begin PBXFileReference section */
		2700BC5B14B64AA600B5B297 /* CBL_Router+Handlers.m */ = {isa = PBXFileReference; fileEncoding = 4; lastKnownFileType = sourcecode.c.objc; path = "CBL_Router+Handlers.m"; sourceTree = "<group>"; };
		270B3DEA1489359000E0A926 /* CouchbaseLite.framework */ = {isa = PBXFileReference; explicitFileType = wrapper.framework; includeInIndex = 0; path = CouchbaseLite.framework; sourceTree = BUILT_PRODUCTS_DIR; };
		270B3DEE1489359000E0A926 /* CouchbaseLite-Info.plist */ = {isa = PBXFileReference; lastKnownFileType = text.plist.xml; path = "CouchbaseLite-Info.plist"; sourceTree = "<group>"; };
		270B3DFC1489359000E0A926 /* SenTestingKit.framework */ = {isa = PBXFileReference; lastKnownFileType = wrapper.framework; name = SenTestingKit.framework; path = Library/Frameworks/SenTestingKit.framework; sourceTree = DEVELOPER_DIR; };
		270B3E1F148938D800E0A926 /* CouchbaseLite.h */ = {isa = PBXFileReference; lastKnownFileType = sourcecode.c.h; path = CouchbaseLite.h; sourceTree = "<group>"; };
		270B3E28148940C000E0A926 /* README.md */ = {isa = PBXFileReference; lastKnownFileType = text; path = README.md; sourceTree = "<group>"; };
		270B3E291489581E00E0A926 /* CBL_Puller.h */ = {isa = PBXFileReference; fileEncoding = 4; lastKnownFileType = sourcecode.c.h; path = CBL_Puller.h; sourceTree = "<group>"; };
		270B3E2A1489581E00E0A926 /* CBL_Puller.m */ = {isa = PBXFileReference; fileEncoding = 4; lastKnownFileType = sourcecode.c.objc; path = CBL_Puller.m; sourceTree = "<group>"; };
		270B3E3714898DF200E0A926 /* CBL_Revision.h */ = {isa = PBXFileReference; fileEncoding = 4; lastKnownFileType = sourcecode.c.h; path = CBL_Revision.h; sourceTree = "<group>"; };
		270B3E3814898DF200E0A926 /* CBL_Revision.m */ = {isa = PBXFileReference; fileEncoding = 4; lastKnownFileType = sourcecode.c.objc; path = CBL_Revision.m; sourceTree = "<group>"; };
		270B3E3C148D7F0000E0A926 /* CBL_Pusher.h */ = {isa = PBXFileReference; fileEncoding = 4; lastKnownFileType = sourcecode.c.h; path = CBL_Pusher.h; sourceTree = "<group>"; };
		270B3E3D148D7F0000E0A926 /* CBL_Pusher.m */ = {isa = PBXFileReference; fileEncoding = 4; lastKnownFileType = sourcecode.c.objc; path = CBL_Pusher.m; sourceTree = "<group>"; };
		270BDD6815644EA8007D52F6 /* BuildFatLibrary.sh */ = {isa = PBXFileReference; lastKnownFileType = text.script.sh; path = BuildFatLibrary.sh; sourceTree = "<group>"; };
		270D6FBF164484190081812D /* CBLSocketChangeTracker.h */ = {isa = PBXFileReference; fileEncoding = 4; lastKnownFileType = sourcecode.c.h; path = CBLSocketChangeTracker.h; sourceTree = "<group>"; };
		270D6FC0164484190081812D /* CBLSocketChangeTracker.m */ = {isa = PBXFileReference; fileEncoding = 4; lastKnownFileType = sourcecode.c.objc; path = CBLSocketChangeTracker.m; sourceTree = "<group>"; };
		270F5703156AE0BF000FEB8F /* CBLAuthorizer.h */ = {isa = PBXFileReference; fileEncoding = 4; lastKnownFileType = sourcecode.c.h; path = CBLAuthorizer.h; sourceTree = "<group>"; };
		270F5704156AE0BF000FEB8F /* CBLAuthorizer.m */ = {isa = PBXFileReference; fileEncoding = 4; lastKnownFileType = sourcecode.c.objc; path = CBLAuthorizer.m; sourceTree = "<group>"; };
		270FE0C814C5008C005FF647 /* LiteServ */ = {isa = PBXFileReference; explicitFileType = "compiled.mach-o.executable"; includeInIndex = 0; path = LiteServ; sourceTree = BUILT_PRODUCTS_DIR; };
		27103F8114E9CE4400DF7209 /* CBLReachability.h */ = {isa = PBXFileReference; fileEncoding = 4; lastKnownFileType = sourcecode.c.h; path = CBLReachability.h; sourceTree = "<group>"; };
		27103F8214E9CE4400DF7209 /* CBLReachability.m */ = {isa = PBXFileReference; fileEncoding = 4; lastKnownFileType = sourcecode.c.objc; path = CBLReachability.m; sourceTree = "<group>"; };
		27103F8714EA076600DF7209 /* SystemConfiguration.framework */ = {isa = PBXFileReference; lastKnownFileType = wrapper.framework; name = SystemConfiguration.framework; path = System/Library/Frameworks/SystemConfiguration.framework; sourceTree = SDKROOT; };
		2711CDFC14C7590A00505D55 /* CBLDatabase+Attachments.h */ = {isa = PBXFileReference; fileEncoding = 4; lastKnownFileType = sourcecode.c.h; path = "CBLDatabase+Attachments.h"; sourceTree = "<group>"; };
		2711CDFF14C7595900505D55 /* CBLDatabase+Insertion.h */ = {isa = PBXFileReference; fileEncoding = 4; lastKnownFileType = sourcecode.c.h; path = "CBLDatabase+Insertion.h"; sourceTree = "<group>"; };
		2711CE0214C759BD00505D55 /* CBLDatabase+Replication.h */ = {isa = PBXFileReference; fileEncoding = 4; lastKnownFileType = sourcecode.c.h; path = "CBLDatabase+Replication.h"; sourceTree = "<group>"; };
		2714CF511496AE5B00E03341 /* Entitlements.plist */ = {isa = PBXFileReference; fileEncoding = 4; lastKnownFileType = text.plist.xml; path = Entitlements.plist; sourceTree = "<group>"; };
		271C2AD216FA176300B8C9DB /* CBL_Shared.h */ = {isa = PBXFileReference; fileEncoding = 4; lastKnownFileType = sourcecode.c.h; path = CBL_Shared.h; sourceTree = "<group>"; };
		271C2AD316FA176300B8C9DB /* CBL_Shared.m */ = {isa = PBXFileReference; fileEncoding = 4; lastKnownFileType = sourcecode.c.objc; path = CBL_Shared.m; sourceTree = "<group>"; };
		27208F8C184D1D83006ADBEF /* NSURL+Base.h */ = {isa = PBXFileReference; fileEncoding = 4; lastKnownFileType = sourcecode.c.h; path = "NSURL+Base.h"; sourceTree = "<group>"; };
		27208F8D184D1D83006ADBEF /* NSURL+Base.m */ = {isa = PBXFileReference; fileEncoding = 4; lastKnownFileType = sourcecode.c.objc; path = "NSURL+Base.m"; sourceTree = "<group>"; };
		272401AE1860CB4B0080E082 /* WebSocket_Internal.h */ = {isa = PBXFileReference; fileEncoding = 4; lastKnownFileType = sourcecode.c.h; name = WebSocket_Internal.h; path = "WebSockets-Cocoa/WebSocket/WebSocket_Internal.h"; sourceTree = "<group>"; };
		272401AF1860CB4B0080E082 /* WebSocket.h */ = {isa = PBXFileReference; fileEncoding = 4; lastKnownFileType = sourcecode.c.h; name = WebSocket.h; path = "WebSockets-Cocoa/WebSocket/WebSocket.h"; sourceTree = "<group>"; };
		272401B01860CB4B0080E082 /* WebSocket.m */ = {isa = PBXFileReference; fileEncoding = 4; lastKnownFileType = sourcecode.c.objc; name = WebSocket.m; path = "WebSockets-Cocoa/WebSocket/WebSocket.m"; sourceTree = "<group>"; };
		272401B11860CB4B0080E082 /* WebSocketClient.h */ = {isa = PBXFileReference; fileEncoding = 4; lastKnownFileType = sourcecode.c.h; name = WebSocketClient.h; path = "WebSockets-Cocoa/WebSocket/WebSocketClient.h"; sourceTree = "<group>"; };
		272401B21860CB4B0080E082 /* WebSocketClient.m */ = {isa = PBXFileReference; fileEncoding = 4; lastKnownFileType = sourcecode.c.objc; name = WebSocketClient.m; path = "WebSockets-Cocoa/WebSocket/WebSocketClient.m"; sourceTree = "<group>"; };
		272401BC1860CBE00080E082 /* GCDAsyncSocket.h */ = {isa = PBXFileReference; fileEncoding = 4; lastKnownFileType = sourcecode.c.h; name = GCDAsyncSocket.h; path = "WebSockets-Cocoa/vendor/CocoaAsyncSocket/GCD/GCDAsyncSocket.h"; sourceTree = "<group>"; };
		272401BD1860CBE00080E082 /* GCDAsyncSocket.m */ = {isa = PBXFileReference; fileEncoding = 4; lastKnownFileType = sourcecode.c.objc; name = GCDAsyncSocket.m; path = "WebSockets-Cocoa/vendor/CocoaAsyncSocket/GCD/GCDAsyncSocket.m"; sourceTree = "<group>"; };
		272401C41860D0850080E082 /* WebSocketHTTPLogic.h */ = {isa = PBXFileReference; fileEncoding = 4; lastKnownFileType = sourcecode.c.h; name = WebSocketHTTPLogic.h; path = "WebSockets-Cocoa/WebSocket/WebSocketHTTPLogic.h"; sourceTree = "<group>"; };
		272401C51860D0850080E082 /* WebSocketHTTPLogic.m */ = {isa = PBXFileReference; fileEncoding = 4; lastKnownFileType = sourcecode.c.objc; name = WebSocketHTTPLogic.m; path = "WebSockets-Cocoa/WebSocket/WebSocketHTTPLogic.m"; sourceTree = "<group>"; };
		272401C91860D39B0080E082 /* CBLWebSocketChangeTracker.h */ = {isa = PBXFileReference; fileEncoding = 4; lastKnownFileType = sourcecode.c.h; path = CBLWebSocketChangeTracker.h; sourceTree = "<group>"; };
		272401CA1860D39B0080E082 /* CBLWebSocketChangeTracker.m */ = {isa = PBXFileReference; fileEncoding = 4; lastKnownFileType = sourcecode.c.objc; path = CBLWebSocketChangeTracker.m; sourceTree = "<group>"; };
		2726D14318FDF44000AACC2A /* CBLSpecialKey.h */ = {isa = PBXFileReference; fileEncoding = 4; lastKnownFileType = sourcecode.c.h; path = CBLSpecialKey.h; sourceTree = "<group>"; };
		2726D14418FDF44000AACC2A /* CBLSpecialKey.m */ = {isa = PBXFileReference; fileEncoding = 4; lastKnownFileType = sourcecode.c.objc; path = CBLSpecialKey.m; sourceTree = "<group>"; };
		272A690B17B2CCF0000722FA /* CBLFacebookAuthorizer.h */ = {isa = PBXFileReference; fileEncoding = 4; lastKnownFileType = sourcecode.c.h; path = CBLFacebookAuthorizer.h; sourceTree = "<group>"; };
		272A690C17B2CCF0000722FA /* CBLFacebookAuthorizer.m */ = {isa = PBXFileReference; fileEncoding = 4; lastKnownFileType = sourcecode.c.objc; path = CBLFacebookAuthorizer.m; sourceTree = "<group>"; };
		2733022818F8572700A488F7 /* CBLAuthenticator.h */ = {isa = PBXFileReference; fileEncoding = 4; lastKnownFileType = sourcecode.c.h; path = CBLAuthenticator.h; sourceTree = "<group>"; };
		2733022918F8572700A488F7 /* CBLAuthenticator.m */ = {isa = PBXFileReference; fileEncoding = 4; lastKnownFileType = sourcecode.c.objc; path = CBLAuthenticator.m; sourceTree = "<group>"; };
		2733022D18F86C9800A488F7 /* CBLTokenAuthorizer.h */ = {isa = PBXFileReference; fileEncoding = 4; lastKnownFileType = sourcecode.c.h; path = CBLTokenAuthorizer.h; sourceTree = "<group>"; };
		2733022E18F86C9800A488F7 /* CBLTokenAuthorizer.m */ = {isa = PBXFileReference; fileEncoding = 4; lastKnownFileType = sourcecode.c.objc; path = CBLTokenAuthorizer.m; sourceTree = "<group>"; };
		274C3917149E6B0900A5E89B /* EmptyAppDelegate.h */ = {isa = PBXFileReference; fileEncoding = 4; lastKnownFileType = sourcecode.c.h; path = EmptyAppDelegate.h; sourceTree = "<group>"; };
		274C3918149E6B0900A5E89B /* EmptyAppDelegate.m */ = {isa = PBXFileReference; fileEncoding = 4; lastKnownFileType = sourcecode.c.objc; path = EmptyAppDelegate.m; sourceTree = "<group>"; };
		274C391B149FAE0000A5E89B /* CBLDatabase+Attachments.mm */ = {isa = PBXFileReference; fileEncoding = 4; lastKnownFileType = sourcecode.cpp.objcpp; path = "CBLDatabase+Attachments.mm"; sourceTree = "<group>"; };
		274F9807152E6E0C00247C46 /* CBLStatus.h */ = {isa = PBXFileReference; lastKnownFileType = sourcecode.c.h; path = CBLStatus.h; sourceTree = "<group>"; };
		2751D4E2151BAE7000F7FD57 /* CBLManager+Internal.h */ = {isa = PBXFileReference; fileEncoding = 4; lastKnownFileType = sourcecode.c.h; path = "CBLManager+Internal.h"; sourceTree = "<group>"; };
		2753155314ACEFC90065964D /* DDNumber.h */ = {isa = PBXFileReference; fileEncoding = 4; lastKnownFileType = sourcecode.c.h; path = DDNumber.h; sourceTree = "<group>"; };
		2753155414ACEFC90065964D /* DDNumber.m */ = {isa = PBXFileReference; fileEncoding = 4; lastKnownFileType = sourcecode.c.objc; path = DDNumber.m; sourceTree = "<group>"; };
		2753155514ACEFC90065964D /* DDRange.h */ = {isa = PBXFileReference; fileEncoding = 4; lastKnownFileType = sourcecode.c.h; path = DDRange.h; sourceTree = "<group>"; };
		2753155614ACEFC90065964D /* DDRange.m */ = {isa = PBXFileReference; fileEncoding = 4; lastKnownFileType = sourcecode.c.objc; path = DDRange.m; sourceTree = "<group>"; };
		2753155714ACEFC90065964D /* HTTPAuthenticationRequest.h */ = {isa = PBXFileReference; fileEncoding = 4; lastKnownFileType = sourcecode.c.h; path = HTTPAuthenticationRequest.h; sourceTree = "<group>"; };
		2753155814ACEFC90065964D /* HTTPAuthenticationRequest.m */ = {isa = PBXFileReference; fileEncoding = 4; lastKnownFileType = sourcecode.c.objc; path = HTTPAuthenticationRequest.m; sourceTree = "<group>"; };
		2753155914ACEFC90065964D /* HTTPConnection.h */ = {isa = PBXFileReference; fileEncoding = 4; lastKnownFileType = sourcecode.c.h; path = HTTPConnection.h; sourceTree = "<group>"; };
		2753155A14ACEFC90065964D /* HTTPConnection.m */ = {isa = PBXFileReference; fileEncoding = 4; lastKnownFileType = sourcecode.c.objc; path = HTTPConnection.m; sourceTree = "<group>"; };
		2753155B14ACEFC90065964D /* HTTPLogging.h */ = {isa = PBXFileReference; fileEncoding = 4; lastKnownFileType = sourcecode.c.h; path = HTTPLogging.h; sourceTree = "<group>"; };
		2753155C14ACEFC90065964D /* HTTPMessage.h */ = {isa = PBXFileReference; fileEncoding = 4; lastKnownFileType = sourcecode.c.h; path = HTTPMessage.h; sourceTree = "<group>"; };
		2753155D14ACEFC90065964D /* HTTPMessage.m */ = {isa = PBXFileReference; fileEncoding = 4; lastKnownFileType = sourcecode.c.objc; path = HTTPMessage.m; sourceTree = "<group>"; };
		2753155E14ACEFC90065964D /* HTTPResponse.h */ = {isa = PBXFileReference; fileEncoding = 4; lastKnownFileType = sourcecode.c.h; path = HTTPResponse.h; sourceTree = "<group>"; };
		2753155F14ACEFC90065964D /* HTTPServer.h */ = {isa = PBXFileReference; fileEncoding = 4; lastKnownFileType = sourcecode.c.h; path = HTTPServer.h; sourceTree = "<group>"; };
		2753156014ACEFC90065964D /* HTTPServer.m */ = {isa = PBXFileReference; fileEncoding = 4; lastKnownFileType = sourcecode.c.objc; path = HTTPServer.m; sourceTree = "<group>"; };
		2753156214ACEFC90065964D /* HTTPAsyncFileResponse.h */ = {isa = PBXFileReference; fileEncoding = 4; lastKnownFileType = sourcecode.c.h; path = HTTPAsyncFileResponse.h; sourceTree = "<group>"; };
		2753156314ACEFC90065964D /* HTTPAsyncFileResponse.m */ = {isa = PBXFileReference; fileEncoding = 4; lastKnownFileType = sourcecode.c.objc; path = HTTPAsyncFileResponse.m; sourceTree = "<group>"; };
		2753156414ACEFC90065964D /* HTTPDataResponse.h */ = {isa = PBXFileReference; fileEncoding = 4; lastKnownFileType = sourcecode.c.h; path = HTTPDataResponse.h; sourceTree = "<group>"; };
		2753156514ACEFC90065964D /* HTTPDataResponse.m */ = {isa = PBXFileReference; fileEncoding = 4; lastKnownFileType = sourcecode.c.objc; path = HTTPDataResponse.m; sourceTree = "<group>"; };
		2753156614ACEFC90065964D /* HTTPDynamicFileResponse.h */ = {isa = PBXFileReference; fileEncoding = 4; lastKnownFileType = sourcecode.c.h; path = HTTPDynamicFileResponse.h; sourceTree = "<group>"; };
		2753156714ACEFC90065964D /* HTTPDynamicFileResponse.m */ = {isa = PBXFileReference; fileEncoding = 4; lastKnownFileType = sourcecode.c.objc; path = HTTPDynamicFileResponse.m; sourceTree = "<group>"; };
		2753156814ACEFC90065964D /* HTTPFileResponse.h */ = {isa = PBXFileReference; fileEncoding = 4; lastKnownFileType = sourcecode.c.h; path = HTTPFileResponse.h; sourceTree = "<group>"; };
		2753156914ACEFC90065964D /* HTTPFileResponse.m */ = {isa = PBXFileReference; fileEncoding = 4; lastKnownFileType = sourcecode.c.objc; path = HTTPFileResponse.m; sourceTree = "<group>"; };
		2753156A14ACEFC90065964D /* HTTPRedirectResponse.h */ = {isa = PBXFileReference; fileEncoding = 4; lastKnownFileType = sourcecode.c.h; path = HTTPRedirectResponse.h; sourceTree = "<group>"; };
		2753156B14ACEFC90065964D /* HTTPRedirectResponse.m */ = {isa = PBXFileReference; fileEncoding = 4; lastKnownFileType = sourcecode.c.objc; path = HTTPRedirectResponse.m; sourceTree = "<group>"; };
		275315A814ACF00B0065964D /* GCDAsyncSocket.h */ = {isa = PBXFileReference; fileEncoding = 4; lastKnownFileType = sourcecode.c.h; path = GCDAsyncSocket.h; sourceTree = "<group>"; };
		275315A914ACF00B0065964D /* GCDAsyncSocket.m */ = {isa = PBXFileReference; fileEncoding = 4; lastKnownFileType = sourcecode.c.objc; path = GCDAsyncSocket.m; sourceTree = "<group>"; };
		275315B014ACF0330065964D /* About.txt */ = {isa = PBXFileReference; fileEncoding = 4; lastKnownFileType = text; path = About.txt; sourceTree = "<group>"; };
		275315B114ACF0330065964D /* DDAbstractDatabaseLogger.h */ = {isa = PBXFileReference; fileEncoding = 4; lastKnownFileType = sourcecode.c.h; path = DDAbstractDatabaseLogger.h; sourceTree = "<group>"; };
		275315B214ACF0330065964D /* DDAbstractDatabaseLogger.m */ = {isa = PBXFileReference; fileEncoding = 4; lastKnownFileType = sourcecode.c.objc; path = DDAbstractDatabaseLogger.m; sourceTree = "<group>"; };
		275315B314ACF0330065964D /* DDASLLogger.h */ = {isa = PBXFileReference; fileEncoding = 4; lastKnownFileType = sourcecode.c.h; path = DDASLLogger.h; sourceTree = "<group>"; };
		275315B414ACF0330065964D /* DDASLLogger.m */ = {isa = PBXFileReference; fileEncoding = 4; lastKnownFileType = sourcecode.c.objc; path = DDASLLogger.m; sourceTree = "<group>"; };
		275315B514ACF0330065964D /* DDFileLogger.h */ = {isa = PBXFileReference; fileEncoding = 4; lastKnownFileType = sourcecode.c.h; path = DDFileLogger.h; sourceTree = "<group>"; };
		275315B614ACF0330065964D /* DDFileLogger.m */ = {isa = PBXFileReference; fileEncoding = 4; lastKnownFileType = sourcecode.c.objc; path = DDFileLogger.m; sourceTree = "<group>"; };
		275315B714ACF0330065964D /* DDLog.h */ = {isa = PBXFileReference; fileEncoding = 4; lastKnownFileType = sourcecode.c.h; path = DDLog.h; sourceTree = "<group>"; };
		275315B814ACF0330065964D /* DDLog.m */ = {isa = PBXFileReference; fileEncoding = 4; lastKnownFileType = sourcecode.c.objc; path = DDLog.m; sourceTree = "<group>"; };
		275315B914ACF0330065964D /* DDTTYLogger.h */ = {isa = PBXFileReference; fileEncoding = 4; lastKnownFileType = sourcecode.c.h; path = DDTTYLogger.h; sourceTree = "<group>"; };
		275315BA14ACF0330065964D /* DDTTYLogger.m */ = {isa = PBXFileReference; fileEncoding = 4; lastKnownFileType = sourcecode.c.objc; path = DDTTYLogger.m; sourceTree = "<group>"; };
		275315D514ACF0A10065964D /* CouchbaseLiteListener.framework */ = {isa = PBXFileReference; explicitFileType = wrapper.framework; includeInIndex = 0; path = CouchbaseLiteListener.framework; sourceTree = BUILT_PRODUCTS_DIR; };
		275315D914ACF0A20065964D /* CouchbaseLiteListener-Info.plist */ = {isa = PBXFileReference; lastKnownFileType = text.plist.xml; path = "CouchbaseLiteListener-Info.plist"; sourceTree = "<group>"; };
		275315DB14ACF0A20065964D /* en */ = {isa = PBXFileReference; lastKnownFileType = text.plist.strings; name = en; path = en.lproj/InfoPlist.strings; sourceTree = "<group>"; };
		275315DE14ACF0A20065964D /* CBLListener.h */ = {isa = PBXFileReference; lastKnownFileType = sourcecode.c.h; path = CBLListener.h; sourceTree = "<group>"; };
		275315DF14ACF0A20065964D /* CBLListener.m */ = {isa = PBXFileReference; lastKnownFileType = sourcecode.c.objc; path = CBLListener.m; sourceTree = "<group>"; };
		275315F414ACF1CC0065964D /* Security.framework */ = {isa = PBXFileReference; lastKnownFileType = wrapper.framework; name = Security.framework; path = System/Library/Frameworks/Security.framework; sourceTree = SDKROOT; };
		275315F714ACF2500065964D /* CoreServices.framework */ = {isa = PBXFileReference; lastKnownFileType = wrapper.framework; name = CoreServices.framework; path = System/Library/Frameworks/CoreServices.framework; sourceTree = SDKROOT; };
		275315FA14ACF7FF0065964D /* CouchbaseLiteListener.exp */ = {isa = PBXFileReference; fileEncoding = 4; lastKnownFileType = sourcecode.exports; path = CouchbaseLiteListener.exp; sourceTree = "<group>"; };
		2753160A14ACFC2A0065964D /* CBLHTTPConnection.h */ = {isa = PBXFileReference; fileEncoding = 4; lastKnownFileType = sourcecode.c.h; path = CBLHTTPConnection.h; sourceTree = "<group>"; };
		2753160B14ACFC2A0065964D /* CBLHTTPConnection.m */ = {isa = PBXFileReference; fileEncoding = 4; lastKnownFileType = sourcecode.c.objc; path = CBLHTTPConnection.m; sourceTree = "<group>"; };
		27538F5017F13B03004C3BFD /* LiteServ.app */ = {isa = PBXFileReference; explicitFileType = wrapper.application; includeInIndex = 0; path = LiteServ.app; sourceTree = BUILT_PRODUCTS_DIR; };
		27538F5417F13B03004C3BFD /* LiteServ App-Info.plist */ = {isa = PBXFileReference; lastKnownFileType = text.plist.xml; path = "LiteServ App-Info.plist"; sourceTree = "<group>"; };
		27538F5617F13B03004C3BFD /* en */ = {isa = PBXFileReference; lastKnownFileType = text.plist.strings; name = en; path = en.lproj/InfoPlist.strings; sourceTree = "<group>"; };
		27538F5817F13B03004C3BFD /* main.m */ = {isa = PBXFileReference; lastKnownFileType = sourcecode.c.objc; path = main.m; sourceTree = "<group>"; };
		27538F5C17F13B03004C3BFD /* en */ = {isa = PBXFileReference; lastKnownFileType = text.rtf; name = en; path = en.lproj/Credits.rtf; sourceTree = "<group>"; };
		27538F5E17F13B03004C3BFD /* AppDelegate.h */ = {isa = PBXFileReference; lastKnownFileType = sourcecode.c.h; path = AppDelegate.h; sourceTree = "<group>"; };
		27538F5F17F13B03004C3BFD /* AppDelegate.m */ = {isa = PBXFileReference; lastKnownFileType = sourcecode.c.objc; path = AppDelegate.m; sourceTree = "<group>"; };
		27538F6217F13B03004C3BFD /* Base */ = {isa = PBXFileReference; lastKnownFileType = file.xib; name = Base; path = Base.lproj/MainMenu.xib; sourceTree = "<group>"; };
		27538F6B17F13B03004C3BFD /* XCTest.framework */ = {isa = PBXFileReference; lastKnownFileType = wrapper.framework; name = XCTest.framework; path = Library/Frameworks/XCTest.framework; sourceTree = DEVELOPER_DIR; };
		27538F8817F148C2004C3BFD /* LiteServ.icns */ = {isa = PBXFileReference; lastKnownFileType = image.icns; path = LiteServ.icns; sourceTree = "<group>"; };
		27538F8A17F14A73004C3BFD /* LiteServ_MenubarIcon.png */ = {isa = PBXFileReference; lastKnownFileType = image.png; path = LiteServ_MenubarIcon.png; sourceTree = "<group>"; };
		27538F8D17F14FB6004C3BFD /* Terminal.h */ = {isa = PBXFileReference; lastKnownFileType = sourcecode.c.h; path = Terminal.h; sourceTree = "<group>"; };
		27538F8E17F15057004C3BFD /* ScriptingBridge.framework */ = {isa = PBXFileReference; lastKnownFileType = wrapper.framework; name = ScriptingBridge.framework; path = System/Library/Frameworks/ScriptingBridge.framework; sourceTree = SDKROOT; };
		27538F9817F1D93F004C3BFD /* ToolInstallController.h */ = {isa = PBXFileReference; fileEncoding = 4; lastKnownFileType = sourcecode.c.h; path = ToolInstallController.h; sourceTree = "<group>"; };
		27538F9917F1D93F004C3BFD /* ToolInstallController.m */ = {isa = PBXFileReference; fileEncoding = 4; lastKnownFileType = sourcecode.c.objc; path = ToolInstallController.m; sourceTree = "<group>"; };
		27538F9B17F1D957004C3BFD /* ToolInstallController.xib */ = {isa = PBXFileReference; fileEncoding = 4; lastKnownFileType = file.xib; path = ToolInstallController.xib; sourceTree = "<group>"; };
		27538F9D17F1D9D6004C3BFD /* PrivilegedInstall.h */ = {isa = PBXFileReference; fileEncoding = 4; lastKnownFileType = sourcecode.c.h; path = PrivilegedInstall.h; sourceTree = "<group>"; };
		27538F9E17F1D9D6004C3BFD /* PrivilegedInstall.m */ = {isa = PBXFileReference; fileEncoding = 4; lastKnownFileType = sourcecode.c.objc; path = PrivilegedInstall.m; sourceTree = "<group>"; };
		27538FA117F1ECE8004C3BFD /* LoggingMode.h */ = {isa = PBXFileReference; fileEncoding = 4; lastKnownFileType = sourcecode.c.h; path = LoggingMode.h; sourceTree = "<group>"; };
		27538FA217F1ECE8004C3BFD /* LoggingMode.c */ = {isa = PBXFileReference; fileEncoding = 4; lastKnownFileType = sourcecode.c.c; path = LoggingMode.c; sourceTree = "<group>"; };
		2762AB5618D36F1B00649D47 /* CBLReplication+Transformation.h */ = {isa = PBXFileReference; fileEncoding = 4; lastKnownFileType = sourcecode.c.h; path = "CBLReplication+Transformation.h"; sourceTree = "<group>"; };
		2762AB5718D36F1B00649D47 /* CBLReplication+Transformation.m */ = {isa = PBXFileReference; fileEncoding = 4; lastKnownFileType = sourcecode.c.objc; path = "CBLReplication+Transformation.m"; sourceTree = "<group>"; };
		2766EFF614DB7F9F009ECCA8 /* CBLMultipartWriter.h */ = {isa = PBXFileReference; fileEncoding = 4; lastKnownFileType = sourcecode.c.h; path = CBLMultipartWriter.h; sourceTree = "<group>"; };
		2766EFF714DB7F9F009ECCA8 /* CBLMultipartWriter.m */ = {isa = PBXFileReference; fileEncoding = 4; lastKnownFileType = sourcecode.c.objc; path = CBLMultipartWriter.m; sourceTree = "<group>"; };
		2766EFFB14DC7B37009ECCA8 /* CBLMultiStreamWriter.h */ = {isa = PBXFileReference; fileEncoding = 4; lastKnownFileType = sourcecode.c.h; path = CBLMultiStreamWriter.h; sourceTree = "<group>"; };
		2766EFFC14DC7B37009ECCA8 /* CBLMultiStreamWriter.m */ = {isa = PBXFileReference; fileEncoding = 4; lastKnownFileType = sourcecode.c.objc; path = CBLMultiStreamWriter.m; sourceTree = "<group>"; };
		276BA0AC17DD13FA00D367CB /* CBLParseDate.c */ = {isa = PBXFileReference; fileEncoding = 4; lastKnownFileType = sourcecode.c.c; path = CBLParseDate.c; sourceTree = "<group>"; };
		276BA0AF17DD222400D367CB /* CBLParseDate.h */ = {isa = PBXFileReference; lastKnownFileType = sourcecode.c.h; path = CBLParseDate.h; sourceTree = "<group>"; };
		276F25F918A3386100A70679 /* DDData.h */ = {isa = PBXFileReference; fileEncoding = 4; lastKnownFileType = sourcecode.c.h; name = DDData.h; path = "WebSockets-Cocoa/Categories/DDData.h"; sourceTree = "<group>"; };
		276F25FA18A3386100A70679 /* DDData.m */ = {isa = PBXFileReference; fileEncoding = 4; lastKnownFileType = sourcecode.c.objc; name = DDData.m; path = "WebSockets-Cocoa/Categories/DDData.m"; sourceTree = "<group>"; };
		27726AA81889835F00AE6931 /* CBLGeometry.h */ = {isa = PBXFileReference; fileEncoding = 4; lastKnownFileType = sourcecode.c.h; path = CBLGeometry.h; sourceTree = "<group>"; };
		27726AA91889835F00AE6931 /* CBLGeometry.m */ = {isa = PBXFileReference; fileEncoding = 4; lastKnownFileType = sourcecode.c.objc; path = CBLGeometry.m; sourceTree = "<group>"; };
		27726AAA1889835F00AE6931 /* CBLJSON.h */ = {isa = PBXFileReference; fileEncoding = 4; lastKnownFileType = sourcecode.c.h; path = CBLJSON.h; sourceTree = "<group>"; };
		27726AAB1889835F00AE6931 /* CBLJSON.m */ = {isa = PBXFileReference; fileEncoding = 4; lastKnownFileType = sourcecode.c.objc; path = CBLJSON.m; sourceTree = "<group>"; };
		27731EFD1493FA3100815D67 /* CBL_BlobStore.h */ = {isa = PBXFileReference; fileEncoding = 4; lastKnownFileType = sourcecode.c.h; path = CBL_BlobStore.h; sourceTree = "<group>"; };
		27731EFE1493FA3100815D67 /* CBL_BlobStore.m */ = {isa = PBXFileReference; fileEncoding = 4; lastKnownFileType = sourcecode.c.objc; path = CBL_BlobStore.m; sourceTree = "<group>"; };
		27731F2A1495CFEF00815D67 /* Couchbase Lite Empty App.app */ = {isa = PBXFileReference; explicitFileType = wrapper.application; includeInIndex = 0; path = "Couchbase Lite Empty App.app"; sourceTree = BUILT_PRODUCTS_DIR; };
		27731F2C1495CFF000815D67 /* iOS Empty App-Info.plist */ = {isa = PBXFileReference; lastKnownFileType = text.plist.xml; name = "iOS Empty App-Info.plist"; path = "/Volumes/HardDisk/Couchbase/TouchDB/Demo-iOS/iOS Empty App-Info.plist"; sourceTree = "<absolute>"; };
		27731F3314967A5F00815D67 /* RootViewController.h */ = {isa = PBXFileReference; fileEncoding = 4; lastKnownFileType = sourcecode.c.h; path = RootViewController.h; sourceTree = "<group>"; };
		27731F3414967A5F00815D67 /* RootViewController.m */ = {isa = PBXFileReference; fileEncoding = 4; lastKnownFileType = sourcecode.c.objc; path = RootViewController.m; sourceTree = "<group>"; };
		27731F3514967A5F00815D67 /* ConfigViewController.h */ = {isa = PBXFileReference; fileEncoding = 4; lastKnownFileType = sourcecode.c.h; path = ConfigViewController.h; sourceTree = "<group>"; };
		27731F3614967A5F00815D67 /* ConfigViewController.m */ = {isa = PBXFileReference; fileEncoding = 4; lastKnownFileType = sourcecode.c.objc; path = ConfigViewController.m; sourceTree = "<group>"; };
		27731F3914967A8400815D67 /* RootViewController.xib */ = {isa = PBXFileReference; fileEncoding = 4; lastKnownFileType = file.xib; path = RootViewController.xib; sourceTree = "<group>"; };
		27731F3A14967A8400815D67 /* MainWindow.xib */ = {isa = PBXFileReference; fileEncoding = 4; lastKnownFileType = file.xib; path = MainWindow.xib; sourceTree = "<group>"; };
		27731F3B14967A8400815D67 /* ConfigViewController.xib */ = {isa = PBXFileReference; fileEncoding = 4; lastKnownFileType = file.xib; path = ConfigViewController.xib; sourceTree = "<group>"; };
		2773ADC514BD1EB80027A292 /* CBLDatabase+LocalDocs.h */ = {isa = PBXFileReference; fileEncoding = 4; lastKnownFileType = sourcecode.c.h; path = "CBLDatabase+LocalDocs.h"; sourceTree = "<group>"; };
		2773ADC614BD1EB80027A292 /* CBLDatabase+LocalDocs.mm */ = {isa = PBXFileReference; fileEncoding = 4; lastKnownFileType = sourcecode.cpp.objcpp; path = "CBLDatabase+LocalDocs.mm"; sourceTree = "<group>"; };
		2776A58F16A0C3A6006FF199 /* CBLPersonaAuthorizer.h */ = {isa = PBXFileReference; fileEncoding = 4; lastKnownFileType = sourcecode.c.h; path = CBLPersonaAuthorizer.h; sourceTree = "<group>"; };
		2776A59016A0C3A6006FF199 /* CBLPersonaAuthorizer.m */ = {isa = PBXFileReference; fileEncoding = 4; lastKnownFileType = sourcecode.c.objc; path = CBLPersonaAuthorizer.m; sourceTree = "<group>"; };
		2776A62E16A9BCBC006FF199 /* CBLDatabaseChange.h */ = {isa = PBXFileReference; fileEncoding = 4; lastKnownFileType = sourcecode.c.h; name = CBLDatabaseChange.h; path = ../CBLDatabaseChange.h; sourceTree = "<group>"; };
		2776A62F16A9BCBC006FF199 /* CBLDatabaseChange.m */ = {isa = PBXFileReference; fileEncoding = 4; lastKnownFileType = sourcecode.c.objc; name = CBLDatabaseChange.m; path = ../CBLDatabaseChange.m; sourceTree = "<group>"; };
		277B5C701821A8370088881E /* README */ = {isa = PBXFileReference; fileEncoding = 4; lastKnownFileType = text; path = README; sourceTree = "<group>"; };
		277B5C7D1821A8370088881E /* yajl.c */ = {isa = PBXFileReference; fileEncoding = 4; lastKnownFileType = sourcecode.c.c; path = yajl.c; sourceTree = "<group>"; };
		277B5C801821A8370088881E /* yajl_alloc.c */ = {isa = PBXFileReference; fileEncoding = 4; lastKnownFileType = sourcecode.c.c; path = yajl_alloc.c; sourceTree = "<group>"; };
		277B5C811821A8370088881E /* yajl_alloc.h */ = {isa = PBXFileReference; fileEncoding = 4; lastKnownFileType = sourcecode.c.h; path = yajl_alloc.h; sourceTree = "<group>"; };
		277B5C821821A8370088881E /* yajl_buf.c */ = {isa = PBXFileReference; fileEncoding = 4; lastKnownFileType = sourcecode.c.c; path = yajl_buf.c; sourceTree = "<group>"; };
		277B5C831821A8370088881E /* yajl_buf.h */ = {isa = PBXFileReference; fileEncoding = 4; lastKnownFileType = sourcecode.c.h; path = yajl_buf.h; sourceTree = "<group>"; };
		277B5C841821A8370088881E /* yajl_bytestack.h */ = {isa = PBXFileReference; fileEncoding = 4; lastKnownFileType = sourcecode.c.h; path = yajl_bytestack.h; sourceTree = "<group>"; };
		277B5C851821A8370088881E /* yajl_encode.c */ = {isa = PBXFileReference; fileEncoding = 4; lastKnownFileType = sourcecode.c.c; path = yajl_encode.c; sourceTree = "<group>"; };
		277B5C861821A8370088881E /* yajl_encode.h */ = {isa = PBXFileReference; fileEncoding = 4; lastKnownFileType = sourcecode.c.h; path = yajl_encode.h; sourceTree = "<group>"; };
		277B5C871821A8370088881E /* yajl_gen.c */ = {isa = PBXFileReference; fileEncoding = 4; lastKnownFileType = sourcecode.c.c; path = yajl_gen.c; sourceTree = "<group>"; };
		277B5C881821A8370088881E /* yajl_lex.c */ = {isa = PBXFileReference; fileEncoding = 4; lastKnownFileType = sourcecode.c.c; path = yajl_lex.c; sourceTree = "<group>"; };
		277B5C891821A8370088881E /* yajl_lex.h */ = {isa = PBXFileReference; fileEncoding = 4; lastKnownFileType = sourcecode.c.h; path = yajl_lex.h; sourceTree = "<group>"; };
		277B5C8A1821A8370088881E /* yajl_parser.c */ = {isa = PBXFileReference; fileEncoding = 4; lastKnownFileType = sourcecode.c.c; path = yajl_parser.c; sourceTree = "<group>"; };
		277B5C8B1821A8370088881E /* yajl_parser.h */ = {isa = PBXFileReference; fileEncoding = 4; lastKnownFileType = sourcecode.c.h; path = yajl_parser.h; sourceTree = "<group>"; };
		277B5C8D1821A8370088881E /* yajl_version.c */ = {isa = PBXFileReference; fileEncoding = 4; lastKnownFileType = sourcecode.c.c; path = yajl_version.c; sourceTree = "<group>"; };
		277B5DC21821A8B60088881E /* yajl_common.h */ = {isa = PBXFileReference; fileEncoding = 4; lastKnownFileType = sourcecode.c.h; path = yajl_common.h; sourceTree = "<group>"; };
		277B5DC31821A8B60088881E /* yajl_gen.h */ = {isa = PBXFileReference; fileEncoding = 4; lastKnownFileType = sourcecode.c.h; path = yajl_gen.h; sourceTree = "<group>"; };
		277B5DC41821A8B60088881E /* yajl_parse.h */ = {isa = PBXFileReference; fileEncoding = 4; lastKnownFileType = sourcecode.c.h; path = yajl_parse.h; sourceTree = "<group>"; };
		277B5DC51821A8B60088881E /* yajl_tree.h */ = {isa = PBXFileReference; fileEncoding = 4; lastKnownFileType = sourcecode.c.h; path = yajl_tree.h; sourceTree = "<group>"; };
		277B5DC61821A8B60088881E /* yajl_version.h */ = {isa = PBXFileReference; fileEncoding = 4; lastKnownFileType = sourcecode.c.h; path = yajl_version.h; sourceTree = "<group>"; };
		277B5DCC1821AE990088881E /* CBLJSONReader.h */ = {isa = PBXFileReference; fileEncoding = 4; lastKnownFileType = sourcecode.c.h; path = CBLJSONReader.h; sourceTree = "<group>"; };
		277B5DCD1821AE990088881E /* CBLJSONReader.m */ = {isa = PBXFileReference; fileEncoding = 4; lastKnownFileType = sourcecode.c.objc; path = CBLJSONReader.m; sourceTree = "<group>"; };
		277EF39917F4DEDD00F7B7F7 /* CBLQuery+FullTextSearch.h */ = {isa = PBXFileReference; fileEncoding = 4; lastKnownFileType = sourcecode.c.h; path = "CBLQuery+FullTextSearch.h"; sourceTree = "<group>"; };
		277EF39A17F4DEDD00F7B7F7 /* CBLQuery+FullTextSearch.m */ = {isa = PBXFileReference; fileEncoding = 4; lastKnownFileType = sourcecode.c.objc; path = "CBLQuery+FullTextSearch.m"; sourceTree = "<group>"; };
		277EF39B17F4DEDD00F7B7F7 /* CBLQuery+Geo.h */ = {isa = PBXFileReference; fileEncoding = 4; lastKnownFileType = sourcecode.c.h; path = "CBLQuery+Geo.h"; sourceTree = "<group>"; };
		277EF39C17F4DEDD00F7B7F7 /* CBLQuery+Geo.m */ = {isa = PBXFileReference; fileEncoding = 4; lastKnownFileType = sourcecode.c.objc; path = "CBLQuery+Geo.m"; sourceTree = "<group>"; };
		277EF49317F5F3CB00F7B7F7 /* CBLView+Querying.mm */ = {isa = PBXFileReference; fileEncoding = 4; lastKnownFileType = sourcecode.cpp.objcpp; path = "CBLView+Querying.mm"; sourceTree = "<group>"; };
		27821BB5148E7D6F0099B373 /* CBL_Replicator.h */ = {isa = PBXFileReference; fileEncoding = 4; lastKnownFileType = sourcecode.c.h; path = CBL_Replicator.h; sourceTree = "<group>"; };
		27821BB6148E7D6F0099B373 /* CBL_Replicator.m */ = {isa = PBXFileReference; fileEncoding = 4; lastKnownFileType = sourcecode.c.objc; path = CBL_Replicator.m; sourceTree = "<group>"; };
		27821BBB149001B20099B373 /* CBLReplicator_Tests.m */ = {isa = PBXFileReference; fileEncoding = 4; lastKnownFileType = sourcecode.c.objc; path = CBLReplicator_Tests.m; sourceTree = "<group>"; };
		27821BBD14906FB50099B373 /* CouchbaseLitePrefix.h */ = {isa = PBXFileReference; fileEncoding = 4; lastKnownFileType = sourcecode.c.h; path = CouchbaseLitePrefix.h; sourceTree = "<group>"; };
		27821BBF149078C70099B373 /* CouchbaseLite.exp */ = {isa = PBXFileReference; lastKnownFileType = sourcecode.exports; path = CouchbaseLite.exp; sourceTree = "<group>"; };
		27846FB515D475DF0030122F /* MYRegexUtils.h */ = {isa = PBXFileReference; fileEncoding = 4; lastKnownFileType = sourcecode.c.h; path = MYRegexUtils.h; sourceTree = "<group>"; };
		27846FB615D475DF0030122F /* MYRegexUtils.m */ = {isa = PBXFileReference; fileEncoding = 4; lastKnownFileType = sourcecode.c.objc; path = MYRegexUtils.m; sourceTree = "<group>"; };
		27846FB715D475DF0030122F /* MYStreamUtils.h */ = {isa = PBXFileReference; fileEncoding = 4; lastKnownFileType = sourcecode.c.h; path = MYStreamUtils.h; sourceTree = "<group>"; };
		27846FB815D475DF0030122F /* MYStreamUtils.m */ = {isa = PBXFileReference; fileEncoding = 4; lastKnownFileType = sourcecode.c.objc; path = MYStreamUtils.m; sourceTree = "<group>"; };
		27846FF015D5C8250030122F /* APITests.m */ = {isa = PBXFileReference; fileEncoding = 4; lastKnownFileType = sourcecode.c.objc; path = APITests.m; sourceTree = "<group>"; };
		278B0C9E152A8B1900577747 /* CBLCanonicalJSON.h */ = {isa = PBXFileReference; fileEncoding = 4; lastKnownFileType = sourcecode.c.h; path = CBLCanonicalJSON.h; sourceTree = "<group>"; };
		278B0C9F152A8B1900577747 /* CBLCanonicalJSON.m */ = {isa = PBXFileReference; fileEncoding = 4; lastKnownFileType = sourcecode.c.objc; path = CBLCanonicalJSON.m; sourceTree = "<group>"; };
		278E4DD61562B40B00DDCEF9 /* MYURLUtils.h */ = {isa = PBXFileReference; fileEncoding = 4; lastKnownFileType = sourcecode.c.h; path = MYURLUtils.h; sourceTree = "<group>"; };
		278E4DD71562B40B00DDCEF9 /* MYURLUtils.m */ = {isa = PBXFileReference; fileEncoding = 4; lastKnownFileType = sourcecode.c.objc; path = MYURLUtils.m; sourceTree = "<group>"; };
		27942C9D195B8319008C8DE9 /* libsqlite3.dylib */ = {isa = PBXFileReference; lastKnownFileType = "compiled.mach-o.dylib"; name = libsqlite3.dylib; path = Platforms/iPhoneOS.platform/Developer/SDKs/iPhoneOS7.1.sdk/usr/lib/libsqlite3.dylib; sourceTree = DEVELOPER_DIR; };
		279906E1149A65B7003D4338 /* CBLRemoteRequest.h */ = {isa = PBXFileReference; fileEncoding = 4; lastKnownFileType = sourcecode.c.h; path = CBLRemoteRequest.h; sourceTree = "<group>"; };
		279906E2149A65B8003D4338 /* CBLRemoteRequest.m */ = {isa = PBXFileReference; fileEncoding = 4; lastKnownFileType = sourcecode.c.objc; path = CBLRemoteRequest.m; sourceTree = "<group>"; };
		279906EC149ABFC1003D4338 /* CBLBatcher.h */ = {isa = PBXFileReference; fileEncoding = 4; lastKnownFileType = sourcecode.c.h; path = CBLBatcher.h; sourceTree = "<group>"; };
		279906ED149ABFC2003D4338 /* CBLBatcher.m */ = {isa = PBXFileReference; fileEncoding = 4; lastKnownFileType = sourcecode.c.objc; path = CBLBatcher.m; sourceTree = "<group>"; };
		279C7E2C14F424090004A1E8 /* CBLSequenceMap.h */ = {isa = PBXFileReference; fileEncoding = 4; lastKnownFileType = sourcecode.c.h; path = CBLSequenceMap.h; sourceTree = "<group>"; };
		279C7E2D14F424090004A1E8 /* CBLSequenceMap.m */ = {isa = PBXFileReference; fileEncoding = 4; lastKnownFileType = sourcecode.c.objc; path = CBLSequenceMap.m; sourceTree = "<group>"; };
		279CE3B614D4A885009F3FA6 /* MYBlockUtils.h */ = {isa = PBXFileReference; fileEncoding = 4; lastKnownFileType = sourcecode.c.h; path = MYBlockUtils.h; sourceTree = "<group>"; };
		279CE3B714D4A885009F3FA6 /* MYBlockUtils.m */ = {isa = PBXFileReference; fileEncoding = 4; lastKnownFileType = sourcecode.c.objc; path = MYBlockUtils.m; sourceTree = "<group>"; };
		279CE3FE14D749A7009F3FA6 /* CBLMultipartReader.h */ = {isa = PBXFileReference; fileEncoding = 4; lastKnownFileType = sourcecode.c.h; path = CBLMultipartReader.h; sourceTree = "<group>"; };
		279CE3FF14D749A7009F3FA6 /* CBLMultipartReader.m */ = {isa = PBXFileReference; fileEncoding = 4; lastKnownFileType = sourcecode.c.objc; path = CBLMultipartReader.m; sourceTree = "<group>"; };
		279CE40414D88031009F3FA6 /* CBLBlobStore_Tests.m */ = {isa = PBXFileReference; fileEncoding = 4; lastKnownFileType = sourcecode.c.objc; path = CBLBlobStore_Tests.m; sourceTree = "<group>"; };
		279CE40814D8AA23009F3FA6 /* CBLMultipartDownloader.h */ = {isa = PBXFileReference; fileEncoding = 4; lastKnownFileType = sourcecode.c.h; path = CBLMultipartDownloader.h; sourceTree = "<group>"; };
		279CE40914D8AA23009F3FA6 /* CBLMultipartDownloader.m */ = {isa = PBXFileReference; fileEncoding = 4; lastKnownFileType = sourcecode.c.objc; path = CBLMultipartDownloader.m; sourceTree = "<group>"; };
		279EB2CC149140DE00E74185 /* CBLView+Internal.h */ = {isa = PBXFileReference; fileEncoding = 4; lastKnownFileType = sourcecode.c.h; path = "CBLView+Internal.h"; sourceTree = "<group>"; };
		279EB2D01491442500E74185 /* CBLInternal.h */ = {isa = PBXFileReference; fileEncoding = 4; lastKnownFileType = sourcecode.c.h; path = CBLInternal.h; sourceTree = "<group>"; };
		279EB2D91491C34300E74185 /* CBLCollateJSON.h */ = {isa = PBXFileReference; fileEncoding = 4; lastKnownFileType = sourcecode.c.h; path = CBLCollateJSON.h; sourceTree = "<group>"; };
		279EB2DA1491C34300E74185 /* CBLCollateJSON.m */ = {isa = PBXFileReference; fileEncoding = 4; lastKnownFileType = sourcecode.c.objc; path = CBLCollateJSON.m; sourceTree = "<group>"; };
		27A073EA14C0BB6200F52FE7 /* CBLMisc.h */ = {isa = PBXFileReference; fileEncoding = 4; lastKnownFileType = sourcecode.c.h; path = CBLMisc.h; sourceTree = "<group>"; };
		27A073EB14C0BB6200F52FE7 /* CBLMisc.m */ = {isa = PBXFileReference; fileEncoding = 4; lastKnownFileType = sourcecode.c.objc; path = CBLMisc.m; sourceTree = "<group>"; };
		27A7209E152B959100C0A0E8 /* CBL_Attachment.h */ = {isa = PBXFileReference; fileEncoding = 4; lastKnownFileType = sourcecode.c.h; path = CBL_Attachment.h; sourceTree = "<group>"; };
		27A7209F152B959100C0A0E8 /* CBL_Attachment.m */ = {isa = PBXFileReference; fileEncoding = 4; lastKnownFileType = sourcecode.c.objc; path = CBL_Attachment.m; sourceTree = "<group>"; };
		27A98EA317BEDC9900943528 /* ReplicationAPITests.m */ = {isa = PBXFileReference; fileEncoding = 4; lastKnownFileType = sourcecode.c.objc; path = ReplicationAPITests.m; sourceTree = "<group>"; };
		27AA409A14AA86AD00E2A5FF /* CBLDatabase+Insertion.mm */ = {isa = PBXFileReference; fileEncoding = 4; lastKnownFileType = sourcecode.cpp.objcpp; path = "CBLDatabase+Insertion.mm"; sourceTree = "<group>"; };
		27AA40A014AA8A6600E2A5FF /* CBLDatabase+Replication.mm */ = {isa = PBXFileReference; fileEncoding = 4; lastKnownFileType = sourcecode.cpp.objcpp; path = "CBLDatabase+Replication.mm"; sourceTree = "<group>"; };
		27ADC077152502EE001ABC1D /* CBLMultipartDocumentReader.h */ = {isa = PBXFileReference; fileEncoding = 4; indentWidth = 4; lastKnownFileType = sourcecode.c.h; path = CBLMultipartDocumentReader.h; sourceTree = "<group>"; tabWidth = 4; usesTabs = 0; wrapsLines = 1; };
		27ADC078152502EE001ABC1D /* CBLMultipartDocumentReader.m */ = {isa = PBXFileReference; fileEncoding = 4; indentWidth = 4; lastKnownFileType = sourcecode.c.objc; path = CBLMultipartDocumentReader.m; sourceTree = "<group>"; tabWidth = 4; usesTabs = 0; wrapsLines = 1; };
		27B0B77F1491E73400A817AD /* CBL_View_Tests.m */ = {isa = PBXFileReference; lastKnownFileType = sourcecode.c.objc; path = CBL_View_Tests.m; sourceTree = "<group>"; };
		27B0B790149290AB00A817AD /* CBLChangeTracker.h */ = {isa = PBXFileReference; fileEncoding = 4; lastKnownFileType = sourcecode.c.h; path = CBLChangeTracker.h; sourceTree = "<group>"; };
		27B0B791149290AB00A817AD /* CBLChangeTracker.m */ = {isa = PBXFileReference; fileEncoding = 4; lastKnownFileType = sourcecode.c.objc; path = CBLChangeTracker.m; sourceTree = "<group>"; };
		27B0B79C1492932700A817AD /* CBLBase64.h */ = {isa = PBXFileReference; fileEncoding = 4; lastKnownFileType = sourcecode.c.h; path = CBLBase64.h; sourceTree = "<group>"; };
		27B0B79D1492932700A817AD /* CBLBase64.m */ = {isa = PBXFileReference; fileEncoding = 4; lastKnownFileType = sourcecode.c.objc; path = CBLBase64.m; sourceTree = "<group>"; };
		27B0B7A91492B83B00A817AD /* libCouchbaseLite.a */ = {isa = PBXFileReference; explicitFileType = archive.ar; includeInIndex = 0; path = libCouchbaseLite.a; sourceTree = BUILT_PRODUCTS_DIR; };
		27B0B7B81492B83C00A817AD /* UIKit.framework */ = {isa = PBXFileReference; lastKnownFileType = wrapper.framework; name = UIKit.framework; path = Library/Frameworks/UIKit.framework; sourceTree = DEVELOPER_DIR; };
		27B0B7E71492BB6B00A817AD /* CouchbaseLite.framework */ = {isa = PBXFileReference; explicitFileType = wrapper.cfbundle; includeInIndex = 0; path = CouchbaseLite.framework; sourceTree = BUILT_PRODUCTS_DIR; };
		27B0B7E81492BB6B00A817AD /* CoreFoundation.framework */ = {isa = PBXFileReference; lastKnownFileType = wrapper.framework; name = CoreFoundation.framework; path = System/Library/Frameworks/CoreFoundation.framework; sourceTree = SDKROOT; };
		27B0B7F61492BC7A00A817AD /* Foundation.framework */ = {isa = PBXFileReference; lastKnownFileType = wrapper.framework; name = Foundation.framework; path = Platforms/iPhoneOS.platform/Developer/SDKs/iPhoneOS5.0.sdk/System/Library/Frameworks/Foundation.framework; sourceTree = DEVELOPER_DIR; };
		27B0B7F81492BC8000A817AD /* libsqlite3.dylib */ = {isa = PBXFileReference; lastKnownFileType = "compiled.mach-o.dylib"; name = libsqlite3.dylib; path = Platforms/iPhoneOS.platform/Developer/SDKs/iPhoneOS5.0.sdk/usr/lib/libsqlite3.dylib; sourceTree = DEVELOPER_DIR; };
		27B0B80B1492C16300A817AD /* CBL Test.app */ = {isa = PBXFileReference; explicitFileType = wrapper.application; includeInIndex = 0; path = "CBL Test.app"; sourceTree = BUILT_PRODUCTS_DIR; };
		27B0B80F1492C16300A817AD /* CoreGraphics.framework */ = {isa = PBXFileReference; lastKnownFileType = wrapper.framework; name = CoreGraphics.framework; path = Library/Frameworks/CoreGraphics.framework; sourceTree = DEVELOPER_DIR; };
		27B0B8131492C16300A817AD /* iOS Demo-Info.plist */ = {isa = PBXFileReference; lastKnownFileType = text.plist.xml; path = "iOS Demo-Info.plist"; sourceTree = "<group>"; };
		27B0B8151492C16300A817AD /* en */ = {isa = PBXFileReference; lastKnownFileType = text.plist.strings; name = en; path = en.lproj/InfoPlist.strings; sourceTree = "<group>"; };
		27B0B8171492C16300A817AD /* main.m */ = {isa = PBXFileReference; lastKnownFileType = sourcecode.c.objc; path = main.m; sourceTree = "<group>"; };
		27B0B8191492C16300A817AD /* iOS Demo-Prefix.pch */ = {isa = PBXFileReference; lastKnownFileType = sourcecode.c.h; path = "iOS Demo-Prefix.pch"; sourceTree = "<group>"; };
		27B0B81A1492C16300A817AD /* DemoAppDelegate.h */ = {isa = PBXFileReference; lastKnownFileType = sourcecode.c.h; path = DemoAppDelegate.h; sourceTree = "<group>"; };
		27B0B81B1492C16300A817AD /* DemoAppDelegate.m */ = {isa = PBXFileReference; lastKnownFileType = sourcecode.c.objc; path = DemoAppDelegate.m; sourceTree = "<group>"; };
		27B15516164A118100DF5E2C /* CBL_Database_Tests.m */ = {isa = PBXFileReference; fileEncoding = 4; lastKnownFileType = sourcecode.c.objc; path = CBL_Database_Tests.m; sourceTree = "<group>"; };
		27B678B61804B62500B06D11 /* CBLHTTPServer.m */ = {isa = PBXFileReference; fileEncoding = 4; lastKnownFileType = sourcecode.c.objc; path = CBLHTTPServer.m; sourceTree = "<group>"; };
		27B7E0FA18F8FE2800044EBA /* CBForest.xcodeproj */ = {isa = PBXFileReference; lastKnownFileType = "wrapper.pb-project"; name = CBForest.xcodeproj; path = CBForest/CBForest.xcodeproj; sourceTree = "<group>"; };
		27B945A41767E06B00B2DF2D /* ModelTests.m */ = {isa = PBXFileReference; fileEncoding = 4; lastKnownFileType = sourcecode.c.objc; path = ModelTests.m; sourceTree = "<group>"; };
		27B945A71768E63200B2DF2D /* CBLModelArray.h */ = {isa = PBXFileReference; fileEncoding = 4; lastKnownFileType = sourcecode.c.h; path = CBLModelArray.h; sourceTree = "<group>"; };
		27B945A81768E63200B2DF2D /* CBLModelArray.m */ = {isa = PBXFileReference; fileEncoding = 4; lastKnownFileType = sourcecode.c.objc; path = CBLModelArray.m; sourceTree = "<group>"; };
		27B945B017692E2000B2DF2D /* CBLModel_Internal.h */ = {isa = PBXFileReference; fileEncoding = 4; lastKnownFileType = sourcecode.c.h; path = CBLModel_Internal.h; sourceTree = "<group>"; };
		27B945B117692E2000B2DF2D /* CBLModel+Properties.m */ = {isa = PBXFileReference; fileEncoding = 4; lastKnownFileType = sourcecode.c.objc; path = "CBLModel+Properties.m"; sourceTree = "<group>"; };
		27BDA81C181973EF00F27A11 /* CBLBulkDownloader.h */ = {isa = PBXFileReference; fileEncoding = 4; lastKnownFileType = sourcecode.c.h; path = CBLBulkDownloader.h; sourceTree = "<group>"; };
		27BDA81D181973EF00F27A11 /* CBLBulkDownloader.m */ = {isa = PBXFileReference; fileEncoding = 4; lastKnownFileType = sourcecode.c.objc; path = CBLBulkDownloader.m; sourceTree = "<group>"; };
		27C5305214DF3A050078F886 /* CBLMultipartUploader.h */ = {isa = PBXFileReference; fileEncoding = 4; lastKnownFileType = sourcecode.c.h; path = CBLMultipartUploader.h; sourceTree = "<group>"; };
		27C5305314DF3A050078F886 /* CBLMultipartUploader.m */ = {isa = PBXFileReference; fileEncoding = 4; lastKnownFileType = sourcecode.c.objc; path = CBLMultipartUploader.m; sourceTree = "<group>"; };
		27C706401486BBD500F0F099 /* CBL_Server.h */ = {isa = PBXFileReference; fileEncoding = 4; lastKnownFileType = sourcecode.c.h; path = CBL_Server.h; sourceTree = "<group>"; };
		27C706411486BBD500F0F099 /* CBL_Server.m */ = {isa = PBXFileReference; fileEncoding = 4; lastKnownFileType = sourcecode.c.objc; path = CBL_Server.m; sourceTree = "<group>"; };
		27C706431486BE7100F0F099 /* CBL_Router.h */ = {isa = PBXFileReference; fileEncoding = 4; lastKnownFileType = sourcecode.c.h; path = CBL_Router.h; sourceTree = "<group>"; };
		27C706441486BE7100F0F099 /* CBL_Router.m */ = {isa = PBXFileReference; fileEncoding = 4; lastKnownFileType = sourcecode.c.objc; path = CBL_Router.m; sourceTree = "<group>"; };
		27C706461487584300F0F099 /* CBL_URLProtocol.h */ = {isa = PBXFileReference; fileEncoding = 4; lastKnownFileType = sourcecode.c.h; path = CBL_URLProtocol.h; sourceTree = "<group>"; };
		27C706471487584300F0F099 /* CBL_URLProtocol.m */ = {isa = PBXFileReference; fileEncoding = 4; lastKnownFileType = sourcecode.c.objc; path = CBL_URLProtocol.m; sourceTree = "<group>"; };
		27C7064A1488311100F0F099 /* CBLRouter_Tests.m */ = {isa = PBXFileReference; fileEncoding = 4; lastKnownFileType = sourcecode.c.objc; path = CBLRouter_Tests.m; sourceTree = "<group>"; };
		27C7066F1488634300F0F099 /* AppKit.framework */ = {isa = PBXFileReference; lastKnownFileType = wrapper.framework; name = AppKit.framework; path = System/Library/Frameworks/AppKit.framework; sourceTree = SDKROOT; };
		27C70694148864BA00F0F099 /* Couchbase Lite Demo.app */ = {isa = PBXFileReference; explicitFileType = wrapper.application; includeInIndex = 0; path = "Couchbase Lite Demo.app"; sourceTree = BUILT_PRODUCTS_DIR; };
		27C70697148864BA00F0F099 /* Cocoa.framework */ = {isa = PBXFileReference; lastKnownFileType = wrapper.framework; name = Cocoa.framework; path = System/Library/Frameworks/Cocoa.framework; sourceTree = SDKROOT; };
		27C7069A148864BA00F0F099 /* AppKit.framework */ = {isa = PBXFileReference; lastKnownFileType = wrapper.framework; name = AppKit.framework; path = System/Library/Frameworks/AppKit.framework; sourceTree = SDKROOT; };
		27C7069B148864BA00F0F099 /* CoreData.framework */ = {isa = PBXFileReference; lastKnownFileType = wrapper.framework; name = CoreData.framework; path = System/Library/Frameworks/CoreData.framework; sourceTree = SDKROOT; };
		27C7069C148864BA00F0F099 /* Foundation.framework */ = {isa = PBXFileReference; lastKnownFileType = wrapper.framework; name = Foundation.framework; path = System/Library/Frameworks/Foundation.framework; sourceTree = SDKROOT; };
		27C706CB1488679500F0F099 /* DemoAppController.h */ = {isa = PBXFileReference; fileEncoding = 4; lastKnownFileType = sourcecode.c.h; path = DemoAppController.h; sourceTree = "<group>"; };
		27C706CC1488679500F0F099 /* DemoAppController.m */ = {isa = PBXFileReference; fileEncoding = 4; lastKnownFileType = sourcecode.c.objc; path = DemoAppController.m; sourceTree = "<group>"; };
		27C706CD1488679500F0F099 /* DemoQuery.h */ = {isa = PBXFileReference; fileEncoding = 4; lastKnownFileType = sourcecode.c.h; path = DemoQuery.h; sourceTree = "<group>"; };
		27C706CE1488679500F0F099 /* DemoQuery.m */ = {isa = PBXFileReference; fileEncoding = 4; lastKnownFileType = sourcecode.c.objc; path = DemoQuery.m; sourceTree = "<group>"; };
		27C706CF1488679500F0F099 /* ShoppingDemo-Info.plist */ = {isa = PBXFileReference; fileEncoding = 4; lastKnownFileType = text.plist.xml; path = "ShoppingDemo-Info.plist"; sourceTree = "<group>"; };
		27C706D01488679500F0F099 /* ShoppingDemo.xib */ = {isa = PBXFileReference; fileEncoding = 4; lastKnownFileType = file.xib; path = ShoppingDemo.xib; sourceTree = "<group>"; };
		27C706D11488679500F0F099 /* ShoppingItem.h */ = {isa = PBXFileReference; fileEncoding = 4; lastKnownFileType = sourcecode.c.h; path = ShoppingItem.h; sourceTree = "<group>"; };
		27C706D21488679500F0F099 /* ShoppingItem.m */ = {isa = PBXFileReference; fileEncoding = 4; lastKnownFileType = sourcecode.c.objc; path = ShoppingItem.m; sourceTree = "<group>"; };
		27CB056216CDD1ED0040C9F8 /* CBLUICollectionSource.m */ = {isa = PBXFileReference; fileEncoding = 4; lastKnownFileType = sourcecode.c.objc; name = CBLUICollectionSource.m; path = Extras/CBLUICollectionSource.m; sourceTree = "<group>"; };
		27CB056416CDD1FB0040C9F8 /* CBLUICollectionSource.h */ = {isa = PBXFileReference; lastKnownFileType = sourcecode.c.h; name = CBLUICollectionSource.h; path = Extras/CBLUICollectionSource.h; sourceTree = "<group>"; };
		27CF5D2C152F514A0015D7A9 /* CBLStatus.m */ = {isa = PBXFileReference; fileEncoding = 4; lastKnownFileType = sourcecode.c.objc; path = CBLStatus.m; sourceTree = "<group>"; };
		27D8C347195A28100073A51C /* CBLDatabaseImport.h */ = {isa = PBXFileReference; fileEncoding = 4; lastKnownFileType = sourcecode.c.h; path = CBLDatabaseImport.h; sourceTree = "<group>"; };
		27D8C348195A28100073A51C /* CBLDatabaseImport.m */ = {isa = PBXFileReference; fileEncoding = 4; lastKnownFileType = sourcecode.c.objc; path = CBLDatabaseImport.m; sourceTree = "<group>"; };
		27D90B1615601C2F0000735E /* MYErrorUtils.h */ = {isa = PBXFileReference; lastKnownFileType = sourcecode.c.h; path = MYErrorUtils.h; sourceTree = "<group>"; };
		27D90B1715601C2F0000735E /* MYErrorUtils.m */ = {isa = PBXFileReference; lastKnownFileType = sourcecode.c.objc; path = MYErrorUtils.m; sourceTree = "<group>"; };
		27DA42F6158E66DD00F9E7B5 /* CBLRevision.h */ = {isa = PBXFileReference; fileEncoding = 4; lastKnownFileType = sourcecode.c.h; path = CBLRevision.h; sourceTree = "<group>"; };
		27DA42F7158E66DD00F9E7B5 /* CBLRevision.m */ = {isa = PBXFileReference; fileEncoding = 4; lastKnownFileType = sourcecode.c.objc; path = CBLRevision.m; sourceTree = "<group>"; };
		27DA42FB158E7D3500F9E7B5 /* CBLDatabase.h */ = {isa = PBXFileReference; fileEncoding = 4; lastKnownFileType = sourcecode.c.h; path = CBLDatabase.h; sourceTree = "<group>"; };
		27DA42FC158E7D3500F9E7B5 /* CBLDatabase.m */ = {isa = PBXFileReference; fileEncoding = 4; lastKnownFileType = sourcecode.c.objc; path = CBLDatabase.m; sourceTree = "<group>"; };
		27DA4306158FA35600F9E7B5 /* CBLCache.h */ = {isa = PBXFileReference; fileEncoding = 4; lastKnownFileType = sourcecode.c.h; path = CBLCache.h; sourceTree = "<group>"; };
		27DA4307158FA35600F9E7B5 /* CBLCache.m */ = {isa = PBXFileReference; fileEncoding = 4; lastKnownFileType = sourcecode.c.objc; path = CBLCache.m; sourceTree = "<group>"; };
		27DA4310158FB79E00F9E7B5 /* CBLQuery.h */ = {isa = PBXFileReference; fileEncoding = 4; lastKnownFileType = sourcecode.c.h; path = CBLQuery.h; sourceTree = "<group>"; };
		27DA4311158FB79E00F9E7B5 /* CBLQuery.m */ = {isa = PBXFileReference; fileEncoding = 4; lastKnownFileType = sourcecode.c.objc; path = CBLQuery.m; sourceTree = "<group>"; };
		27DA4317158FD9B400F9E7B5 /* CBLUITableSource.h */ = {isa = PBXFileReference; fileEncoding = 4; lastKnownFileType = sourcecode.c.h; path = CBLUITableSource.h; sourceTree = "<group>"; };
		27DA4318158FD9B400F9E7B5 /* CBLUITableSource.m */ = {isa = PBXFileReference; fileEncoding = 4; lastKnownFileType = sourcecode.c.objc; path = CBLUITableSource.m; sourceTree = "<group>"; };
		27DA4343159125B500F9E7B5 /* CBLManager.h */ = {isa = PBXFileReference; fileEncoding = 4; lastKnownFileType = sourcecode.c.h; path = CBLManager.h; sourceTree = "<group>"; };
		27DA4344159125B500F9E7B5 /* CBLManager.m */ = {isa = PBXFileReference; fileEncoding = 4; lastKnownFileType = sourcecode.c.objc; path = CBLManager.m; sourceTree = "<group>"; };
		27DA434815912AFD00F9E7B5 /* CBLView.h */ = {isa = PBXFileReference; fileEncoding = 4; lastKnownFileType = sourcecode.c.h; path = CBLView.h; sourceTree = "<group>"; };
		27DA434915912AFD00F9E7B5 /* CBLView.mm */ = {isa = PBXFileReference; fileEncoding = 4; lastKnownFileType = sourcecode.cpp.objcpp; path = CBLView.mm; sourceTree = "<group>"; };
		27DA434D15914F5700F9E7B5 /* CouchbaseLitePrivate.h */ = {isa = PBXFileReference; lastKnownFileType = sourcecode.c.h; path = CouchbaseLitePrivate.h; sourceTree = "<group>"; };
		27DA434E15918C0200F9E7B5 /* MYDynamicObject.h */ = {isa = PBXFileReference; fileEncoding = 4; lastKnownFileType = sourcecode.c.h; path = MYDynamicObject.h; sourceTree = "<group>"; };
		27DA434F15918C0200F9E7B5 /* MYDynamicObject.m */ = {isa = PBXFileReference; fileEncoding = 4; lastKnownFileType = sourcecode.c.objc; path = MYDynamicObject.m; sourceTree = "<group>"; };
		27DA435315918C8C00F9E7B5 /* CBLModel.h */ = {isa = PBXFileReference; fileEncoding = 4; lastKnownFileType = sourcecode.c.h; path = CBLModel.h; sourceTree = "<group>"; };
		27DA435415918C8C00F9E7B5 /* CBLModel.m */ = {isa = PBXFileReference; fileEncoding = 4; lastKnownFileType = sourcecode.c.objc; path = CBLModel.m; sourceTree = "<group>"; };
		27DA435515918C8D00F9E7B5 /* CBLModelFactory.h */ = {isa = PBXFileReference; fileEncoding = 4; lastKnownFileType = sourcecode.c.h; path = CBLModelFactory.h; sourceTree = "<group>"; };
		27DA435615918C8E00F9E7B5 /* CBLModelFactory.m */ = {isa = PBXFileReference; fileEncoding = 4; lastKnownFileType = sourcecode.c.objc; path = CBLModelFactory.m; sourceTree = "<group>"; };
		27DB90D514DB249700FC7118 /* GTMNSData+zlib.h */ = {isa = PBXFileReference; fileEncoding = 4; lastKnownFileType = sourcecode.c.h; path = "GTMNSData+zlib.h"; sourceTree = "<group>"; };
		27DB90D614DB249700FC7118 /* GTMNSData+zlib.m */ = {isa = PBXFileReference; fileEncoding = 4; lastKnownFileType = sourcecode.c.objc; path = "GTMNSData+zlib.m"; sourceTree = "<group>"; };
		27DB90DA14DB24E800FC7118 /* GTMDefines.h */ = {isa = PBXFileReference; fileEncoding = 4; lastKnownFileType = sourcecode.c.h; path = GTMDefines.h; sourceTree = "<group>"; };
		27DB90DC14DB250500FC7118 /* libz.dylib */ = {isa = PBXFileReference; lastKnownFileType = "compiled.mach-o.dylib"; name = libz.dylib; path = usr/lib/libz.dylib; sourceTree = SDKROOT; };
		27DB90DE14DB4B0100FC7118 /* libz.dylib */ = {isa = PBXFileReference; lastKnownFileType = "compiled.mach-o.dylib"; name = libz.dylib; path = Platforms/iPhoneOS.platform/Developer/SDKs/iPhoneOS5.0.sdk/usr/lib/libz.dylib; sourceTree = DEVELOPER_DIR; };
		27DD150319354AF7009A367D /* libstdc++.dylib */ = {isa = PBXFileReference; lastKnownFileType = "compiled.mach-o.dylib"; name = "libstdc++.dylib"; path = "usr/lib/libstdc++.dylib"; sourceTree = SDKROOT; };
		27DD150519354B3F009A367D /* libc++.dylib */ = {isa = PBXFileReference; lastKnownFileType = "compiled.mach-o.dylib"; name = "libc++.dylib"; path = "usr/lib/libc++.dylib"; sourceTree = SDKROOT; };
		27E00C8D14EC2C74004BCBA9 /* SystemConfiguration.framework */ = {isa = PBXFileReference; lastKnownFileType = wrapper.framework; name = SystemConfiguration.framework; path = Platforms/iPhoneOS.platform/Developer/SDKs/iPhoneOS5.0.sdk/System/Library/Frameworks/SystemConfiguration.framework; sourceTree = DEVELOPER_DIR; };
		27E11F0C14ACFFC60006B340 /* CBLHTTPServer.h */ = {isa = PBXFileReference; fileEncoding = 4; lastKnownFileType = sourcecode.c.h; path = CBLHTTPServer.h; sourceTree = "<group>"; };
		27E11F0E14AD15940006B340 /* CBLHTTPResponse.h */ = {isa = PBXFileReference; fileEncoding = 4; lastKnownFileType = sourcecode.c.h; path = CBLHTTPResponse.h; sourceTree = "<group>"; };
		27E11F0F14AD15940006B340 /* CBLHTTPResponse.m */ = {isa = PBXFileReference; fileEncoding = 4; lastKnownFileType = sourcecode.c.objc; path = CBLHTTPResponse.m; sourceTree = "<group>"; };
		27E2E5A1159383E9005B9234 /* CBLAttachment.h */ = {isa = PBXFileReference; fileEncoding = 4; lastKnownFileType = sourcecode.c.h; path = CBLAttachment.h; sourceTree = "<group>"; };
		27E2E5A2159383E9005B9234 /* CBLAttachment.m */ = {isa = PBXFileReference; fileEncoding = 4; lastKnownFileType = sourcecode.c.objc; path = CBLAttachment.m; sourceTree = "<group>"; };
		27E2E5CB159533A5005B9234 /* CBLReplication.h */ = {isa = PBXFileReference; fileEncoding = 4; lastKnownFileType = sourcecode.c.h; path = CBLReplication.h; sourceTree = "<group>"; };
		27E2E5CC159533A5005B9234 /* CBLReplication.m */ = {isa = PBXFileReference; fileEncoding = 4; lastKnownFileType = sourcecode.c.objc; path = CBLReplication.m; sourceTree = "<group>"; };
		27E7FAEA155D78C20025F93A /* CBLChangeTracker_Tests.m */ = {isa = PBXFileReference; fileEncoding = 4; lastKnownFileType = sourcecode.c.objc; path = CBLChangeTracker_Tests.m; sourceTree = "<group>"; };
		27E7FAEF155D8EBA0025F93A /* CFNetwork.framework */ = {isa = PBXFileReference; lastKnownFileType = wrapper.framework; name = CFNetwork.framework; path = Platforms/iPhoneOS.platform/Developer/SDKs/iPhoneOS5.1.sdk/System/Library/Frameworks/CFNetwork.framework; sourceTree = DEVELOPER_DIR; };
		27E7FB02155DBDA20025F93A /* Security.framework */ = {isa = PBXFileReference; lastKnownFileType = wrapper.framework; name = Security.framework; path = Platforms/iPhoneOS.platform/Developer/SDKs/iPhoneOS5.1.sdk/System/Library/Frameworks/Security.framework; sourceTree = DEVELOPER_DIR; };
		27E940651954BB9E00A9732E /* libc++.dylib */ = {isa = PBXFileReference; lastKnownFileType = "compiled.mach-o.dylib"; name = "libc++.dylib"; path = "Platforms/iPhoneOS.platform/Developer/SDKs/iPhoneOS7.1.sdk/usr/lib/libc++.dylib"; sourceTree = DEVELOPER_DIR; };
		27ED862E157D0FC600712B33 /* CBLDocument.h */ = {isa = PBXFileReference; fileEncoding = 4; lastKnownFileType = sourcecode.c.h; path = CBLDocument.h; sourceTree = "<group>"; };
		27ED862F157D0FC600712B33 /* CBLDocument.m */ = {isa = PBXFileReference; fileEncoding = 4; lastKnownFileType = sourcecode.c.objc; path = CBLDocument.m; sourceTree = "<group>"; };
		27ED9A961639D8D2000C844A /* LiteServ.m */ = {isa = PBXFileReference; fileEncoding = 4; lastKnownFileType = sourcecode.c.objc; name = LiteServ.m; path = ../Listener/LiteServ.m; sourceTree = "<group>"; };
		27EF7F991912EB5200A327B9 /* CBLForestBridge.h */ = {isa = PBXFileReference; fileEncoding = 4; lastKnownFileType = sourcecode.c.h; path = CBLForestBridge.h; sourceTree = "<group>"; };
		27EF7F9A1912EB5200A327B9 /* CBLForestBridge.mm */ = {isa = PBXFileReference; fileEncoding = 4; lastKnownFileType = sourcecode.cpp.objcpp; path = CBLForestBridge.mm; sourceTree = "<group>"; };
		27F0744611CD4B6D00E9A2AB /* CBLDatabase+Internal.h */ = {isa = PBXFileReference; fileEncoding = 4; lastKnownFileType = sourcecode.c.h; path = "CBLDatabase+Internal.h"; sourceTree = "<group>"; };
		27F0744711CD4B6D00E9A2AB /* CBLDatabase+Internal.mm */ = {isa = PBXFileReference; fileEncoding = 4; lastKnownFileType = sourcecode.cpp.objcpp; path = "CBLDatabase+Internal.mm"; sourceTree = "<group>"; };
		27F0744911CD4BA000E9A2AB /* libsqlite3.dylib */ = {isa = PBXFileReference; lastKnownFileType = "compiled.mach-o.dylib"; name = libsqlite3.dylib; path = usr/lib/libsqlite3.dylib; sourceTree = SDKROOT; };
		27F0745C11CD50A600E9A2AB /* Foundation.framework */ = {isa = PBXFileReference; lastKnownFileType = wrapper.framework; name = Foundation.framework; path = System/Library/Frameworks/Foundation.framework; sourceTree = SDKROOT; };
		27F0749B11CD5B4F00E9A2AB /* CollectionUtils.h */ = {isa = PBXFileReference; fileEncoding = 4; lastKnownFileType = sourcecode.c.h; path = CollectionUtils.h; sourceTree = "<group>"; };
		27F0749C11CD5B4F00E9A2AB /* CollectionUtils.m */ = {isa = PBXFileReference; fileEncoding = 4; lastKnownFileType = sourcecode.c.objc; path = CollectionUtils.m; sourceTree = "<group>"; };
		27F0749D11CD5B4F00E9A2AB /* Test.h */ = {isa = PBXFileReference; fileEncoding = 4; lastKnownFileType = sourcecode.c.h; path = Test.h; sourceTree = "<group>"; };
		27F0749E11CD5B4F00E9A2AB /* Test.m */ = {isa = PBXFileReference; fileEncoding = 4; lastKnownFileType = sourcecode.c.objc; path = Test.m; sourceTree = "<group>"; };
		27F074A911CD5D7A00E9A2AB /* CBL_Body.h */ = {isa = PBXFileReference; fileEncoding = 4; lastKnownFileType = sourcecode.c.h; path = CBL_Body.h; sourceTree = "<group>"; };
		27F074AA11CD5D7A00E9A2AB /* CBL_Body.m */ = {isa = PBXFileReference; fileEncoding = 4; lastKnownFileType = sourcecode.c.objc; path = CBL_Body.m; sourceTree = "<group>"; };
		27F074F811CDC71800E9A2AB /* MYUtilities_Debug.xcconfig */ = {isa = PBXFileReference; fileEncoding = 4; lastKnownFileType = text.xcconfig; path = MYUtilities_Debug.xcconfig; sourceTree = "<group>"; };
		27F074F911CDC71800E9A2AB /* MYUtilities_Release.xcconfig */ = {isa = PBXFileReference; fileEncoding = 4; lastKnownFileType = text.xcconfig; path = MYUtilities_Release.xcconfig; sourceTree = "<group>"; };
		27F074FA11CDC71800E9A2AB /* MYUtilities.xcconfig */ = {isa = PBXFileReference; fileEncoding = 4; lastKnownFileType = text.xcconfig; path = MYUtilities.xcconfig; sourceTree = "<group>"; };
		27F0751111CDC7F900E9A2AB /* Logging.h */ = {isa = PBXFileReference; fileEncoding = 4; lastKnownFileType = sourcecode.c.h; path = Logging.h; sourceTree = "<group>"; };
		27F0751211CDC7F900E9A2AB /* Logging.m */ = {isa = PBXFileReference; fileEncoding = 4; lastKnownFileType = sourcecode.c.objc; path = Logging.m; sourceTree = "<group>"; };
		27F0751611CDC80A00E9A2AB /* ExceptionUtils.h */ = {isa = PBXFileReference; fileEncoding = 4; lastKnownFileType = sourcecode.c.h; path = ExceptionUtils.h; sourceTree = "<group>"; };
		27F0751711CDC80A00E9A2AB /* ExceptionUtils.m */ = {isa = PBXFileReference; fileEncoding = 4; lastKnownFileType = sourcecode.c.objc; path = ExceptionUtils.m; sourceTree = "<group>"; };
		27F12846156ABE24008465C2 /* NSString+URLEncoding.h */ = {isa = PBXFileReference; fileEncoding = 4; lastKnownFileType = sourcecode.c.h; path = "NSString+URLEncoding.h"; sourceTree = "<group>"; };
		27F12847156ABE24008465C2 /* NSString+URLEncoding.m */ = {isa = PBXFileReference; fileEncoding = 4; lastKnownFileType = sourcecode.c.objc; path = "NSString+URLEncoding.m"; sourceTree = "<group>"; };
		27F12855156ABE24008465C2 /* OAConsumer.h */ = {isa = PBXFileReference; fileEncoding = 4; lastKnownFileType = sourcecode.c.h; path = OAConsumer.h; sourceTree = "<group>"; };
		27F12856156ABE24008465C2 /* OAConsumer.m */ = {isa = PBXFileReference; fileEncoding = 4; lastKnownFileType = sourcecode.c.objc; path = OAConsumer.m; sourceTree = "<group>"; };
		27F1285B156ABE24008465C2 /* OAMutableURLRequest.h */ = {isa = PBXFileReference; fileEncoding = 4; lastKnownFileType = sourcecode.c.h; path = OAMutableURLRequest.h; sourceTree = "<group>"; };
		27F1285C156ABE24008465C2 /* OAMutableURLRequest.m */ = {isa = PBXFileReference; fileEncoding = 4; lastKnownFileType = sourcecode.c.objc; path = OAMutableURLRequest.m; sourceTree = "<group>"; };
		27F1285D156ABE24008465C2 /* OAPlaintextSignatureProvider.h */ = {isa = PBXFileReference; fileEncoding = 4; lastKnownFileType = sourcecode.c.h; path = OAPlaintextSignatureProvider.h; sourceTree = "<group>"; };
		27F1285E156ABE24008465C2 /* OAPlaintextSignatureProvider.m */ = {isa = PBXFileReference; fileEncoding = 4; lastKnownFileType = sourcecode.c.objc; path = OAPlaintextSignatureProvider.m; sourceTree = "<group>"; };
		27F12861156ABE24008465C2 /* OARequestParameter.h */ = {isa = PBXFileReference; fileEncoding = 4; lastKnownFileType = sourcecode.c.h; path = OARequestParameter.h; sourceTree = "<group>"; };
		27F12862156ABE24008465C2 /* OARequestParameter.m */ = {isa = PBXFileReference; fileEncoding = 4; lastKnownFileType = sourcecode.c.objc; path = OARequestParameter.m; sourceTree = "<group>"; };
		27F12865156ABE24008465C2 /* OASignatureProviding.h */ = {isa = PBXFileReference; fileEncoding = 4; lastKnownFileType = sourcecode.c.h; path = OASignatureProviding.h; sourceTree = "<group>"; };
		27F12867156ABE24008465C2 /* OAToken.h */ = {isa = PBXFileReference; fileEncoding = 4; lastKnownFileType = sourcecode.c.h; path = OAToken.h; sourceTree = "<group>"; };
		27F12868156ABE24008465C2 /* OAToken.m */ = {isa = PBXFileReference; fileEncoding = 4; lastKnownFileType = sourcecode.c.objc; path = OAToken.m; sourceTree = "<group>"; };
		27F128A7156ABFE0008465C2 /* NSMutableURLRequest+Parameters.m */ = {isa = PBXFileReference; fileEncoding = 4; lastKnownFileType = sourcecode.c.objc; path = "NSMutableURLRequest+Parameters.m"; sourceTree = "<group>"; };
		27F128AA156AC004008465C2 /* NSMutableURLRequest+Parameters.h */ = {isa = PBXFileReference; fileEncoding = 4; lastKnownFileType = sourcecode.c.h; path = "NSMutableURLRequest+Parameters.h"; sourceTree = "<group>"; };
		27F128AF156AC1C8008465C2 /* CBLOAuth1Authorizer.h */ = {isa = PBXFileReference; fileEncoding = 4; lastKnownFileType = sourcecode.c.h; path = CBLOAuth1Authorizer.h; sourceTree = "<group>"; };
		27F128B0156AC1C9008465C2 /* CBLOAuth1Authorizer.m */ = {isa = PBXFileReference; fileEncoding = 4; lastKnownFileType = sourcecode.c.objc; path = CBLOAuth1Authorizer.m; sourceTree = "<group>"; };
		27F1E4A41697995C00F0E50F /* CBLJSViewCompiler.h */ = {isa = PBXFileReference; fileEncoding = 4; lastKnownFileType = sourcecode.c.h; name = CBLJSViewCompiler.h; path = ../Source/CBLJSViewCompiler.h; sourceTree = "<group>"; };
		27F1E4A51697995C00F0E50F /* CBLJSViewCompiler.m */ = {isa = PBXFileReference; fileEncoding = 4; lastKnownFileType = sourcecode.c.objc; name = CBLJSViewCompiler.m; path = ../Source/CBLJSViewCompiler.m; sourceTree = "<group>"; };
		27F1E4A7169799DA00F0E50F /* JavaScriptCore.framework */ = {isa = PBXFileReference; lastKnownFileType = wrapper.framework; name = JavaScriptCore.framework; path = System/Library/Frameworks/JavaScriptCore.framework; sourceTree = SDKROOT; };
		27F1E4AA16979A0B00F0E50F /* CBLJSViewCompiler_Test.m */ = {isa = PBXFileReference; fileEncoding = 4; lastKnownFileType = sourcecode.c.objc; name = CBLJSViewCompiler_Test.m; path = ../Source/CBLJSViewCompiler_Test.m; sourceTree = "<group>"; };
		27F273C317039F3600CD2B85 /* README.md */ = {isa = PBXFileReference; lastKnownFileType = text; name = README.md; path = Extras/README.md; sourceTree = "<group>"; };
		27F5B175164D74EA00126D0D /* Default-568h@2x.png */ = {isa = PBXFileReference; lastKnownFileType = image.png; path = "Default-568h@2x.png"; sourceTree = "<group>"; };
		27F6D02916B72885006E1576 /* CBLJSFunction.h */ = {isa = PBXFileReference; fileEncoding = 4; lastKnownFileType = sourcecode.c.h; name = CBLJSFunction.h; path = Source/CBLJSFunction.h; sourceTree = SOURCE_ROOT; };
		27F6D02A16B72885006E1576 /* CBLJSFunction.m */ = {isa = PBXFileReference; fileEncoding = 4; lastKnownFileType = sourcecode.c.objc; name = CBLJSFunction.m; path = Source/CBLJSFunction.m; sourceTree = SOURCE_ROOT; };
		27F87BE61558890600F0A416 /* CBLGNUstep.h */ = {isa = PBXFileReference; lastKnownFileType = sourcecode.c.h; path = CBLGNUstep.h; sourceTree = "<group>"; };
		27F87BE71558890700F0A416 /* CBLGNUstep.m */ = {isa = PBXFileReference; lastKnownFileType = sourcecode.c.objc; path = CBLGNUstep.m; sourceTree = "<group>"; };
		27F9411E176A64BA007BAEBE /* CBLJSONValidator.h */ = {isa = PBXFileReference; fileEncoding = 4; lastKnownFileType = sourcecode.c.h; path = CBLJSONValidator.h; sourceTree = "<group>"; };
		27F9411F176A64BA007BAEBE /* CBLJSONValidator.m */ = {isa = PBXFileReference; fileEncoding = 4; lastKnownFileType = sourcecode.c.objc; path = CBLJSONValidator.m; sourceTree = "<group>"; };
		27F94125176F7490007BAEBE /* CBLJSONValidatorTests.m */ = {isa = PBXFileReference; fileEncoding = 4; lastKnownFileType = sourcecode.c.objc; path = CBLJSONValidatorTests.m; sourceTree = "<group>"; };
		27FA59EF179EFDA20043460A /* build_docs.sh */ = {isa = PBXFileReference; fileEncoding = 4; lastKnownFileType = text.script.sh; path = build_docs.sh; sourceTree = "<group>"; };
		27FA59F0179EFDA20043460A /* Doxyfile */ = {isa = PBXFileReference; explicitFileType = sourcecode.make; fileEncoding = 4; path = Doxyfile; sourceTree = "<group>"; };
		27FA59F1179EFDA20043460A /* Doxyfile-DocSet */ = {isa = PBXFileReference; explicitFileType = sourcecode.make; fileEncoding = 4; path = "Doxyfile-DocSet"; sourceTree = "<group>"; };
		27FAEEDA164C8A3E00A3C0C2 /* background.jpg */ = {isa = PBXFileReference; lastKnownFileType = image.jpeg; path = background.jpg; sourceTree = "<group>"; };
		27FAEEDB164C8A3E00A3C0C2 /* background~ipad.jpg */ = {isa = PBXFileReference; lastKnownFileType = image.jpeg; path = "background~ipad.jpg"; sourceTree = "<group>"; };
		27FAEEDC164C8A3E00A3C0C2 /* couchbase-mobile-icon-nameless.png */ = {isa = PBXFileReference; lastKnownFileType = image.png; path = "couchbase-mobile-icon-nameless.png"; sourceTree = "<group>"; };
		27FAEEDD164C8A3E00A3C0C2 /* item_background.png */ = {isa = PBXFileReference; lastKnownFileType = image.png; path = item_background.png; sourceTree = "<group>"; };
		27FAEEDE164C8A3E00A3C0C2 /* item_background~ipad.png */ = {isa = PBXFileReference; lastKnownFileType = image.png; path = "item_background~ipad.png"; sourceTree = "<group>"; };
		27FAEEDF164C8A3E00A3C0C2 /* list_area___background_middle~ipad.png */ = {isa = PBXFileReference; lastKnownFileType = image.png; path = "list_area___background_middle~ipad.png"; sourceTree = "<group>"; };
		27FAEEE0164C8A3E00A3C0C2 /* list_area___checkbox___checked.png */ = {isa = PBXFileReference; lastKnownFileType = image.png; path = "list_area___checkbox___checked.png"; sourceTree = "<group>"; };
		27FAEEE1164C8A3E00A3C0C2 /* list_area___checkbox___unchecked.png */ = {isa = PBXFileReference; lastKnownFileType = image.png; path = "list_area___checkbox___unchecked.png"; sourceTree = "<group>"; };
		27FAEEE2164C8A3E00A3C0C2 /* textfield___active.png */ = {isa = PBXFileReference; lastKnownFileType = image.png; path = "textfield___active.png"; sourceTree = "<group>"; };
		27FAEEE3164C8A3E00A3C0C2 /* textfield___active~ipad.png */ = {isa = PBXFileReference; lastKnownFileType = image.png; path = "textfield___active~ipad.png"; sourceTree = "<group>"; };
		27FAEEE4164C8A3E00A3C0C2 /* textfield___inactive.png */ = {isa = PBXFileReference; lastKnownFileType = image.png; path = "textfield___inactive.png"; sourceTree = "<group>"; };
		27FAEEE5164C8A3E00A3C0C2 /* textfield___inactive~ipad.png */ = {isa = PBXFileReference; lastKnownFileType = image.png; path = "textfield___inactive~ipad.png"; sourceTree = "<group>"; };
		27FAEEFE164C8A8400A3C0C2 /* Default.png */ = {isa = PBXFileReference; lastKnownFileType = image.png; path = Default.png; sourceTree = "<group>"; };
		27FAEEFF164C8A8400A3C0C2 /* Default~ipad.png */ = {isa = PBXFileReference; lastKnownFileType = image.png; path = "Default~ipad.png"; sourceTree = "<group>"; };
		27FAEF0C164C8ADB00A3C0C2 /* icon.png */ = {isa = PBXFileReference; lastKnownFileType = image.png; path = icon.png; sourceTree = "<group>"; };
		27FAEF0D164C8ADB00A3C0C2 /* icon@2x.png */ = {isa = PBXFileReference; lastKnownFileType = image.png; path = "icon@2x.png"; sourceTree = "<group>"; };
		27FAEF0E164C8ADB00A3C0C2 /* icon~ipad.png */ = {isa = PBXFileReference; lastKnownFileType = image.png; path = "icon~ipad.png"; sourceTree = "<group>"; };
		27FFE20817BD28080040AE60 /* CBL_Replicator+Backgrounding.m */ = {isa = PBXFileReference; fileEncoding = 4; lastKnownFileType = sourcecode.c.objc; path = "CBL_Replicator+Backgrounding.m"; sourceTree = "<group>"; };
		792867BF178DE01900248AF0 /* libCBLJSViewCompiler.a */ = {isa = PBXFileReference; explicitFileType = archive.ar; includeInIndex = 0; path = libCBLJSViewCompiler.a; sourceTree = BUILT_PRODUCTS_DIR; };
		792867C3178DE01900248AF0 /* CBLJSViewCompiler-Prefix.pch */ = {isa = PBXFileReference; lastKnownFileType = sourcecode.c.h; name = "CBLJSViewCompiler-Prefix.pch"; path = "../Source/CBLJSViewCompiler-Prefix.pch"; sourceTree = "<group>"; };
		792867CB178DE03E00248AF0 /* CBLJSFunction.h */ = {isa = PBXFileReference; fileEncoding = 4; lastKnownFileType = sourcecode.c.h; path = CBLJSFunction.h; sourceTree = "<group>"; };
		792867CC178DE03E00248AF0 /* CBLJSFunction.m */ = {isa = PBXFileReference; fileEncoding = 4; lastKnownFileType = sourcecode.c.objc; path = CBLJSFunction.m; sourceTree = "<group>"; };
		792867CD178DE03E00248AF0 /* CBLJSViewCompiler_Test.m */ = {isa = PBXFileReference; fileEncoding = 4; lastKnownFileType = sourcecode.c.objc; path = CBLJSViewCompiler_Test.m; sourceTree = "<group>"; };
		792867CE178DE03E00248AF0 /* CBLJSViewCompiler.h */ = {isa = PBXFileReference; fileEncoding = 4; lastKnownFileType = sourcecode.c.h; path = CBLJSViewCompiler.h; sourceTree = "<group>"; };
		792867CF178DE03E00248AF0 /* CBLJSViewCompiler.m */ = {isa = PBXFileReference; fileEncoding = 4; lastKnownFileType = sourcecode.c.objc; path = CBLJSViewCompiler.m; sourceTree = "<group>"; };
		792867D3178DE33E00248AF0 /* JavaScriptCore.framework */ = {isa = PBXFileReference; lastKnownFileType = wrapper.framework; name = JavaScriptCore.framework; path = vendor/JavaScriptCore.framework; sourceTree = "<group>"; };
		792867D9178E021F00248AF0 /* CBLRegisterJSViewCompiler.h */ = {isa = PBXFileReference; fileEncoding = 4; lastKnownFileType = sourcecode.c.h; path = CBLRegisterJSViewCompiler.h; sourceTree = "<group>"; };
		792867DA178E021F00248AF0 /* CBLRegisterJSViewCompiler.m */ = {isa = PBXFileReference; fileEncoding = 4; lastKnownFileType = sourcecode.c.objc; path = CBLRegisterJSViewCompiler.m; sourceTree = "<group>"; };
		AA1776B61857ADDB00CB01A3 /* CBLIncrementalStore.h */ = {isa = PBXFileReference; fileEncoding = 4; lastKnownFileType = sourcecode.c.h; name = CBLIncrementalStore.h; path = Extras/CBLIncrementalStore.h; sourceTree = "<group>"; };
		AA1776B71857ADDB00CB01A3 /* CBLIncrementalStore.m */ = {isa = PBXFileReference; fileEncoding = 4; lastKnownFileType = sourcecode.c.objc; name = CBLIncrementalStore.m; path = Extras/CBLIncrementalStore.m; sourceTree = "<group>"; };
		AA1776B81857ADDB00CB01A3 /* CBLIncrementalStoreTests.m */ = {isa = PBXFileReference; fileEncoding = 4; lastKnownFileType = sourcecode.c.objc; name = CBLIncrementalStoreTests.m; path = Extras/CBLIncrementalStoreTests.m; sourceTree = "<group>"; };
		AA1776BB1857AE4D00CB01A3 /* CoreData.framework */ = {isa = PBXFileReference; lastKnownFileType = wrapper.framework; name = CoreData.framework; path = Platforms/iPhoneOS.platform/Developer/SDKs/iPhoneOS7.0.sdk/System/Library/Frameworks/CoreData.framework; sourceTree = DEVELOPER_DIR; };
		DA023B6414BCA94C008184BB /* libCouchbaseLiteListener.a */ = {isa = PBXFileReference; explicitFileType = archive.ar; includeInIndex = 0; path = libCouchbaseLiteListener.a; sourceTree = BUILT_PRODUCTS_DIR; };
		DA147C3614BCAC3B0052DA4D /* CouchbaseLiteListener.framework */ = {isa = PBXFileReference; explicitFileType = wrapper.cfbundle; includeInIndex = 0; path = CouchbaseLiteListener.framework; sourceTree = BUILT_PRODUCTS_DIR; };
		DA147C3A14BCAC780052DA4D /* MobileCoreServices.framework */ = {isa = PBXFileReference; lastKnownFileType = wrapper.framework; name = MobileCoreServices.framework; path = Platforms/iPhoneOS.platform/Developer/SDKs/iPhoneOS5.0.sdk/System/Library/Frameworks/MobileCoreServices.framework; sourceTree = DEVELOPER_DIR; };
		DA147C3B14BCAC780052DA4D /* Security.framework */ = {isa = PBXFileReference; lastKnownFileType = wrapper.framework; name = Security.framework; path = Platforms/iPhoneOS.platform/Developer/SDKs/iPhoneOS5.0.sdk/System/Library/Frameworks/Security.framework; sourceTree = DEVELOPER_DIR; };
/* End PBXFileReference section */

/* Begin PBXFrameworksBuildPhase section */
		270B3DE61489359000E0A926 /* Frameworks */ = {
			isa = PBXFrameworksBuildPhase;
			buildActionMask = 2147483647;
			files = (
				27D8C353195A42980073A51C /* libsqlite3.dylib in Frameworks */,
				27DD150619354B3F009A367D /* libc++.dylib in Frameworks */,
				27FA99F31917FFD900912F96 /* libCBForest.a in Frameworks */,
				27E7FB04155DBDBF0025F93A /* Security.framework in Frameworks */,
				27E7FAEE155D7F110025F93A /* CoreServices.framework in Frameworks */,
				27103F8814EA076600DF7209 /* SystemConfiguration.framework in Frameworks */,
				27DB90DD14DB250500FC7118 /* libz.dylib in Frameworks */,
				270B3E1E1489385C00E0A926 /* Foundation.framework in Frameworks */,
			);
			runOnlyForDeploymentPostprocessing = 0;
		};
		270FE0C514C5008C005FF647 /* Frameworks */ = {
			isa = PBXFrameworksBuildPhase;
			buildActionMask = 2147483647;
			files = (
				27F8AF3517B046E000105C8F /* Security.framework in Frameworks */,
				2741144717974555005EF2F8 /* JavaScriptCore.framework in Frameworks */,
				270FE0D514C50134005FF647 /* CouchbaseLite.framework in Frameworks */,
				270FE0D614C50134005FF647 /* CouchbaseLiteListener.framework in Frameworks */,
				270FE0CA14C5008C005FF647 /* Foundation.framework in Frameworks */,
			);
			runOnlyForDeploymentPostprocessing = 0;
		};
		275315D114ACF0A10065964D /* Frameworks */ = {
			isa = PBXFrameworksBuildPhase;
			buildActionMask = 2147483647;
			files = (
				275315FC14ACF83C0065964D /* CouchbaseLite.framework in Frameworks */,
				275315F814ACF2500065964D /* CoreServices.framework in Frameworks */,
				275315F314ACF1C20065964D /* Foundation.framework in Frameworks */,
				275315F514ACF1CC0065964D /* Security.framework in Frameworks */,
			);
			runOnlyForDeploymentPostprocessing = 0;
		};
		27538F4D17F13B03004C3BFD /* Frameworks */ = {
			isa = PBXFrameworksBuildPhase;
			buildActionMask = 2147483647;
			files = (
				27538FA017F1DC98004C3BFD /* Security.framework in Frameworks */,
				27538F8F17F15057004C3BFD /* ScriptingBridge.framework in Frameworks */,
				27538F8417F14198004C3BFD /* JavaScriptCore.framework in Frameworks */,
				27538F8017F140DD004C3BFD /* CouchbaseLite.framework in Frameworks */,
				27538F8117F140DD004C3BFD /* CouchbaseLiteListener.framework in Frameworks */,
				27538F5117F13B03004C3BFD /* Cocoa.framework in Frameworks */,
			);
			runOnlyForDeploymentPostprocessing = 0;
		};
		27731F1D1495CFEF00815D67 /* Frameworks */ = {
			isa = PBXFrameworksBuildPhase;
			buildActionMask = 2147483647;
			files = (
				27942CA6195B8991008C8DE9 /* libsqlite3.dylib in Frameworks */,
				27E940661954BB9E00A9732E /* libc++.dylib in Frameworks */,
				27E7FB03155DBDA20025F93A /* Security.framework in Frameworks */,
				27E7FAF1155D8ECE0025F93A /* CFNetwork.framework in Frameworks */,
				27E00C8F14EC2CAB004BCBA9 /* SystemConfiguration.framework in Frameworks */,
				27DB90E014DB4B0A00FC7118 /* libz.dylib in Frameworks */,
				27731F1E1495CFEF00815D67 /* libCouchbaseLite.a in Frameworks */,
				27731F201495CFEF00815D67 /* UIKit.framework in Frameworks */,
				27731F211495CFEF00815D67 /* Foundation.framework in Frameworks */,
				27731F221495CFEF00815D67 /* CoreGraphics.framework in Frameworks */,
			);
			runOnlyForDeploymentPostprocessing = 0;
		};
		27B0B7A61492B83B00A817AD /* Frameworks */ = {
			isa = PBXFrameworksBuildPhase;
			buildActionMask = 2147483647;
			files = (
				275A7CF21901AE0D00729933 /* libCBForest-iOS.a in Frameworks */,
				27B0B7AA1492B83B00A817AD /* Foundation.framework in Frameworks */,
			);
			runOnlyForDeploymentPostprocessing = 0;
		};
		27B0B7E41492BB6B00A817AD /* Frameworks */ = {
			isa = PBXFrameworksBuildPhase;
			buildActionMask = 2147483647;
			files = (
				27B0B7F91492BC8100A817AD /* libsqlite3.dylib in Frameworks */,
				27B0B7F71492BC7A00A817AD /* Foundation.framework in Frameworks */,
			);
			runOnlyForDeploymentPostprocessing = 0;
		};
		27B0B8081492C16300A817AD /* Frameworks */ = {
			isa = PBXFrameworksBuildPhase;
			buildActionMask = 2147483647;
			files = (
				27942C9E195B8319008C8DE9 /* libsqlite3.dylib in Frameworks */,
				27E940691954BD4C00A9732E /* libc++.dylib in Frameworks */,
				AA1776BC1857AE4D00CB01A3 /* CoreData.framework in Frameworks */,
				27D90B1A15601F8C0000735E /* Security.framework in Frameworks */,
				27E7FAF0155D8EBA0025F93A /* CFNetwork.framework in Frameworks */,
				27E00C8E14EC2C74004BCBA9 /* SystemConfiguration.framework in Frameworks */,
				27DB90DF14DB4B0100FC7118 /* libz.dylib in Frameworks */,
				27B0B8531492CBE400A817AD /* libCouchbaseLite.a in Frameworks */,
				27AD1F8817C29CB00063108F /* libCouchbaseLiteListener.a in Frameworks */,
				27B0B80D1492C16300A817AD /* UIKit.framework in Frameworks */,
				27B0B80E1492C16300A817AD /* Foundation.framework in Frameworks */,
				27B0B8101492C16300A817AD /* CoreGraphics.framework in Frameworks */,
			);
			runOnlyForDeploymentPostprocessing = 0;
		};
		27C70691148864BA00F0F099 /* Frameworks */ = {
			isa = PBXFrameworksBuildPhase;
			buildActionMask = 2147483647;
			files = (
				27F1E4A8169799DA00F0E50F /* JavaScriptCore.framework in Frameworks */,
				27C70698148864BA00F0F099 /* Cocoa.framework in Frameworks */,
				270B3E26148939BD00E0A926 /* CouchbaseLite.framework in Frameworks */,
				27E11F1214AD172F0006B340 /* CouchbaseLiteListener.framework in Frameworks */,
			);
			runOnlyForDeploymentPostprocessing = 0;
		};
		792867BC178DE01900248AF0 /* Frameworks */ = {
			isa = PBXFrameworksBuildPhase;
			buildActionMask = 2147483647;
			files = (
				792867C0178DE01900248AF0 /* Foundation.framework in Frameworks */,
				792867D4178DE33E00248AF0 /* JavaScriptCore.framework in Frameworks */,
			);
			runOnlyForDeploymentPostprocessing = 0;
		};
		DA023B4514BCA94C008184BB /* Frameworks */ = {
			isa = PBXFrameworksBuildPhase;
			buildActionMask = 2147483647;
			files = (
				DA023B4614BCA94C008184BB /* Foundation.framework in Frameworks */,
			);
			runOnlyForDeploymentPostprocessing = 0;
		};
		DA147C2314BCAC3B0052DA4D /* Frameworks */ = {
			isa = PBXFrameworksBuildPhase;
			buildActionMask = 2147483647;
			files = (
				DA147C3C14BCAC780052DA4D /* MobileCoreServices.framework in Frameworks */,
				DA147C3D14BCAC780052DA4D /* Security.framework in Frameworks */,
				DA147C2514BCAC3B0052DA4D /* Foundation.framework in Frameworks */,
			);
			runOnlyForDeploymentPostprocessing = 0;
		};
/* End PBXFrameworksBuildPhase section */

/* Begin PBXGroup section */
		08FB7794FE84155DC02AAC07 /* CouchLite */ = {
			isa = PBXGroup;
			children = (
				270B3E28148940C000E0A926 /* README.md */,
				27DA4300158F9D7A00F9E7B5 /* API */,
				08FB7795FE84155DC02AAC07 /* Source */,
				275315D714ACF0A20065964D /* Listener */,
				27538F5217F13B03004C3BFD /* LiteServ App */,
				792867C1178DE01900248AF0 /* CBLJSViewCompiler */,
				27C706CA1488679500F0F099 /* Demo-Mac */,
				27B0B8111492C16300A817AD /* Demo-iOS */,
				27FA59EE179EFD730043460A /* Documentation */,
				2753154D14ACEF350065964D /* vendor */,
				27C70696148864BA00F0F099 /* Frameworks */,
				1AB674ADFE9D54B511CA2CBB /* Products */,
			);
			name = CouchLite;
			sourceTree = "<group>";
		};
		08FB7795FE84155DC02AAC07 /* Source */ = {
			isa = PBXGroup;
			children = (
				270DC1A415ADE195002A2AF4 /* Database */,
				279EB2D7149192C700E74185 /* Router */,
				27821BB4148E7D590099B373 /* Replicator */,
				27E2E62E159A26A1005B9234 /* Networking */,
				2776A5A316A48EEB006FF199 /* Auth */,
				279EB2D8149192DF00E74185 /* Support */,
				2713789014BCCA7B0058C5CD /* Tests */,
			);
			path = Source;
			sourceTree = "<group>";
		};
		1AB674ADFE9D54B511CA2CBB /* Products */ = {
			isa = PBXGroup;
			children = (
				27C70694148864BA00F0F099 /* Couchbase Lite Demo.app */,
				270B3DEA1489359000E0A926 /* CouchbaseLite.framework */,
				27B0B7A91492B83B00A817AD /* libCouchbaseLite.a */,
				27B0B7E71492BB6B00A817AD /* CouchbaseLite.framework */,
				27B0B80B1492C16300A817AD /* CBL Test.app */,
				27731F2A1495CFEF00815D67 /* Couchbase Lite Empty App.app */,
				275315D514ACF0A10065964D /* CouchbaseLiteListener.framework */,
				DA023B6414BCA94C008184BB /* libCouchbaseLiteListener.a */,
				DA147C3614BCAC3B0052DA4D /* CouchbaseLiteListener.framework */,
				270FE0C814C5008C005FF647 /* LiteServ */,
				792867BF178DE01900248AF0 /* libCBLJSViewCompiler.a */,
				27538F5017F13B03004C3BFD /* LiteServ.app */,
			);
			name = Products;
			sourceTree = "<group>";
		};
		270DC1A415ADE195002A2AF4 /* Database */ = {
			isa = PBXGroup;
			children = (
				27F0744611CD4B6D00E9A2AB /* CBLDatabase+Internal.h */,
				27F0744711CD4B6D00E9A2AB /* CBLDatabase+Internal.mm */,
				2711CDFC14C7590A00505D55 /* CBLDatabase+Attachments.h */,
				274C391B149FAE0000A5E89B /* CBLDatabase+Attachments.mm */,
				2711CDFF14C7595900505D55 /* CBLDatabase+Insertion.h */,
				27AA409A14AA86AD00E2A5FF /* CBLDatabase+Insertion.mm */,
				2711CE0214C759BD00505D55 /* CBLDatabase+Replication.h */,
				27AA40A014AA8A6600E2A5FF /* CBLDatabase+Replication.mm */,
				2773ADC514BD1EB80027A292 /* CBLDatabase+LocalDocs.h */,
				2773ADC614BD1EB80027A292 /* CBLDatabase+LocalDocs.mm */,
				2751D4E2151BAE7000F7FD57 /* CBLManager+Internal.h */,
				279EB2CC149140DE00E74185 /* CBLView+Internal.h */,
				2726D14318FDF44000AACC2A /* CBLSpecialKey.h */,
				2726D14418FDF44000AACC2A /* CBLSpecialKey.m */,
				277EF49317F5F3CB00F7B7F7 /* CBLView+Querying.mm */,
				271C2AD216FA176300B8C9DB /* CBL_Shared.h */,
				271C2AD316FA176300B8C9DB /* CBL_Shared.m */,
				27F074A911CD5D7A00E9A2AB /* CBL_Body.h */,
				27F074AA11CD5D7A00E9A2AB /* CBL_Body.m */,
				270B3E3714898DF200E0A926 /* CBL_Revision.h */,
				270B3E3814898DF200E0A926 /* CBL_Revision.m */,
				27A7209E152B959100C0A0E8 /* CBL_Attachment.h */,
				27A7209F152B959100C0A0E8 /* CBL_Attachment.m */,
				27C706401486BBD500F0F099 /* CBL_Server.h */,
				27C706411486BBD500F0F099 /* CBL_Server.m */,
				27731EFD1493FA3100815D67 /* CBL_BlobStore.h */,
				27731EFE1493FA3100815D67 /* CBL_BlobStore.m */,
				27EF7F991912EB5200A327B9 /* CBLForestBridge.h */,
				27EF7F9A1912EB5200A327B9 /* CBLForestBridge.mm */,
				27D8C347195A28100073A51C /* CBLDatabaseImport.h */,
				27D8C348195A28100073A51C /* CBLDatabaseImport.m */,
			);
			name = Database;
			sourceTree = "<group>";
		};
		2713789014BCCA7B0058C5CD /* Tests */ = {
			isa = PBXGroup;
			children = (
				27B15516164A118100DF5E2C /* CBL_Database_Tests.m */,
				27B0B77F1491E73400A817AD /* CBL_View_Tests.m */,
				27C7064A1488311100F0F099 /* CBLRouter_Tests.m */,
				27821BBB149001B20099B373 /* CBLReplicator_Tests.m */,
				279CE40414D88031009F3FA6 /* CBLBlobStore_Tests.m */,
				27E7FAEA155D78C20025F93A /* CBLChangeTracker_Tests.m */,
			);
			name = Tests;
			sourceTree = "<group>";
		};
		271EFF0E185F6AD200142804 /* CoreData */ = {
			isa = PBXGroup;
			children = (
				AA1776B61857ADDB00CB01A3 /* CBLIncrementalStore.h */,
				AA1776B71857ADDB00CB01A3 /* CBLIncrementalStore.m */,
				AA1776B81857ADDB00CB01A3 /* CBLIncrementalStoreTests.m */,
			);
			name = CoreData;
			sourceTree = "<group>";
		};
		272401AD1860CB260080E082 /* WebSockets-Cocoa */ = {
			isa = PBXGroup;
			children = (
				272401AE1860CB4B0080E082 /* WebSocket_Internal.h */,
				272401AF1860CB4B0080E082 /* WebSocket.h */,
				272401B01860CB4B0080E082 /* WebSocket.m */,
				272401B11860CB4B0080E082 /* WebSocketClient.h */,
				272401B21860CB4B0080E082 /* WebSocketClient.m */,
				272401C41860D0850080E082 /* WebSocketHTTPLogic.h */,
				272401C51860D0850080E082 /* WebSocketHTTPLogic.m */,
				276F25F918A3386100A70679 /* DDData.h */,
				276F25FA18A3386100A70679 /* DDData.m */,
				272401BC1860CBE00080E082 /* GCDAsyncSocket.h */,
				272401BD1860CBE00080E082 /* GCDAsyncSocket.m */,
			);
			name = "WebSockets-Cocoa";
			sourceTree = "<group>";
		};
		2733023218F884DD00A488F7 /* Replication */ = {
			isa = PBXGroup;
			children = (
				27E2E5CB159533A5005B9234 /* CBLReplication.h */,
				27E2E5CC159533A5005B9234 /* CBLReplication.m */,
				2733022818F8572700A488F7 /* CBLAuthenticator.h */,
				2733022918F8572700A488F7 /* CBLAuthenticator.m */,
				2762AB5618D36F1B00649D47 /* CBLReplication+Transformation.h */,
				2762AB5718D36F1B00649D47 /* CBLReplication+Transformation.m */,
			);
			name = Replication;
			sourceTree = "<group>";
		};
		2733023318F884EE00A488F7 /* Views/Queries */ = {
			isa = PBXGroup;
			children = (
				27DA434815912AFD00F9E7B5 /* CBLView.h */,
				27DA434915912AFD00F9E7B5 /* CBLView.mm */,
				27DA4310158FB79E00F9E7B5 /* CBLQuery.h */,
				27DA4311158FB79E00F9E7B5 /* CBLQuery.m */,
				277EF39917F4DEDD00F7B7F7 /* CBLQuery+FullTextSearch.h */,
				277EF39A17F4DEDD00F7B7F7 /* CBLQuery+FullTextSearch.m */,
				277EF39B17F4DEDD00F7B7F7 /* CBLQuery+Geo.h */,
				277EF39C17F4DEDD00F7B7F7 /* CBLQuery+Geo.m */,
			);
			name = Views/Queries;
			sourceTree = "<group>";
		};
		2753154D14ACEF350065964D /* vendor */ = {
			isa = PBXGroup;
			children = (
				27B7E0F918F8FE1900044EBA /* CBForest */,
				277B5C5E1821A8370088881E /* yajl */,
				27F0749A11CD5B1200E9A2AB /* MYUtilities */,
				2753154E14ACEF5C0065964D /* CocoaHTTPServer */,
				27DB90D414DB249700FC7118 /* google-toolbox-for-mac */,
				27F12842156ABE23008465C2 /* oauthconsumer */,
				272401AD1860CB260080E082 /* WebSockets-Cocoa */,
			);
			path = vendor;
			sourceTree = "<group>";
		};
		2753154E14ACEF5C0065964D /* CocoaHTTPServer */ = {
			isa = PBXGroup;
			children = (
				2753154F14ACEFC90065964D /* Core */,
			);
			path = CocoaHTTPServer;
			sourceTree = "<group>";
		};
		2753154F14ACEFC90065964D /* Core */ = {
			isa = PBXGroup;
			children = (
				2753155014ACEFC90065964D /* Categories */,
				2753155714ACEFC90065964D /* HTTPAuthenticationRequest.h */,
				2753155814ACEFC90065964D /* HTTPAuthenticationRequest.m */,
				2753155914ACEFC90065964D /* HTTPConnection.h */,
				2753155A14ACEFC90065964D /* HTTPConnection.m */,
				2753155B14ACEFC90065964D /* HTTPLogging.h */,
				2753155C14ACEFC90065964D /* HTTPMessage.h */,
				2753155D14ACEFC90065964D /* HTTPMessage.m */,
				2753155E14ACEFC90065964D /* HTTPResponse.h */,
				2753155F14ACEFC90065964D /* HTTPServer.h */,
				2753156014ACEFC90065964D /* HTTPServer.m */,
				2753156114ACEFC90065964D /* Responses */,
				275315A614ACF00B0065964D /* CocoaAsyncSocket */,
				275315AF14ACF0330065964D /* CocoaLumberjack */,
			);
			path = Core;
			sourceTree = "<group>";
		};
		2753155014ACEFC90065964D /* Categories */ = {
			isa = PBXGroup;
			children = (
				2753155314ACEFC90065964D /* DDNumber.h */,
				2753155414ACEFC90065964D /* DDNumber.m */,
				2753155514ACEFC90065964D /* DDRange.h */,
				2753155614ACEFC90065964D /* DDRange.m */,
			);
			path = Categories;
			sourceTree = "<group>";
		};
		2753156114ACEFC90065964D /* Responses */ = {
			isa = PBXGroup;
			children = (
				2753156214ACEFC90065964D /* HTTPAsyncFileResponse.h */,
				2753156314ACEFC90065964D /* HTTPAsyncFileResponse.m */,
				2753156414ACEFC90065964D /* HTTPDataResponse.h */,
				2753156514ACEFC90065964D /* HTTPDataResponse.m */,
				2753156614ACEFC90065964D /* HTTPDynamicFileResponse.h */,
				2753156714ACEFC90065964D /* HTTPDynamicFileResponse.m */,
				2753156814ACEFC90065964D /* HTTPFileResponse.h */,
				2753156914ACEFC90065964D /* HTTPFileResponse.m */,
				2753156A14ACEFC90065964D /* HTTPRedirectResponse.h */,
				2753156B14ACEFC90065964D /* HTTPRedirectResponse.m */,
			);
			path = Responses;
			sourceTree = "<group>";
		};
		275315A614ACF00B0065964D /* CocoaAsyncSocket */ = {
			isa = PBXGroup;
			children = (
				275315A814ACF00B0065964D /* GCDAsyncSocket.h */,
				275315A914ACF00B0065964D /* GCDAsyncSocket.m */,
			);
			name = CocoaAsyncSocket;
			path = vendor/CocoaHTTPServer/Vendor/CocoaAsyncSocket;
			sourceTree = SOURCE_ROOT;
		};
		275315AF14ACF0330065964D /* CocoaLumberjack */ = {
			isa = PBXGroup;
			children = (
				275315B014ACF0330065964D /* About.txt */,
				275315B114ACF0330065964D /* DDAbstractDatabaseLogger.h */,
				275315B214ACF0330065964D /* DDAbstractDatabaseLogger.m */,
				275315B314ACF0330065964D /* DDASLLogger.h */,
				275315B414ACF0330065964D /* DDASLLogger.m */,
				275315B514ACF0330065964D /* DDFileLogger.h */,
				275315B614ACF0330065964D /* DDFileLogger.m */,
				275315B714ACF0330065964D /* DDLog.h */,
				275315B814ACF0330065964D /* DDLog.m */,
				275315B914ACF0330065964D /* DDTTYLogger.h */,
				275315BA14ACF0330065964D /* DDTTYLogger.m */,
			);
			name = CocoaLumberjack;
			path = vendor/CocoaHTTPServer/Vendor/CocoaLumberjack;
			sourceTree = SOURCE_ROOT;
		};
		275315D714ACF0A20065964D /* Listener */ = {
			isa = PBXGroup;
			children = (
				275315DE14ACF0A20065964D /* CBLListener.h */,
				275315DF14ACF0A20065964D /* CBLListener.m */,
				27E11F0C14ACFFC60006B340 /* CBLHTTPServer.h */,
				27B678B61804B62500B06D11 /* CBLHTTPServer.m */,
				2753160A14ACFC2A0065964D /* CBLHTTPConnection.h */,
				2753160B14ACFC2A0065964D /* CBLHTTPConnection.m */,
				27E11F0E14AD15940006B340 /* CBLHTTPResponse.h */,
				27E11F0F14AD15940006B340 /* CBLHTTPResponse.m */,
				275315D814ACF0A20065964D /* Supporting Files */,
			);
			path = Listener;
			sourceTree = "<group>";
		};
		275315D814ACF0A20065964D /* Supporting Files */ = {
			isa = PBXGroup;
			children = (
				275315D914ACF0A20065964D /* CouchbaseLiteListener-Info.plist */,
				275315DA14ACF0A20065964D /* InfoPlist.strings */,
				275315FA14ACF7FF0065964D /* CouchbaseLiteListener.exp */,
			);
			name = "Supporting Files";
			sourceTree = "<group>";
		};
		27538F5217F13B03004C3BFD /* LiteServ App */ = {
			isa = PBXGroup;
			children = (
				27538F5E17F13B03004C3BFD /* AppDelegate.h */,
				27538F5F17F13B03004C3BFD /* AppDelegate.m */,
				27ED9A961639D8D2000C844A /* LiteServ.m */,
				27538F9817F1D93F004C3BFD /* ToolInstallController.h */,
				27538F9917F1D93F004C3BFD /* ToolInstallController.m */,
				27538F9D17F1D9D6004C3BFD /* PrivilegedInstall.h */,
				27538F9E17F1D9D6004C3BFD /* PrivilegedInstall.m */,
				27538FA117F1ECE8004C3BFD /* LoggingMode.h */,
				27538FA217F1ECE8004C3BFD /* LoggingMode.c */,
				27538F8D17F14FB6004C3BFD /* Terminal.h */,
				27538F6117F13B03004C3BFD /* MainMenu.xib */,
				27538F9B17F1D957004C3BFD /* ToolInstallController.xib */,
				27538F5317F13B03004C3BFD /* Supporting Files */,
			);
			path = "LiteServ App";
			sourceTree = "<group>";
		};
		27538F5317F13B03004C3BFD /* Supporting Files */ = {
			isa = PBXGroup;
			children = (
				27538F5417F13B03004C3BFD /* LiteServ App-Info.plist */,
				27538F5517F13B03004C3BFD /* InfoPlist.strings */,
				27538F8817F148C2004C3BFD /* LiteServ.icns */,
				27538F8A17F14A73004C3BFD /* LiteServ_MenubarIcon.png */,
				27538F5817F13B03004C3BFD /* main.m */,
				27538F5B17F13B03004C3BFD /* Credits.rtf */,
			);
			name = "Supporting Files";
			sourceTree = "<group>";
		};
		2776A5A316A48EEB006FF199 /* Auth */ = {
			isa = PBXGroup;
			children = (
				270F5703156AE0BF000FEB8F /* CBLAuthorizer.h */,
				270F5704156AE0BF000FEB8F /* CBLAuthorizer.m */,
				27F128AF156AC1C8008465C2 /* CBLOAuth1Authorizer.h */,
				27F128B0156AC1C9008465C2 /* CBLOAuth1Authorizer.m */,
				272A690B17B2CCF0000722FA /* CBLFacebookAuthorizer.h */,
				272A690C17B2CCF0000722FA /* CBLFacebookAuthorizer.m */,
				2776A58F16A0C3A6006FF199 /* CBLPersonaAuthorizer.h */,
				2776A59016A0C3A6006FF199 /* CBLPersonaAuthorizer.m */,
				2733022D18F86C9800A488F7 /* CBLTokenAuthorizer.h */,
				2733022E18F86C9800A488F7 /* CBLTokenAuthorizer.m */,
			);
			name = Auth;
			sourceTree = "<group>";
		};
		277B5C5E1821A8370088881E /* yajl */ = {
			isa = PBXGroup;
			children = (
				277B5DC01821A8B60088881E /* include */,
				277B5C701821A8370088881E /* README */,
				277B5C741821A8370088881E /* src */,
			);
			path = yajl;
			sourceTree = "<group>";
		};
		277B5C741821A8370088881E /* src */ = {
			isa = PBXGroup;
			children = (
				277B5C7D1821A8370088881E /* yajl.c */,
				277B5C801821A8370088881E /* yajl_alloc.c */,
				277B5C811821A8370088881E /* yajl_alloc.h */,
				277B5C821821A8370088881E /* yajl_buf.c */,
				277B5C831821A8370088881E /* yajl_buf.h */,
				277B5C841821A8370088881E /* yajl_bytestack.h */,
				277B5C851821A8370088881E /* yajl_encode.c */,
				277B5C861821A8370088881E /* yajl_encode.h */,
				277B5C871821A8370088881E /* yajl_gen.c */,
				277B5C881821A8370088881E /* yajl_lex.c */,
				277B5C891821A8370088881E /* yajl_lex.h */,
				277B5C8A1821A8370088881E /* yajl_parser.c */,
				277B5C8B1821A8370088881E /* yajl_parser.h */,
				277B5C8D1821A8370088881E /* yajl_version.c */,
			);
			path = src;
			sourceTree = "<group>";
		};
		277B5DC01821A8B60088881E /* include */ = {
			isa = PBXGroup;
			children = (
				277B5DC11821A8B60088881E /* yajl */,
			);
			name = include;
			path = "build/yajl-2.0.5/include";
			sourceTree = "<group>";
		};
		277B5DC11821A8B60088881E /* yajl */ = {
			isa = PBXGroup;
			children = (
				277B5DC21821A8B60088881E /* yajl_common.h */,
				277B5DC31821A8B60088881E /* yajl_gen.h */,
				277B5DC41821A8B60088881E /* yajl_parse.h */,
				277B5DC51821A8B60088881E /* yajl_tree.h */,
				277B5DC61821A8B60088881E /* yajl_version.h */,
			);
			path = yajl;
			sourceTree = "<group>";
		};
		27821BB4148E7D590099B373 /* Replicator */ = {
			isa = PBXGroup;
			children = (
				27821BB5148E7D6F0099B373 /* CBL_Replicator.h */,
				27821BB6148E7D6F0099B373 /* CBL_Replicator.m */,
				27FFE20817BD28080040AE60 /* CBL_Replicator+Backgrounding.m */,
				270B3E291489581E00E0A926 /* CBL_Puller.h */,
				270B3E2A1489581E00E0A926 /* CBL_Puller.m */,
				270B3E3C148D7F0000E0A926 /* CBL_Pusher.h */,
				270B3E3D148D7F0000E0A926 /* CBL_Pusher.m */,
				27ADC077152502EE001ABC1D /* CBLMultipartDocumentReader.h */,
				27ADC078152502EE001ABC1D /* CBLMultipartDocumentReader.m */,
				279CE40814D8AA23009F3FA6 /* CBLMultipartDownloader.h */,
				279CE40914D8AA23009F3FA6 /* CBLMultipartDownloader.m */,
				27C5305214DF3A050078F886 /* CBLMultipartUploader.h */,
				27C5305314DF3A050078F886 /* CBLMultipartUploader.m */,
				27B0B78F149290AB00A817AD /* ChangeTracker */,
			);
			name = Replicator;
			sourceTree = "<group>";
		};
		27846FEE15D5C7DE0030122F /* Tests */ = {
			isa = PBXGroup;
			children = (
				27846FF015D5C8250030122F /* APITests.m */,
				27B945A41767E06B00B2DF2D /* ModelTests.m */,
				27A98EA317BEDC9900943528 /* ReplicationAPITests.m */,
			);
			name = Tests;
			sourceTree = "<group>";
		};
		279EB2D7149192C700E74185 /* Router */ = {
			isa = PBXGroup;
			children = (
				27C706431486BE7100F0F099 /* CBL_Router.h */,
				27C706441486BE7100F0F099 /* CBL_Router.m */,
				2700BC5B14B64AA600B5B297 /* CBL_Router+Handlers.m */,
				27C706461487584300F0F099 /* CBL_URLProtocol.h */,
				27C706471487584300F0F099 /* CBL_URLProtocol.m */,
			);
			name = Router;
			sourceTree = "<group>";
		};
		279EB2D8149192DF00E74185 /* Support */ = {
			isa = PBXGroup;
			children = (
				274F9807152E6E0C00247C46 /* CBLStatus.h */,
				27CF5D2C152F514A0015D7A9 /* CBLStatus.m */,
				279EB2D01491442500E74185 /* CBLInternal.h */,
				276BA0AC17DD13FA00D367CB /* CBLParseDate.c */,
				276BA0AF17DD222400D367CB /* CBLParseDate.h */,
				278B0C9E152A8B1900577747 /* CBLCanonicalJSON.h */,
				278B0C9F152A8B1900577747 /* CBLCanonicalJSON.m */,
				27F9411E176A64BA007BAEBE /* CBLJSONValidator.h */,
				27F9411F176A64BA007BAEBE /* CBLJSONValidator.m */,
				27F94125176F7490007BAEBE /* CBLJSONValidatorTests.m */,
				277B5DCC1821AE990088881E /* CBLJSONReader.h */,
				277B5DCD1821AE990088881E /* CBLJSONReader.m */,
				27B0B79C1492932700A817AD /* CBLBase64.h */,
				27B0B79D1492932700A817AD /* CBLBase64.m */,
				279EB2D91491C34300E74185 /* CBLCollateJSON.h */,
				279EB2DA1491C34300E74185 /* CBLCollateJSON.m */,
				279906EC149ABFC1003D4338 /* CBLBatcher.h */,
				279906ED149ABFC2003D4338 /* CBLBatcher.m */,
				279C7E2C14F424090004A1E8 /* CBLSequenceMap.h */,
				279C7E2D14F424090004A1E8 /* CBLSequenceMap.m */,
				27DA4306158FA35600F9E7B5 /* CBLCache.h */,
				27DA4307158FA35600F9E7B5 /* CBLCache.m */,
				27A073EA14C0BB6200F52FE7 /* CBLMisc.h */,
				27A073EB14C0BB6200F52FE7 /* CBLMisc.m */,
				270B3DEE1489359000E0A926 /* CouchbaseLite-Info.plist */,
				27821BBD14906FB50099B373 /* CouchbaseLitePrefix.h */,
				27821BBF149078C70099B373 /* CouchbaseLite.exp */,
				27F87BE61558890600F0A416 /* CBLGNUstep.h */,
				27F87BE71558890700F0A416 /* CBLGNUstep.m */,
				270BDD6815644EA8007D52F6 /* BuildFatLibrary.sh */,
			);
			name = Support;
			sourceTree = "<group>";
		};
		27B0B78F149290AB00A817AD /* ChangeTracker */ = {
			isa = PBXGroup;
			children = (
				27B0B790149290AB00A817AD /* CBLChangeTracker.h */,
				27B0B791149290AB00A817AD /* CBLChangeTracker.m */,
				270D6FBF164484190081812D /* CBLSocketChangeTracker.h */,
				270D6FC0164484190081812D /* CBLSocketChangeTracker.m */,
				272401C91860D39B0080E082 /* CBLWebSocketChangeTracker.h */,
				272401CA1860D39B0080E082 /* CBLWebSocketChangeTracker.m */,
			);
			path = ChangeTracker;
			sourceTree = "<group>";
		};
		27B0B8111492C16300A817AD /* Demo-iOS */ = {
			isa = PBXGroup;
			children = (
				27B0B81A1492C16300A817AD /* DemoAppDelegate.h */,
				27B0B81B1492C16300A817AD /* DemoAppDelegate.m */,
				27731F3314967A5F00815D67 /* RootViewController.h */,
				27731F3414967A5F00815D67 /* RootViewController.m */,
				27731F3514967A5F00815D67 /* ConfigViewController.h */,
				27731F3614967A5F00815D67 /* ConfigViewController.m */,
				27731F3A14967A8400815D67 /* MainWindow.xib */,
				27731F3914967A8400815D67 /* RootViewController.xib */,
				27731F3B14967A8400815D67 /* ConfigViewController.xib */,
				274C3917149E6B0900A5E89B /* EmptyAppDelegate.h */,
				274C3918149E6B0900A5E89B /* EmptyAppDelegate.m */,
				27B0B8121492C16300A817AD /* Supporting Files */,
			);
			path = "Demo-iOS";
			sourceTree = "<group>";
		};
		27B0B8121492C16300A817AD /* Supporting Files */ = {
			isa = PBXGroup;
			children = (
				27FAEED9164C8A3E00A3C0C2 /* Elements */,
				27FAEF0C164C8ADB00A3C0C2 /* icon.png */,
				27FAEF0D164C8ADB00A3C0C2 /* icon@2x.png */,
				27FAEF0E164C8ADB00A3C0C2 /* icon~ipad.png */,
				27FAEEFE164C8A8400A3C0C2 /* Default.png */,
				27F5B175164D74EA00126D0D /* Default-568h@2x.png */,
				27FAEEFF164C8A8400A3C0C2 /* Default~ipad.png */,
				27B0B8131492C16300A817AD /* iOS Demo-Info.plist */,
				27731F2C1495CFF000815D67 /* iOS Empty App-Info.plist */,
				27B0B8141492C16300A817AD /* InfoPlist.strings */,
				2714CF511496AE5B00E03341 /* Entitlements.plist */,
				27B0B8171492C16300A817AD /* main.m */,
				27B0B8191492C16300A817AD /* iOS Demo-Prefix.pch */,
			);
			name = "Supporting Files";
			sourceTree = "<group>";
		};
		27B7E0F918F8FE1900044EBA /* CBForest */ = {
			isa = PBXGroup;
			children = (
				27B7E0FA18F8FE2800044EBA /* CBForest.xcodeproj */,
			);
			name = CBForest;
			sourceTree = "<group>";
		};
		27B7E0FB18F8FE2800044EBA /* Products */ = {
			isa = PBXGroup;
			children = (
				27B7E10518F8FE2800044EBA /* CBForest.framework */,
				27FA99F01917FFD000912F96 /* libCBForest.a */,
				27571E0618F9060100141BDD /* libCBForest-iOS.a */,
				27571E0818F9060100141BDD /* CBForest Tests.xctest */,
				27571E0A18F9060100141BDD /* CBForest-iOS Tests.xctest */,
				27B7E10D18F8FE2800044EBA /* libforestdb.a */,
				27571E0C18F9060100141BDD /* libforestdb.a */,
				27FA99F21917FFD000912F96 /* libTokenizer.a */,
				27FA9A441918A7C700912F96 /* libTokenizer-iOS.a */,
			);
			name = Products;
			sourceTree = "<group>";
		};
		27C70696148864BA00F0F099 /* Frameworks */ = {
			isa = PBXGroup;
			children = (
				27942C9D195B8319008C8DE9 /* libsqlite3.dylib */,
				27E940651954BB9E00A9732E /* libc++.dylib */,
				27DD150519354B3F009A367D /* libc++.dylib */,
				27DD150319354AF7009A367D /* libstdc++.dylib */,
				AA1776BB1857AE4D00CB01A3 /* CoreData.framework */,
				27538F8E17F15057004C3BFD /* ScriptingBridge.framework */,
				792867D3178DE33E00248AF0 /* JavaScriptCore.framework */,
				27C7066F1488634300F0F099 /* AppKit.framework */,
				27F0745C11CD50A600E9A2AB /* Foundation.framework */,
				27C70697148864BA00F0F099 /* Cocoa.framework */,
				27F0744911CD4BA000E9A2AB /* libsqlite3.dylib */,
				270B3DFC1489359000E0A926 /* SenTestingKit.framework */,
				27B0B7B81492B83C00A817AD /* UIKit.framework */,
				27B0B7E81492BB6B00A817AD /* CoreFoundation.framework */,
				27B0B80F1492C16300A817AD /* CoreGraphics.framework */,
				27538F6B17F13B03004C3BFD /* XCTest.framework */,
				27C70699148864BA00F0F099 /* Other Frameworks */,
				27B0B7F81492BC8000A817AD /* libsqlite3.dylib */,
				27DB90DC14DB250500FC7118 /* libz.dylib */,
				27DB90DE14DB4B0100FC7118 /* libz.dylib */,
				27B0B7F61492BC7A00A817AD /* Foundation.framework */,
				DA147C3A14BCAC780052DA4D /* MobileCoreServices.framework */,
				DA147C3B14BCAC780052DA4D /* Security.framework */,
				275315F714ACF2500065964D /* CoreServices.framework */,
				275315F414ACF1CC0065964D /* Security.framework */,
				27103F8714EA076600DF7209 /* SystemConfiguration.framework */,
				27E00C8D14EC2C74004BCBA9 /* SystemConfiguration.framework */,
				27E7FAEF155D8EBA0025F93A /* CFNetwork.framework */,
				27E7FB02155DBDA20025F93A /* Security.framework */,
			);
			name = Frameworks;
			sourceTree = "<group>";
		};
		27C70699148864BA00F0F099 /* Other Frameworks */ = {
			isa = PBXGroup;
			children = (
				27C7069A148864BA00F0F099 /* AppKit.framework */,
				27C7069B148864BA00F0F099 /* CoreData.framework */,
				27C7069C148864BA00F0F099 /* Foundation.framework */,
			);
			name = "Other Frameworks";
			sourceTree = "<group>";
		};
		27C706CA1488679500F0F099 /* Demo-Mac */ = {
			isa = PBXGroup;
			children = (
				27C706CB1488679500F0F099 /* DemoAppController.h */,
				27C706CC1488679500F0F099 /* DemoAppController.m */,
				27C706CD1488679500F0F099 /* DemoQuery.h */,
				27C706CE1488679500F0F099 /* DemoQuery.m */,
				27C706CF1488679500F0F099 /* ShoppingDemo-Info.plist */,
				27C706D01488679500F0F099 /* ShoppingDemo.xib */,
				27C706D11488679500F0F099 /* ShoppingItem.h */,
				27C706D21488679500F0F099 /* ShoppingItem.m */,
				27F6D02916B72885006E1576 /* CBLJSFunction.h */,
				27F6D02A16B72885006E1576 /* CBLJSFunction.m */,
				27F1E4A41697995C00F0E50F /* CBLJSViewCompiler.h */,
				27F1E4A51697995C00F0E50F /* CBLJSViewCompiler.m */,
				27F1E4AA16979A0B00F0E50F /* CBLJSViewCompiler_Test.m */,
				27F1E4A7169799DA00F0E50F /* JavaScriptCore.framework */,
			);
			path = "Demo-Mac";
			sourceTree = "<group>";
		};
		27DA4300158F9D7A00F9E7B5 /* API */ = {
			isa = PBXGroup;
			children = (
				270B3E1F148938D800E0A926 /* CouchbaseLite.h */,
				27DA434D15914F5700F9E7B5 /* CouchbaseLitePrivate.h */,
				27DA4343159125B500F9E7B5 /* CBLManager.h */,
				27DA4344159125B500F9E7B5 /* CBLManager.m */,
				27DA42FB158E7D3500F9E7B5 /* CBLDatabase.h */,
				27DA42FC158E7D3500F9E7B5 /* CBLDatabase.m */,
				2776A62E16A9BCBC006FF199 /* CBLDatabaseChange.h */,
				2776A62F16A9BCBC006FF199 /* CBLDatabaseChange.m */,
				27ED862E157D0FC600712B33 /* CBLDocument.h */,
				27ED862F157D0FC600712B33 /* CBLDocument.m */,
				27DA42F6158E66DD00F9E7B5 /* CBLRevision.h */,
				27DA42F7158E66DD00F9E7B5 /* CBLRevision.m */,
				27E2E5A1159383E9005B9234 /* CBLAttachment.h */,
				27E2E5A2159383E9005B9234 /* CBLAttachment.m */,
				2733023318F884EE00A488F7 /* Views/Queries */,
				2733023218F884DD00A488F7 /* Replication */,
				27726AAA1889835F00AE6931 /* CBLJSON.h */,
				27726AAB1889835F00AE6931 /* CBLJSON.m */,
				27726AA81889835F00AE6931 /* CBLGeometry.h */,
				27726AA91889835F00AE6931 /* CBLGeometry.m */,
				27846FEE15D5C7DE0030122F /* Tests */,
				27DA431A158FD9BA00F9E7B5 /* iOS */,
				27DA435D15918C9600F9E7B5 /* Model */,
				271EFF0E185F6AD200142804 /* CoreData */,
			);
			name = API;
			path = Source/API;
			sourceTree = "<group>";
		};
		27DA431A158FD9BA00F9E7B5 /* iOS */ = {
			isa = PBXGroup;
			children = (
				27DA4317158FD9B400F9E7B5 /* CBLUITableSource.h */,
				27DA4318158FD9B400F9E7B5 /* CBLUITableSource.m */,
				27CB056416CDD1FB0040C9F8 /* CBLUICollectionSource.h */,
				27CB056216CDD1ED0040C9F8 /* CBLUICollectionSource.m */,
				27F273C317039F3600CD2B85 /* README.md */,
			);
			name = iOS;
			sourceTree = "<group>";
		};
		27DA435D15918C9600F9E7B5 /* Model */ = {
			isa = PBXGroup;
			children = (
				27DA435315918C8C00F9E7B5 /* CBLModel.h */,
				27DA435415918C8C00F9E7B5 /* CBLModel.m */,
				27B945B117692E2000B2DF2D /* CBLModel+Properties.m */,
				27B945B017692E2000B2DF2D /* CBLModel_Internal.h */,
				27DA435515918C8D00F9E7B5 /* CBLModelFactory.h */,
				27DA435615918C8E00F9E7B5 /* CBLModelFactory.m */,
				27B945A71768E63200B2DF2D /* CBLModelArray.h */,
				27B945A81768E63200B2DF2D /* CBLModelArray.m */,
			);
			name = Model;
			sourceTree = "<group>";
		};
		27DB90D414DB249700FC7118 /* google-toolbox-for-mac */ = {
			isa = PBXGroup;
			children = (
				27DB90DA14DB24E800FC7118 /* GTMDefines.h */,
				27DB90D514DB249700FC7118 /* GTMNSData+zlib.h */,
				27DB90D614DB249700FC7118 /* GTMNSData+zlib.m */,
			);
			path = "google-toolbox-for-mac";
			sourceTree = "<group>";
		};
		27E2E62E159A26A1005B9234 /* Networking */ = {
			isa = PBXGroup;
			children = (
				279906E1149A65B7003D4338 /* CBLRemoteRequest.h */,
				279906E2149A65B8003D4338 /* CBLRemoteRequest.m */,
				279CE3FE14D749A7009F3FA6 /* CBLMultipartReader.h */,
				279CE3FF14D749A7009F3FA6 /* CBLMultipartReader.m */,
				2766EFFB14DC7B37009ECCA8 /* CBLMultiStreamWriter.h */,
				2766EFFC14DC7B37009ECCA8 /* CBLMultiStreamWriter.m */,
				2766EFF614DB7F9F009ECCA8 /* CBLMultipartWriter.h */,
				2766EFF714DB7F9F009ECCA8 /* CBLMultipartWriter.m */,
				27BDA81C181973EF00F27A11 /* CBLBulkDownloader.h */,
				27BDA81D181973EF00F27A11 /* CBLBulkDownloader.m */,
				27103F8114E9CE4400DF7209 /* CBLReachability.h */,
				27103F8214E9CE4400DF7209 /* CBLReachability.m */,
			);
			name = Networking;
			sourceTree = "<group>";
		};
		27F0749A11CD5B1200E9A2AB /* MYUtilities */ = {
			isa = PBXGroup;
			children = (
				27F0751611CDC80A00E9A2AB /* ExceptionUtils.h */,
				27F0751711CDC80A00E9A2AB /* ExceptionUtils.m */,
				27F0751111CDC7F900E9A2AB /* Logging.h */,
				27F0751211CDC7F900E9A2AB /* Logging.m */,
				27F074F811CDC71800E9A2AB /* MYUtilities_Debug.xcconfig */,
				27F074F911CDC71800E9A2AB /* MYUtilities_Release.xcconfig */,
				27F074FA11CDC71800E9A2AB /* MYUtilities.xcconfig */,
				27F0749B11CD5B4F00E9A2AB /* CollectionUtils.h */,
				27F0749C11CD5B4F00E9A2AB /* CollectionUtils.m */,
				27F0749D11CD5B4F00E9A2AB /* Test.h */,
				27F0749E11CD5B4F00E9A2AB /* Test.m */,
				279CE3B614D4A885009F3FA6 /* MYBlockUtils.h */,
				279CE3B714D4A885009F3FA6 /* MYBlockUtils.m */,
				27DA434E15918C0200F9E7B5 /* MYDynamicObject.h */,
				27DA434F15918C0200F9E7B5 /* MYDynamicObject.m */,
				27D90B1615601C2F0000735E /* MYErrorUtils.h */,
				27D90B1715601C2F0000735E /* MYErrorUtils.m */,
				27846FB515D475DF0030122F /* MYRegexUtils.h */,
				27846FB615D475DF0030122F /* MYRegexUtils.m */,
				27846FB715D475DF0030122F /* MYStreamUtils.h */,
				27846FB815D475DF0030122F /* MYStreamUtils.m */,
				278E4DD61562B40B00DDCEF9 /* MYURLUtils.h */,
				278E4DD71562B40B00DDCEF9 /* MYURLUtils.m */,
			);
			path = MYUtilities;
			sourceTree = "<group>";
		};
		27F12842156ABE23008465C2 /* oauthconsumer */ = {
			isa = PBXGroup;
			children = (
				27F12843156ABE24008465C2 /* Categories */,
				27F12855156ABE24008465C2 /* OAConsumer.h */,
				27F12856156ABE24008465C2 /* OAConsumer.m */,
				27F1285B156ABE24008465C2 /* OAMutableURLRequest.h */,
				27F1285C156ABE24008465C2 /* OAMutableURLRequest.m */,
				27F1285D156ABE24008465C2 /* OAPlaintextSignatureProvider.h */,
				27F1285E156ABE24008465C2 /* OAPlaintextSignatureProvider.m */,
				27F12861156ABE24008465C2 /* OARequestParameter.h */,
				27F12862156ABE24008465C2 /* OARequestParameter.m */,
				27F12865156ABE24008465C2 /* OASignatureProviding.h */,
				27F12867156ABE24008465C2 /* OAToken.h */,
				27F12868156ABE24008465C2 /* OAToken.m */,
			);
			path = oauthconsumer;
			sourceTree = "<group>";
		};
		27F12843156ABE24008465C2 /* Categories */ = {
			isa = PBXGroup;
			children = (
				27F12846156ABE24008465C2 /* NSString+URLEncoding.h */,
				27F12847156ABE24008465C2 /* NSString+URLEncoding.m */,
				27208F8C184D1D83006ADBEF /* NSURL+Base.h */,
				27208F8D184D1D83006ADBEF /* NSURL+Base.m */,
				27F128AA156AC004008465C2 /* NSMutableURLRequest+Parameters.h */,
				27F128A7156ABFE0008465C2 /* NSMutableURLRequest+Parameters.m */,
			);
			path = Categories;
			sourceTree = "<group>";
		};
		27FA59EE179EFD730043460A /* Documentation */ = {
			isa = PBXGroup;
			children = (
				27FA59EF179EFDA20043460A /* build_docs.sh */,
				27FA59F0179EFDA20043460A /* Doxyfile */,
				27FA59F1179EFDA20043460A /* Doxyfile-DocSet */,
			);
			path = Documentation;
			sourceTree = "<group>";
		};
		27FAEED9164C8A3E00A3C0C2 /* Elements */ = {
			isa = PBXGroup;
			children = (
				27FAEEDA164C8A3E00A3C0C2 /* background.jpg */,
				27FAEEDB164C8A3E00A3C0C2 /* background~ipad.jpg */,
				27FAEEDC164C8A3E00A3C0C2 /* couchbase-mobile-icon-nameless.png */,
				27FAEEDD164C8A3E00A3C0C2 /* item_background.png */,
				27FAEEDE164C8A3E00A3C0C2 /* item_background~ipad.png */,
				27FAEEDF164C8A3E00A3C0C2 /* list_area___background_middle~ipad.png */,
				27FAEEE0164C8A3E00A3C0C2 /* list_area___checkbox___checked.png */,
				27FAEEE1164C8A3E00A3C0C2 /* list_area___checkbox___unchecked.png */,
				27FAEEE2164C8A3E00A3C0C2 /* textfield___active.png */,
				27FAEEE3164C8A3E00A3C0C2 /* textfield___active~ipad.png */,
				27FAEEE4164C8A3E00A3C0C2 /* textfield___inactive.png */,
				27FAEEE5164C8A3E00A3C0C2 /* textfield___inactive~ipad.png */,
			);
			path = Elements;
			sourceTree = "<group>";
		};
		792867C1178DE01900248AF0 /* CBLJSViewCompiler */ = {
			isa = PBXGroup;
			children = (
				792867CB178DE03E00248AF0 /* CBLJSFunction.h */,
				792867D9178E021F00248AF0 /* CBLRegisterJSViewCompiler.h */,
				792867DA178E021F00248AF0 /* CBLRegisterJSViewCompiler.m */,
				792867CC178DE03E00248AF0 /* CBLJSFunction.m */,
				792867CD178DE03E00248AF0 /* CBLJSViewCompiler_Test.m */,
				792867CE178DE03E00248AF0 /* CBLJSViewCompiler.h */,
				792867CF178DE03E00248AF0 /* CBLJSViewCompiler.m */,
				792867C2178DE01900248AF0 /* Supporting Files */,
			);
			name = CBLJSViewCompiler;
			path = Source;
			sourceTree = "<group>";
		};
		792867C2178DE01900248AF0 /* Supporting Files */ = {
			isa = PBXGroup;
			children = (
				792867C3178DE01900248AF0 /* CBLJSViewCompiler-Prefix.pch */,
			);
			name = "Supporting Files";
			sourceTree = "<group>";
		};
/* End PBXGroup section */

/* Begin PBXHeadersBuildPhase section */
		270B3DE71489359000E0A926 /* Headers */ = {
			isa = PBXHeadersBuildPhase;
			buildActionMask = 2147483647;
			files = (
				270B3E201489390000E0A926 /* CouchbaseLite.h in Headers */,
				277B5D331821A8380088881E /* yajl_bytestack.h in Headers */,
				27821BBE14906FB60099B373 /* CouchbaseLitePrefix.h in Headers */,
				279EB2D11491442500E74185 /* CBLInternal.h in Headers */,
				272A690D17B2CCF0000722FA /* CBLFacebookAuthorizer.h in Headers */,
				2733022F18F86C9800A488F7 /* CBLTokenAuthorizer.h in Headers */,
				277B5DCB1821A8B60088881E /* yajl_version.h in Headers */,
				279EB2DB1491C34300E74185 /* CBLCollateJSON.h in Headers */,
				27B0B796149290AB00A817AD /* CBLChangeTracker.h in Headers */,
				27B0B79E1492932800A817AD /* CBLBase64.h in Headers */,
				277EF39D17F4DEDD00F7B7F7 /* CBLQuery+FullTextSearch.h in Headers */,
				277EF3A017F4DEDD00F7B7F7 /* CBLQuery+Geo.h in Headers */,
				27731EFF1493FA3100815D67 /* CBL_BlobStore.h in Headers */,
				279906E3149A65B8003D4338 /* CBLRemoteRequest.h in Headers */,
				279906EE149ABFC2003D4338 /* CBLBatcher.h in Headers */,
				277B5D3E1821A8380088881E /* yajl_parser.h in Headers */,
				277B5DCA1821A8B60088881E /* yajl_tree.h in Headers */,
				2753157214ACEFC90065964D /* DDNumber.h in Headers */,
				27E2E5A3159383E9005B9234 /* CBLAttachment.h in Headers */,
				27E4152F154F6E8500771FC5 /* CBLStatus.h in Headers */,
				27E2E5CD159533A5005B9234 /* CBLReplication.h in Headers */,
				270B3E231489392100E0A926 /* CBL_Body.h in Headers */,
				27A720A0152B959100C0A0E8 /* CBL_Attachment.h in Headers */,
				272401B31860CB4B0080E082 /* WebSocket_Internal.h in Headers */,
				270B3E221489391E00E0A926 /* CBLDatabase+Internal.h in Headers */,
				2751D4E4151BAE7000F7FD57 /* CBLManager+Internal.h in Headers */,
				2711CDFD14C7590A00505D55 /* CBLDatabase+Attachments.h in Headers */,
				2711CE0014C7595900505D55 /* CBLDatabase+Insertion.h in Headers */,
				2773ADC714BD1EB80027A292 /* CBLDatabase+LocalDocs.h in Headers */,
				277B5D321821A8380088881E /* yajl_buf.h in Headers */,
				2711CE0314C759BD00505D55 /* CBLDatabase+Replication.h in Headers */,
				27726AAC1889835F00AE6931 /* CBLGeometry.h in Headers */,
				270B3E2B1489581E00E0A926 /* CBL_Puller.h in Headers */,
				270B3E3E148D7F0000E0A926 /* CBL_Pusher.h in Headers */,
				27821BB7148E7D6F0099B373 /* CBL_Replicator.h in Headers */,
				270B3E3914898DF200E0A926 /* CBL_Revision.h in Headers */,
				270B3E251489392C00E0A926 /* CBL_Router.h in Headers */,
				277B5D2F1821A8380088881E /* yajl_alloc.h in Headers */,
				270B3E241489392600E0A926 /* CBL_Server.h in Headers */,
				272401CB1860D39B0080E082 /* CBLWebSocketChangeTracker.h in Headers */,
				270B3E211489390F00E0A926 /* CBL_URLProtocol.h in Headers */,
				279EB2CE149140DE00E74185 /* CBLView+Internal.h in Headers */,
				2726D14518FDF44000AACC2A /* CBLSpecialKey.h in Headers */,
				2753157614ACEFC90065964D /* DDRange.h in Headers */,
				2762AB5818D36F1B00649D47 /* CBLReplication+Transformation.h in Headers */,
				2753157A14ACEFC90065964D /* HTTPAuthenticationRequest.h in Headers */,
				272401BE1860CBE00080E082 /* GCDAsyncSocket.h in Headers */,
				2753157E14ACEFC90065964D /* HTTPConnection.h in Headers */,
				2753158214ACEFC90065964D /* HTTPLogging.h in Headers */,
				2753158414ACEFC90065964D /* HTTPMessage.h in Headers */,
				2753158814ACEFC90065964D /* HTTPResponse.h in Headers */,
				2753158A14ACEFC90065964D /* HTTPServer.h in Headers */,
				27B945B217692E2000B2DF2D /* CBLModel_Internal.h in Headers */,
				2753158E14ACEFC90065964D /* HTTPAsyncFileResponse.h in Headers */,
				2753159214ACEFC90065964D /* HTTPDataResponse.h in Headers */,
				27EF7F9B1912EB5200A327B9 /* CBLForestBridge.h in Headers */,
				2753159614ACEFC90065964D /* HTTPDynamicFileResponse.h in Headers */,
				2753159A14ACEFC90065964D /* HTTPFileResponse.h in Headers */,
				2753159E14ACEFC90065964D /* HTTPRedirectResponse.h in Headers */,
				277B5D3B1821A8380088881E /* yajl_lex.h in Headers */,
				275315BC14ACF0330065964D /* DDAbstractDatabaseLogger.h in Headers */,
				275315C014ACF0330065964D /* DDASLLogger.h in Headers */,
				275315C414ACF0330065964D /* DDFileLogger.h in Headers */,
				27BDA81E181973EF00F27A11 /* CBLBulkDownloader.h in Headers */,
				275315C814ACF0330065964D /* DDLog.h in Headers */,
				27F94120176A64BA007BAEBE /* CBLJSONValidator.h in Headers */,
				275315CC14ACF0330065964D /* DDTTYLogger.h in Headers */,
				27A073EC14C0BB6200F52FE7 /* CBLMisc.h in Headers */,
				277B5DC91821A8B60088881E /* yajl_parse.h in Headers */,
				279CE3B814D4A885009F3FA6 /* MYBlockUtils.h in Headers */,
				279CE40014D749A7009F3FA6 /* CBLMultipartReader.h in Headers */,
				27B945A91768E63200B2DF2D /* CBLModelArray.h in Headers */,
				279CE40A14D8AA23009F3FA6 /* CBLMultipartDownloader.h in Headers */,
				27DB90D714DB249700FC7118 /* GTMNSData+zlib.h in Headers */,
				2733022A18F8572700A488F7 /* CBLAuthenticator.h in Headers */,
				27DB90DB14DB24E800FC7118 /* GTMDefines.h in Headers */,
				2766EFF814DB7F9F009ECCA8 /* CBLMultipartWriter.h in Headers */,
				2766EFFD14DC7B37009ECCA8 /* CBLMultiStreamWriter.h in Headers */,
				27C5305414DF3A050078F886 /* CBLMultipartUploader.h in Headers */,
				27103F8314E9CE4400DF7209 /* CBLReachability.h in Headers */,
				279C7E2E14F424090004A1E8 /* CBLSequenceMap.h in Headers */,
				27ADC079152502EE001ABC1D /* CBLMultipartDocumentReader.h in Headers */,
				277B5DC71821A8B60088881E /* yajl_common.h in Headers */,
				278B0CA0152A8B1900577747 /* CBLCanonicalJSON.h in Headers */,
				278E4DD81562B40B00DDCEF9 /* MYURLUtils.h in Headers */,
				27F128AB156AC004008465C2 /* NSMutableURLRequest+Parameters.h in Headers */,
				27F128B1156AC1CA008465C2 /* CBLOAuth1Authorizer.h in Headers */,
				270F5705156AE0BF000FEB8F /* CBLAuthorizer.h in Headers */,
				27D8C349195A28100073A51C /* CBLDatabaseImport.h in Headers */,
				27ED8630157D0FC600712B33 /* CBLDocument.h in Headers */,
				27726AAF1889835F00AE6931 /* CBLJSON.h in Headers */,
				277B5D361821A8380088881E /* yajl_encode.h in Headers */,
				27DA42F8158E66DD00F9E7B5 /* CBLRevision.h in Headers */,
				277B5DC81821A8B60088881E /* yajl_gen.h in Headers */,
				276F25FB18A3386100A70679 /* DDData.h in Headers */,
				27DA42FD158E7D3500F9E7B5 /* CBLDatabase.h in Headers */,
				27DA4308158FA35600F9E7B5 /* CBLCache.h in Headers */,
				27DA4312158FB79F00F9E7B5 /* CBLQuery.h in Headers */,
				27DA4345159125B500F9E7B5 /* CBLManager.h in Headers */,
				27DA434A15912AFD00F9E7B5 /* CBLView.h in Headers */,
				27DA435015918C0200F9E7B5 /* MYDynamicObject.h in Headers */,
				27DA435715918C8E00F9E7B5 /* CBLModel.h in Headers */,
				27DA435A15918C8E00F9E7B5 /* CBLModelFactory.h in Headers */,
				27846FB915D475DF0030122F /* MYRegexUtils.h in Headers */,
				27846FBC15D475DF0030122F /* MYStreamUtils.h in Headers */,
				272401B41860CB4B0080E082 /* WebSocket.h in Headers */,
				270D6FC1164484190081812D /* CBLSocketChangeTracker.h in Headers */,
				27208F8E184D1D83006ADBEF /* NSURL+Base.h in Headers */,
				275A29021649A11900B0D8EE /* CouchbaseLitePrivate.h in Headers */,
				2776A59116A0C3A6006FF199 /* CBLPersonaAuthorizer.h in Headers */,
				277B5DCE1821AE990088881E /* CBLJSONReader.h in Headers */,
				272401C61860D0850080E082 /* WebSocketHTTPLogic.h in Headers */,
				2776A63016A9BCBC006FF199 /* CBLDatabaseChange.h in Headers */,
				271C2AD416FA176300B8C9DB /* CBL_Shared.h in Headers */,
				272401B71860CB4B0080E082 /* WebSocketClient.h in Headers */,
			);
			runOnlyForDeploymentPostprocessing = 0;
		};
		275315D214ACF0A10065964D /* Headers */ = {
			isa = PBXHeadersBuildPhase;
			buildActionMask = 2147483647;
			files = (
				275315F914ACF2D70065964D /* CBLListener.h in Headers */,
				2785BE9E16BC87ED00A3E881 /* CBL_Router.h in Headers */,
				2785BE9D16BC87EA00A3E881 /* CBL_URLProtocol.h in Headers */,
				2753160C14ACFC2A0065964D /* CBLHTTPConnection.h in Headers */,
				27E11F0D14ACFFC60006B340 /* CBLHTTPServer.h in Headers */,
				27E11F1014AD15940006B340 /* CBLHTTPResponse.h in Headers */,
			);
			runOnlyForDeploymentPostprocessing = 0;
		};
		27B0B7FA1492BC9600A817AD /* Headers */ = {
			isa = PBXHeadersBuildPhase;
			buildActionMask = 2147483647;
			files = (
				27B945B317692E2000B2DF2D /* CBLModel_Internal.h in Headers */,
				275A29041649A12B00B0D8EE /* CBLAttachment.h in Headers */,
				27B0B8051492BDE800A817AD /* CouchbaseLite.h in Headers */,
				27DA43621592387400F9E7B5 /* CBLManager.h in Headers */,
				27DA43631592387400F9E7B5 /* CBLDatabase.h in Headers */,
				27DA43641592387400F9E7B5 /* CBLDocument.h in Headers */,
				27DA43651592387400F9E7B5 /* CBLRevision.h in Headers */,
				27DA43661592387400F9E7B5 /* CBLView.h in Headers */,
				27726AB3188983B800AE6931 /* CBLGeometry.h in Headers */,
				27DA43671592387400F9E7B5 /* CBLQuery.h in Headers */,
				27DA43681592387400F9E7B5 /* CBLModel.h in Headers */,
				27DA43691592387400F9E7B5 /* CBLModelFactory.h in Headers */,
				275A29051649A13900B0D8EE /* CBLReplication.h in Headers */,
				27F5B18716519F2400126D0D /* CBLUITableSource.h in Headers */,
				275A29031649A11A00B0D8EE /* CouchbaseLitePrivate.h in Headers */,
				27B945AA1768E63200B2DF2D /* CBLModelArray.h in Headers */,
				27F5B18916519F8F00126D0D /* MYDynamicObject.h in Headers */,
				27726AB2188983AE00AE6931 /* CBLJSON.h in Headers */,
				27E41530154F6E9C00771FC5 /* CBLStatus.h in Headers */,
				27B0B7FB1492BDE800A817AD /* CBLDatabase+Internal.h in Headers */,
				2711CDFE14C7590A00505D55 /* CBLDatabase+Attachments.h in Headers */,
				2711CE0114C7595900505D55 /* CBLDatabase+Insertion.h in Headers */,
				277EF49117F4EA0000F7B7F7 /* CBLQuery+Geo.h in Headers */,
				2711CE1414C75B6E00505D55 /* CBLDatabase+LocalDocs.h in Headers */,
				2711CE0414C759BD00505D55 /* CBLDatabase+Replication.h in Headers */,
				27B0B7FC1492BDE800A817AD /* CBLView+Internal.h in Headers */,
				27B0B7FD1492BDE800A817AD /* CBL_Body.h in Headers */,
				27B0B7FE1492BDE800A817AD /* CBL_Revision.h in Headers */,
				278D359A19118FBC00C9C8EC /* CBLAuthenticator.h in Headers */,
				27F08C8B15A7A31B003C3E2B /* CBL_Attachment.h in Headers */,
				2785B48D18D3F11900CBB41A /* CBLReplication+Transformation.h in Headers */,
				27B0B7FF1492BDE800A817AD /* CBL_Server.h in Headers */,
				27B0B8001492BDE800A817AD /* CBL_Router.h in Headers */,
				27B0B8011492BDE800A817AD /* CBL_URLProtocol.h in Headers */,
				AA24F8E4184538AE0091D577 /* CBLDatabaseChange.h in Headers */,
				27B0B8021492BDE800A817AD /* CBL_Replicator.h in Headers */,
				27B0B8031492BDE800A817AD /* CBL_Puller.h in Headers */,
				277EF49017F4EA0000F7B7F7 /* CBLQuery+FullTextSearch.h in Headers */,
				27B0B8041492BDE800A817AD /* CBL_Pusher.h in Headers */,
				2776A59216A0C3A6006FF199 /* CBLPersonaAuthorizer.h in Headers */,
			);
			runOnlyForDeploymentPostprocessing = 0;
		};
		DA147C2614BCAC3B0052DA4D /* Headers */ = {
			isa = PBXHeadersBuildPhase;
			buildActionMask = 2147483647;
			files = (
				DA147C3E14BCAC9D0052DA4D /* CBLListener.h in Headers */,
			);
			runOnlyForDeploymentPostprocessing = 0;
		};
/* End PBXHeadersBuildPhase section */

/* Begin PBXLegacyTarget section */
		27FA59EA179EEACA0043460A /* Documentation */ = {
			isa = PBXLegacyTarget;
			buildArgumentsString = "$(ACTION)";
			buildConfigurationList = 27FA59EB179EEACA0043460A /* Build configuration list for PBXLegacyTarget "Documentation" */;
			buildPhases = (
			);
			buildToolPath = Documentation/build_docs.sh;
			buildWorkingDirectory = .;
			dependencies = (
			);
			name = Documentation;
			passBuildSettingsInEnvironment = 1;
			productName = Documentation;
		};
/* End PBXLegacyTarget section */

/* Begin PBXNativeTarget section */
		270B3DE91489359000E0A926 /* CBL Mac */ = {
			isa = PBXNativeTarget;
			buildConfigurationList = 270B3E0B1489359100E0A926 /* Build configuration list for PBXNativeTarget "CBL Mac" */;
			buildPhases = (
				270B3DE51489359000E0A926 /* Sources */,
				270B3DE61489359000E0A926 /* Frameworks */,
				270B3DE71489359000E0A926 /* Headers */,
				270B3DE81489359000E0A926 /* Resources */,
			);
			buildRules = (
			);
			dependencies = (
				27FA9A4A191AB89600912F96 /* PBXTargetDependency */,
				27FA9A461918AE3600912F96 /* PBXTargetDependency */,
			);
			name = "CBL Mac";
			productName = ToyCouch;
			productReference = 270B3DEA1489359000E0A926 /* CouchbaseLite.framework */;
			productType = "com.apple.product-type.framework";
		};
		270FE0C714C5008C005FF647 /* LiteServ */ = {
			isa = PBXNativeTarget;
			buildConfigurationList = 270FE0D414C5008C005FF647 /* Build configuration list for PBXNativeTarget "LiteServ" */;
			buildPhases = (
				270FE0C414C5008C005FF647 /* Sources */,
				270FE0C514C5008C005FF647 /* Frameworks */,
			);
			buildRules = (
			);
			dependencies = (
				270BDD6F15645127007D52F6 /* PBXTargetDependency */,
				270BDD711564512A007D52F6 /* PBXTargetDependency */,
			);
			name = LiteServ;
			productName = LiteServ;
			productReference = 270FE0C814C5008C005FF647 /* LiteServ */;
			productType = "com.apple.product-type.tool";
		};
		275315D414ACF0A10065964D /* CBL Listener Mac */ = {
			isa = PBXNativeTarget;
			buildConfigurationList = 275315E114ACF0A20065964D /* Build configuration list for PBXNativeTarget "CBL Listener Mac" */;
			buildPhases = (
				275315D014ACF0A10065964D /* Sources */,
				275315D114ACF0A10065964D /* Frameworks */,
				275315D214ACF0A10065964D /* Headers */,
				275315D314ACF0A10065964D /* Resources */,
			);
			buildRules = (
			);
			dependencies = (
				275315FE14ACF87F0065964D /* PBXTargetDependency */,
			);
			name = "CBL Listener Mac";
			productName = TouchDBListener;
			productReference = 275315D514ACF0A10065964D /* CouchbaseLiteListener.framework */;
			productType = "com.apple.product-type.framework";
		};
		27538F4F17F13B03004C3BFD /* LiteServ App */ = {
			isa = PBXNativeTarget;
			buildConfigurationList = 27538F7C17F13B04004C3BFD /* Build configuration list for PBXNativeTarget "LiteServ App" */;
			buildPhases = (
				27538F4C17F13B03004C3BFD /* Sources */,
				27538F4D17F13B03004C3BFD /* Frameworks */,
				27538F4E17F13B03004C3BFD /* Resources */,
				27538F8517F144E6004C3BFD /* Copy Frameworks */,
				27538F9217F1D285004C3BFD /* Copy Tool */,
			);
			buildRules = (
			);
			dependencies = (
				27538F9517F1D327004C3BFD /* PBXTargetDependency */,
				27538F9717F1D327004C3BFD /* PBXTargetDependency */,
				27538F9117F1D279004C3BFD /* PBXTargetDependency */,
			);
			name = "LiteServ App";
			productName = "LiteServ App";
			productReference = 27538F5017F13B03004C3BFD /* LiteServ.app */;
			productType = "com.apple.product-type.application";
		};
		27731F131495CFEF00815D67 /* CBL iOS Empty App */ = {
			isa = PBXNativeTarget;
			buildConfigurationList = 27731F271495CFEF00815D67 /* Build configuration list for PBXNativeTarget "CBL iOS Empty App" */;
			buildPhases = (
				27731F141495CFEF00815D67 /* Sources */,
				27731F1D1495CFEF00815D67 /* Frameworks */,
				27731F231495CFEF00815D67 /* Resources */,
			);
			buildRules = (
			);
			dependencies = (
				270BDD751564514C007D52F6 /* PBXTargetDependency */,
			);
			name = "CBL iOS Empty App";
			productName = "iOS Demo";
			productReference = 27731F2A1495CFEF00815D67 /* Couchbase Lite Empty App.app */;
			productType = "com.apple.product-type.application";
		};
		27B0B7A81492B83B00A817AD /* CBL iOS library */ = {
			isa = PBXNativeTarget;
			buildConfigurationList = 27B0B7C71492B83C00A817AD /* Build configuration list for PBXNativeTarget "CBL iOS library" */;
			buildPhases = (
				27B0B7A51492B83B00A817AD /* Sources */,
				27B0B7A61492B83B00A817AD /* Frameworks */,
				27B0B7E21492BA5900A817AD /* Build Fat Library */,
			);
			buildRules = (
			);
			dependencies = (
				275A7CEB1901AE0900729933 /* PBXTargetDependency */,
			);
			name = "CBL iOS library";
			productName = TouchDBiOS;
			productReference = 27B0B7A91492B83B00A817AD /* libCouchbaseLite.a */;
			productType = "com.apple.product-type.library.static";
		};
		27B0B7E61492BB6B00A817AD /* CBL iOS */ = {
			isa = PBXNativeTarget;
			buildConfigurationList = 27B0B7F11492BB6C00A817AD /* Build configuration list for PBXNativeTarget "CBL iOS" */;
			buildPhases = (
				27B0B7E31492BB6B00A817AD /* Sources */,
				27B0B7E41492BB6B00A817AD /* Frameworks */,
				27B0B7FA1492BC9600A817AD /* Headers */,
				27B0B8061492BE2100A817AD /* Copy Library */,
				27F273C017039D4B00CD2B85 /* Copy Extras */,
			);
			buildRules = (
			);
			dependencies = (
				27B0B7F51492BC5B00A817AD /* PBXTargetDependency */,
			);
			name = "CBL iOS";
			productName = iTouchDB;
			productReference = 27B0B7E71492BB6B00A817AD /* CouchbaseLite.framework */;
			productType = "com.apple.product-type.bundle";
		};
		27B0B80A1492C16300A817AD /* CBL iOS Test */ = {
			isa = PBXNativeTarget;
			buildConfigurationList = 27B0B8291492C16300A817AD /* Build configuration list for PBXNativeTarget "CBL iOS Test" */;
			buildPhases = (
				27B0B8071492C16300A817AD /* Sources */,
				27B0B8081492C16300A817AD /* Frameworks */,
				27B0B8091492C16300A817AD /* Resources */,
			);
			buildRules = (
			);
			dependencies = (
				27AD1F8717C29BE80063108F /* PBXTargetDependency */,
				270BDD7315645147007D52F6 /* PBXTargetDependency */,
			);
			name = "CBL iOS Test";
			productName = "iOS Demo";
			productReference = 27B0B80B1492C16300A817AD /* CBL Test.app */;
			productType = "com.apple.product-type.application";
		};
		27C70693148864BA00F0F099 /* CBL Mac Test */ = {
			isa = PBXNativeTarget;
			buildConfigurationList = 27C706AF148864BA00F0F099 /* Build configuration list for PBXNativeTarget "CBL Mac Test" */;
			buildPhases = (
				27C70690148864BA00F0F099 /* Sources */,
				27C70691148864BA00F0F099 /* Frameworks */,
				27C70692148864BA00F0F099 /* Resources */,
				27C706C51488668A00F0F099 /* CopyFiles */,
			);
			buildRules = (
			);
			dependencies = (
				27E11F1D14AD25570006B340 /* PBXTargetDependency */,
				27E11F1B14AD251C0006B340 /* PBXTargetDependency */,
			);
			name = "CBL Mac Test";
			productName = "ToyCouch Demo";
			productReference = 27C70694148864BA00F0F099 /* Couchbase Lite Demo.app */;
			productType = "com.apple.product-type.application";
		};
		792867BE178DE01900248AF0 /* CBLJSViewCompiler */ = {
			isa = PBXNativeTarget;
			buildConfigurationList = 792867CA178DE01900248AF0 /* Build configuration list for PBXNativeTarget "CBLJSViewCompiler" */;
			buildPhases = (
				792867DD178E03C000248AF0 /* Ensure JavaScriptCore.framework is in vendor/ */,
				792867BB178DE01900248AF0 /* Sources */,
				792867BC178DE01900248AF0 /* Frameworks */,
				792867BD178DE01900248AF0 /* CopyFiles */,
				792867D5178DF10400248AF0 /* Make a Fat Binary */,
			);
			buildRules = (
			);
			dependencies = (
			);
			name = CBLJSViewCompiler;
			productName = CBLJSViewCompiler;
			productReference = 792867BF178DE01900248AF0 /* libCBLJSViewCompiler.a */;
			productType = "com.apple.product-type.library.static";
		};
		DA023B2614BCA94C008184BB /* Listener iOS Library */ = {
			isa = PBXNativeTarget;
			buildConfigurationList = DA023B6114BCA94C008184BB /* Build configuration list for PBXNativeTarget "Listener iOS Library" */;
			buildPhases = (
				DA023B2714BCA94C008184BB /* Sources */,
				DA023B4514BCA94C008184BB /* Frameworks */,
				DA023B6014BCA94C008184BB /* Build Fat Library */,
			);
			buildRules = (
			);
			dependencies = (
			);
			name = "Listener iOS Library";
			productName = TouchDBiOS;
			productReference = DA023B6414BCA94C008184BB /* libCouchbaseLiteListener.a */;
			productType = "com.apple.product-type.library.static";
		};
		DA147C1F14BCAC3B0052DA4D /* CBL Listener iOS */ = {
			isa = PBXNativeTarget;
			buildConfigurationList = DA147C3314BCAC3B0052DA4D /* Build configuration list for PBXNativeTarget "CBL Listener iOS" */;
			buildPhases = (
				DA147C2214BCAC3B0052DA4D /* Sources */,
				DA147C2314BCAC3B0052DA4D /* Frameworks */,
				DA147C2614BCAC3B0052DA4D /* Headers */,
				DA147C3214BCAC3B0052DA4D /* Copy Library */,
			);
			buildRules = (
			);
			dependencies = (
				DA147C3914BCAC670052DA4D /* PBXTargetDependency */,
			);
			name = "CBL Listener iOS";
			productName = iTouchDB;
			productReference = DA147C3614BCAC3B0052DA4D /* CouchbaseLiteListener.framework */;
			productType = "com.apple.product-type.bundle";
		};
/* End PBXNativeTarget section */

/* Begin PBXProject section */
		08FB7793FE84155DC02AAC07 /* Project object */ = {
			isa = PBXProject;
			attributes = {
				LastUpgradeCheck = 0600;
				TargetAttributes = {
					275315D414ACF0A10065964D = {
						DevelopmentTeam = N2Q372V7W2;
					};
					27538F4F17F13B03004C3BFD = {
						DevelopmentTeam = N2Q372V7W2;
					};
					27731F131495CFEF00815D67 = {
						DevelopmentTeam = N2Q372V7W2;
					};
					27B0B80A1492C16300A817AD = {
						DevelopmentTeam = N2Q372V7W2;
					};
				};
			};
			buildConfigurationList = 1DEB923508733DC60010E9CD /* Build configuration list for PBXProject "CouchbaseLite" */;
			compatibilityVersion = "Xcode 3.2";
			developmentRegion = English;
			hasScannedForEncodings = 1;
			knownRegions = (
				en,
				Base,
			);
			mainGroup = 08FB7794FE84155DC02AAC07 /* CouchLite */;
			projectDirPath = "";
			projectReferences = (
				{
					ProductGroup = 27B7E0FB18F8FE2800044EBA /* Products */;
					ProjectRef = 27B7E0FA18F8FE2800044EBA /* CBForest.xcodeproj */;
				},
			);
			projectRoot = "";
			targets = (
				270B3DE91489359000E0A926 /* CBL Mac */,
				27B0B7E61492BB6B00A817AD /* CBL iOS */,
				27B0B7A81492B83B00A817AD /* CBL iOS library */,
				27C70693148864BA00F0F099 /* CBL Mac Test */,
				27B0B80A1492C16300A817AD /* CBL iOS Test */,
				27731F131495CFEF00815D67 /* CBL iOS Empty App */,
				275315D414ACF0A10065964D /* CBL Listener Mac */,
				DA147C1F14BCAC3B0052DA4D /* CBL Listener iOS */,
				DA023B2614BCA94C008184BB /* Listener iOS Library */,
				270FE0C714C5008C005FF647 /* LiteServ */,
				27538F4F17F13B03004C3BFD /* LiteServ App */,
				792867BE178DE01900248AF0 /* CBLJSViewCompiler */,
				27FA59EA179EEACA0043460A /* Documentation */,
				275A29061649A54000B0D8EE /* All */,
			);
		};
/* End PBXProject section */

/* Begin PBXReferenceProxy section */
		27571E0618F9060100141BDD /* libCBForest-iOS.a */ = {
			isa = PBXReferenceProxy;
			fileType = archive.ar;
			path = "libCBForest-iOS.a";
			remoteRef = 27571E0518F9060100141BDD /* PBXContainerItemProxy */;
			sourceTree = BUILT_PRODUCTS_DIR;
		};
		27571E0818F9060100141BDD /* CBForest Tests.xctest */ = {
			isa = PBXReferenceProxy;
			fileType = wrapper.cfbundle;
			path = "CBForest Tests.xctest";
			remoteRef = 27571E0718F9060100141BDD /* PBXContainerItemProxy */;
			sourceTree = BUILT_PRODUCTS_DIR;
		};
		27571E0A18F9060100141BDD /* CBForest-iOS Tests.xctest */ = {
			isa = PBXReferenceProxy;
			fileType = wrapper.cfbundle;
			path = "CBForest-iOS Tests.xctest";
			remoteRef = 27571E0918F9060100141BDD /* PBXContainerItemProxy */;
			sourceTree = BUILT_PRODUCTS_DIR;
		};
		27571E0C18F9060100141BDD /* libforestdb.a */ = {
			isa = PBXReferenceProxy;
			fileType = archive.ar;
			path = libforestdb.a;
			remoteRef = 27571E0B18F9060100141BDD /* PBXContainerItemProxy */;
			sourceTree = BUILT_PRODUCTS_DIR;
		};
		27B7E10518F8FE2800044EBA /* CBForest.framework */ = {
			isa = PBXReferenceProxy;
			fileType = wrapper.framework;
			path = CBForest.framework;
			remoteRef = 27B7E10418F8FE2800044EBA /* PBXContainerItemProxy */;
			sourceTree = BUILT_PRODUCTS_DIR;
		};
		27B7E10D18F8FE2800044EBA /* libforestdb.a */ = {
			isa = PBXReferenceProxy;
			fileType = archive.ar;
			path = libforestdb.a;
			remoteRef = 27B7E10C18F8FE2800044EBA /* PBXContainerItemProxy */;
			sourceTree = BUILT_PRODUCTS_DIR;
		};
		27FA99F01917FFD000912F96 /* libCBForest.a */ = {
			isa = PBXReferenceProxy;
			fileType = archive.ar;
			path = libCBForest.a;
			remoteRef = 27FA99EF1917FFD000912F96 /* PBXContainerItemProxy */;
			sourceTree = BUILT_PRODUCTS_DIR;
		};
		27FA99F21917FFD000912F96 /* libTokenizer.a */ = {
			isa = PBXReferenceProxy;
			fileType = archive.ar;
			path = libTokenizer.a;
			remoteRef = 27FA99F11917FFD000912F96 /* PBXContainerItemProxy */;
			sourceTree = BUILT_PRODUCTS_DIR;
		};
		27FA9A441918A7C700912F96 /* libTokenizer-iOS.a */ = {
			isa = PBXReferenceProxy;
			fileType = archive.ar;
			path = "libTokenizer-iOS.a";
			remoteRef = 27FA9A431918A7C700912F96 /* PBXContainerItemProxy */;
			sourceTree = BUILT_PRODUCTS_DIR;
		};
/* End PBXReferenceProxy section */

/* Begin PBXResourcesBuildPhase section */
		270B3DE81489359000E0A926 /* Resources */ = {
			isa = PBXResourcesBuildPhase;
			buildActionMask = 2147483647;
			files = (
			);
			runOnlyForDeploymentPostprocessing = 0;
		};
		275315D314ACF0A10065964D /* Resources */ = {
			isa = PBXResourcesBuildPhase;
			buildActionMask = 2147483647;
			files = (
				275315DC14ACF0A20065964D /* InfoPlist.strings in Resources */,
			);
			runOnlyForDeploymentPostprocessing = 0;
		};
		27538F4E17F13B03004C3BFD /* Resources */ = {
			isa = PBXResourcesBuildPhase;
			buildActionMask = 2147483647;
			files = (
				27538F5717F13B03004C3BFD /* InfoPlist.strings in Resources */,
				27538F9C17F1D957004C3BFD /* ToolInstallController.xib in Resources */,
				27538F8B17F14A73004C3BFD /* LiteServ_MenubarIcon.png in Resources */,
				27538F5D17F13B03004C3BFD /* Credits.rtf in Resources */,
				27538F8917F148C2004C3BFD /* LiteServ.icns in Resources */,
				27538F6317F13B03004C3BFD /* MainMenu.xib in Resources */,
			);
			runOnlyForDeploymentPostprocessing = 0;
		};
		27731F231495CFEF00815D67 /* Resources */ = {
			isa = PBXResourcesBuildPhase;
			buildActionMask = 2147483647;
			files = (
				27731F241495CFEF00815D67 /* InfoPlist.strings in Resources */,
			);
			runOnlyForDeploymentPostprocessing = 0;
		};
		27B0B8091492C16300A817AD /* Resources */ = {
			isa = PBXResourcesBuildPhase;
			buildActionMask = 2147483647;
			files = (
				27B0B8161492C16300A817AD /* InfoPlist.strings in Resources */,
				27731F3C14967A8400815D67 /* RootViewController.xib in Resources */,
				27731F3D14967A8400815D67 /* MainWindow.xib in Resources */,
				27731F3E14967A8400815D67 /* ConfigViewController.xib in Resources */,
				27D895CB14E4EF9E00AC701E /* Entitlements.plist in Resources */,
				27FAEEF2164C8A4D00A3C0C2 /* background.jpg in Resources */,
				27FAEEF3164C8A4D00A3C0C2 /* background~ipad.jpg in Resources */,
				27FAEEF4164C8A4D00A3C0C2 /* couchbase-mobile-icon-nameless.png in Resources */,
				27FAEEF5164C8A4D00A3C0C2 /* item_background.png in Resources */,
				27FAEEF6164C8A4D00A3C0C2 /* item_background~ipad.png in Resources */,
				27FAEEF7164C8A4D00A3C0C2 /* list_area___background_middle~ipad.png in Resources */,
				27FAEEF8164C8A4D00A3C0C2 /* list_area___checkbox___checked.png in Resources */,
				27FAEEF9164C8A4D00A3C0C2 /* list_area___checkbox___unchecked.png in Resources */,
				27FAEEFA164C8A4D00A3C0C2 /* textfield___active.png in Resources */,
				27FAEEFB164C8A4D00A3C0C2 /* textfield___active~ipad.png in Resources */,
				27FAEEFC164C8A4D00A3C0C2 /* textfield___inactive.png in Resources */,
				27FAEEFD164C8A4D00A3C0C2 /* textfield___inactive~ipad.png in Resources */,
				27FAEF00164C8A8400A3C0C2 /* Default.png in Resources */,
				27FAEF01164C8A8400A3C0C2 /* Default~ipad.png in Resources */,
				27FAEF0F164C8ADB00A3C0C2 /* icon.png in Resources */,
				27FAEF10164C8ADB00A3C0C2 /* icon@2x.png in Resources */,
				27FAEF11164C8ADB00A3C0C2 /* icon~ipad.png in Resources */,
				27F5B176164D74EA00126D0D /* Default-568h@2x.png in Resources */,
			);
			runOnlyForDeploymentPostprocessing = 0;
		};
		27C70692148864BA00F0F099 /* Resources */ = {
			isa = PBXResourcesBuildPhase;
			buildActionMask = 2147483647;
			files = (
				27C706D61488679500F0F099 /* ShoppingDemo.xib in Resources */,
			);
			runOnlyForDeploymentPostprocessing = 0;
		};
/* End PBXResourcesBuildPhase section */

/* Begin PBXShellScriptBuildPhase section */
		27B0B7E21492BA5900A817AD /* Build Fat Library */ = {
			isa = PBXShellScriptBuildPhase;
			buildActionMask = 2147483647;
			files = (
			);
			inputPaths = (
				"$(SRCROOT)/Source/BuildFatLibrary.sh",
			);
			name = "Build Fat Library";
			outputPaths = (
			);
			runOnlyForDeploymentPostprocessing = 0;
			shellPath = /bin/sh;
			shellScript = "source \"$SCRIPT_INPUT_FILE_0\"";
			showEnvVarsInLog = 0;
		};
		27B0B8061492BE2100A817AD /* Copy Library */ = {
			isa = PBXShellScriptBuildPhase;
			buildActionMask = 2147483647;
			files = (
			);
			inputPaths = (
			);
			name = "Copy Library";
			outputPaths = (
			);
			runOnlyForDeploymentPostprocessing = 0;
			shellPath = /bin/sh;
			shellScript = "CREATING_UNIVERSAL_DIR=${SYMROOT}/${CONFIGURATION}-${PRODUCT_NAME}-ios-universal\ncp \"${CREATING_UNIVERSAL_DIR}/libCouchbaseLite.a\" \"${CONFIGURATION_BUILD_DIR}/${EXECUTABLE_PATH}\"";
			showEnvVarsInLog = 0;
		};
		792867D5178DF10400248AF0 /* Make a Fat Binary */ = {
			isa = PBXShellScriptBuildPhase;
			buildActionMask = 2147483647;
			files = (
			);
			inputPaths = (
				"$(SRCROOT)/Source/BuildFatLibrary.sh",
			);
			name = "Make a Fat Binary";
			outputPaths = (
			);
			runOnlyForDeploymentPostprocessing = 0;
			shellPath = /bin/sh;
			shellScript = "source \"$SCRIPT_INPUT_FILE_0\"";
		};
		792867DD178E03C000248AF0 /* Ensure JavaScriptCore.framework is in vendor/ */ = {
			isa = PBXShellScriptBuildPhase;
			buildActionMask = 2147483647;
			files = (
			);
			inputPaths = (
			);
			name = "Ensure JavaScriptCore.framework is in vendor/";
			outputPaths = (
			);
			runOnlyForDeploymentPostprocessing = 0;
			shellPath = /bin/sh;
			shellScript = "if [ ! -f ${SRCROOT}/vendor/JavaScriptCore.framework/JavaScriptCore ]; then\n    echo \"error: Please download and extract this url into ${SRCROOT}/vendor/  https://dl.dropboxusercontent.com/u/14074521/JavaScriptCore.framework.zip\" >&2\n    exit 1\nfi";
		};
		DA023B6014BCA94C008184BB /* Build Fat Library */ = {
			isa = PBXShellScriptBuildPhase;
			buildActionMask = 2147483647;
			files = (
			);
			inputPaths = (
				"$(SRCROOT)/Source/BuildFatLibrary.sh",
			);
			name = "Build Fat Library";
			outputPaths = (
			);
			runOnlyForDeploymentPostprocessing = 0;
			shellPath = /bin/sh;
			shellScript = "source \"$SCRIPT_INPUT_FILE_0\"";
			showEnvVarsInLog = 0;
		};
		DA147C3214BCAC3B0052DA4D /* Copy Library */ = {
			isa = PBXShellScriptBuildPhase;
			buildActionMask = 2147483647;
			files = (
			);
			inputPaths = (
			);
			name = "Copy Library";
			outputPaths = (
			);
			runOnlyForDeploymentPostprocessing = 0;
			shellPath = /bin/sh;
			shellScript = "CREATING_UNIVERSAL_DIR=${SYMROOT}/${CONFIGURATION}-${PRODUCT_NAME}-ios-universal\ncp \"${CREATING_UNIVERSAL_DIR}/libCouchbaseLiteListener.a\" \"${CONFIGURATION_BUILD_DIR}/${EXECUTABLE_PATH}\"";
			showEnvVarsInLog = 0;
		};
/* End PBXShellScriptBuildPhase section */

/* Begin PBXSourcesBuildPhase section */
		270B3DE51489359000E0A926 /* Sources */ = {
			isa = PBXSourcesBuildPhase;
			buildActionMask = 2147483647;
			files = (
				27EF7F9C1912EB5200A327B9 /* CBLForestBridge.mm in Sources */,
				270B3E111489382F00E0A926 /* CBLDatabase+Internal.mm in Sources */,
				270B3E121489382F00E0A926 /* CBL_Body.m in Sources */,
				270B3E131489382F00E0A926 /* CBL_Server.m in Sources */,
				270B3E2C1489581E00E0A926 /* CBL_Puller.m in Sources */,
				270B3E3A14898DF200E0A926 /* CBL_Revision.m in Sources */,
				272A690E17B2CCF0000722FA /* CBLFacebookAuthorizer.m in Sources */,
				270B3E3F148D7F0000E0A926 /* CBL_Pusher.m in Sources */,
				27821BB8148E7D6F0099B373 /* CBL_Replicator.m in Sources */,
				27821BBC149001B30099B373 /* CBLReplicator_Tests.m in Sources */,
				279EB2DC1491C34300E74185 /* CBLCollateJSON.m in Sources */,
				27B0B7801491E76200A817AD /* CBL_View_Tests.m in Sources */,
				27846FF115D5C8250030122F /* APITests.m in Sources */,
				27B0B797149290AB00A817AD /* CBLChangeTracker.m in Sources */,
				27B0B79F1492932800A817AD /* CBLBase64.m in Sources */,
				27731F001493FA3100815D67 /* CBL_BlobStore.m in Sources */,
				279906E5149A65B8003D4338 /* CBLRemoteRequest.m in Sources */,
				279906F0149ABFC2003D4338 /* CBLBatcher.m in Sources */,
				27B945AB1768E63200B2DF2D /* CBLModelArray.m in Sources */,
				274C391E149FAE0000A5E89B /* CBLDatabase+Attachments.mm in Sources */,
				27AA409D14AA86AE00E2A5FF /* CBLDatabase+Insertion.mm in Sources */,
				27AA40A314AA8A6600E2A5FF /* CBLDatabase+Replication.mm in Sources */,
				2773ADC814BD1EB80027A292 /* CBLDatabase+LocalDocs.mm in Sources */,
				27A073ED14C0BB6200F52FE7 /* CBLMisc.m in Sources */,
				279CE40114D749A7009F3FA6 /* CBLMultipartReader.m in Sources */,
				279CE40614D88032009F3FA6 /* CBLBlobStore_Tests.m in Sources */,
				279CE40B14D8AA23009F3FA6 /* CBLMultipartDownloader.m in Sources */,
				2766EFF914DB7F9F009ECCA8 /* CBLMultipartWriter.m in Sources */,
				2766EFFE14DC7B37009ECCA8 /* CBLMultiStreamWriter.m in Sources */,
				27C5305514DF3A050078F886 /* CBLMultipartUploader.m in Sources */,
				276BA0AD17DD13FA00D367CB /* CBLParseDate.c in Sources */,
				27103F8414E9CE4400DF7209 /* CBLReachability.m in Sources */,
				279C7E2F14F424090004A1E8 /* CBLSequenceMap.m in Sources */,
				272401CC1860D39B0080E082 /* CBLWebSocketChangeTracker.m in Sources */,
				27ADC07A152502EE001ABC1D /* CBLMultipartDocumentReader.m in Sources */,
				278B0CA1152A8B1900577747 /* CBLCanonicalJSON.m in Sources */,
				27A720A1152B959100C0A0E8 /* CBL_Attachment.m in Sources */,
				27CF5D2D152F514A0015D7A9 /* CBLStatus.m in Sources */,
				27E7FAED155D78DA0025F93A /* CBLChangeTracker_Tests.m in Sources */,
				27FFE20A17BD28080040AE60 /* CBL_Replicator+Backgrounding.m in Sources */,
				27F128B2156AC1CA008465C2 /* CBLOAuth1Authorizer.m in Sources */,
				270F5706156AE0BF000FEB8F /* CBLAuthorizer.m in Sources */,
				27ED8631157D0FC600712B33 /* CBLDocument.m in Sources */,
				27D8C34A195A28100073A51C /* CBLDatabaseImport.m in Sources */,
				27DA42F9158E66DD00F9E7B5 /* CBLRevision.m in Sources */,
				27DA42FE158E7D3500F9E7B5 /* CBLDatabase.m in Sources */,
				27DA4309158FA35600F9E7B5 /* CBLCache.m in Sources */,
				27DA4313158FB79F00F9E7B5 /* CBLQuery.m in Sources */,
				27DA4346159125B500F9E7B5 /* CBLManager.m in Sources */,
				277B5DCF1821AE990088881E /* CBLJSONReader.m in Sources */,
				27DA434B15912AFD00F9E7B5 /* CBLView.mm in Sources */,
				27BDA81F181973EF00F27A11 /* CBLBulkDownloader.m in Sources */,
				27DA435815918C8E00F9E7B5 /* CBLModel.m in Sources */,
				27DA435B15918C8E00F9E7B5 /* CBLModelFactory.m in Sources */,
				2726D14618FDF44000AACC2A /* CBLSpecialKey.m in Sources */,
				27E2E5A4159383E9005B9234 /* CBLAttachment.m in Sources */,
				27E2E5CE159533A5005B9234 /* CBLReplication.m in Sources */,
				277EF39E17F4DEDD00F7B7F7 /* CBLQuery+FullTextSearch.m in Sources */,
				277EF49417F5F3CB00F7B7F7 /* CBLView+Querying.mm in Sources */,
				277EF3A117F4DEDD00F7B7F7 /* CBLQuery+Geo.m in Sources */,
				27B945B417692E2000B2DF2D /* CBLModel+Properties.m in Sources */,
				27B945A51767E06B00B2DF2D /* ModelTests.m in Sources */,
				270D6FC2164484190081812D /* CBLSocketChangeTracker.m in Sources */,
				27B15517164A118100DF5E2C /* CBL_Database_Tests.m in Sources */,
				2776A59316A0C3A6006FF199 /* CBLPersonaAuthorizer.m in Sources */,
				27A98EA517BEDC9900943528 /* ReplicationAPITests.m in Sources */,
				2776A63116A9BCBC006FF199 /* CBLDatabaseChange.m in Sources */,
				271C2AD516FA176300B8C9DB /* CBL_Shared.m in Sources */,
				27DA435115918C0200F9E7B5 /* MYDynamicObject.m in Sources */,
				27846FBA15D475DF0030122F /* MYRegexUtils.m in Sources */,
				27846FBD15D475DF0030122F /* MYStreamUtils.m in Sources */,
				275315FF14ACF9330065964D /* ExceptionUtils.m in Sources */,
				2753160014ACF9330065964D /* Logging.m in Sources */,
				2753160114ACF9330065964D /* CollectionUtils.m in Sources */,
				2753160214ACF9330065964D /* Test.m in Sources */,
				279CE3B914D4A885009F3FA6 /* MYBlockUtils.m in Sources */,
				27D90B1815601C340000735E /* MYErrorUtils.m in Sources */,
				278E4DD91562B40B00DDCEF9 /* MYURLUtils.m in Sources */,
				27F128B7156AC8C5008465C2 /* OAPlaintextSignatureProvider.m in Sources */,
				2762AB5918D36F1B00649D47 /* CBLReplication+Transformation.m in Sources */,
				27F128B9156AC8F0008465C2 /* OAMutableURLRequest.m in Sources */,
				270F5702156AD215000FEB8F /* OARequestParameter.m in Sources */,
				27F128B5156AC8B7008465C2 /* OAToken.m in Sources */,
				27F128B8156AC8EC008465C2 /* OAConsumer.m in Sources */,
				27F128A8156ABFE0008465C2 /* NSMutableURLRequest+Parameters.m in Sources */,
				27208F8A184D1D5C006ADBEF /* NSString+URLEncoding.m in Sources */,
				27208F8F184D1D83006ADBEF /* NSURL+Base.m in Sources */,
				27DB90D814DB249700FC7118 /* GTMNSData+zlib.m in Sources */,
				272401BF1860CBE00080E082 /* GCDAsyncSocket.m in Sources */,
				27726AAD1889835F00AE6931 /* CBLGeometry.m in Sources */,
				272401B51860CB4B0080E082 /* WebSocket.m in Sources */,
				272401B81860CB4B0080E082 /* WebSocketClient.m in Sources */,
				277B5D301821A8380088881E /* yajl_buf.c in Sources */,
				2733023018F86C9800A488F7 /* CBLTokenAuthorizer.m in Sources */,
				276F25FC18A3386100A70679 /* DDData.m in Sources */,
				277B5D291821A8380088881E /* yajl.c in Sources */,
				277B5D341821A8380088881E /* yajl_encode.c in Sources */,
				277B5D371821A8380088881E /* yajl_gen.c in Sources */,
				277B5D411821A8380088881E /* yajl_version.c in Sources */,
				277B5D391821A8380088881E /* yajl_lex.c in Sources */,
				277B5D3C1821A8380088881E /* yajl_parser.c in Sources */,
				277B5D2D1821A8380088881E /* yajl_alloc.c in Sources */,
				27726AB01889835F00AE6931 /* CBLJSON.m in Sources */,
				272401C71860D0850080E082 /* WebSocketHTTPLogic.m in Sources */,
				2733022B18F8572700A488F7 /* CBLAuthenticator.m in Sources */,
			);
			runOnlyForDeploymentPostprocessing = 0;
		};
		270FE0C414C5008C005FF647 /* Sources */ = {
			isa = PBXSourcesBuildPhase;
			buildActionMask = 2147483647;
			files = (
				27411445179744F6005EF2F8 /* CBLJSFunction.m in Sources */,
				27ED9A971639D8D2000C844A /* LiteServ.m in Sources */,
				27411446179744FE005EF2F8 /* CBLJSViewCompiler.m in Sources */,
			);
			runOnlyForDeploymentPostprocessing = 0;
		};
		275315D014ACF0A10065964D /* Sources */ = {
			isa = PBXSourcesBuildPhase;
			buildActionMask = 2147483647;
			files = (
				275315E014ACF0A20065964D /* CBLListener.m in Sources */,
				2753160D14ACFC2A0065964D /* CBLHTTPConnection.m in Sources */,
				27E11F1114AD15940006B340 /* CBLHTTPResponse.m in Sources */,
				275315F214ACF1130065964D /* DDLog.m in Sources */,
				275315E514ACF1130065964D /* DDNumber.m in Sources */,
				275315E614ACF1130065964D /* DDRange.m in Sources */,
				275315EA14ACF1130065964D /* HTTPServer.m in Sources */,
				275315E914ACF1130065964D /* HTTPMessage.m in Sources */,
				275315E714ACF1130065964D /* HTTPAuthenticationRequest.m in Sources */,
				275315E814ACF1130065964D /* HTTPConnection.m in Sources */,
				275315EC14ACF1130065964D /* HTTPDataResponse.m in Sources */,
				2700BC5114B3864B00B5B297 /* HTTPFileResponse.m in Sources */,
				27DA435E159230AA00F9E7B5 /* CBL_Router.m in Sources */,
				27DA4360159230B100F9E7B5 /* CBL_Router+Handlers.m in Sources */,
				27B678B71804B62500B06D11 /* CBLHTTPServer.m in Sources */,
				27E2E61815993CB6005B9234 /* CBL_URLProtocol.m in Sources */,
				2767D7DF14C8D3E500ED0F26 /* Logging.m in Sources */,
				2767D7E014C8D3EA00ED0F26 /* CollectionUtils.m in Sources */,
				279CE39014D1EDA0009F3FA6 /* Test.m in Sources */,
				27F3A5D015ED427200263663 /* MYRegexUtils.m in Sources */,
			);
			runOnlyForDeploymentPostprocessing = 0;
		};
		27538F4C17F13B03004C3BFD /* Sources */ = {
			isa = PBXSourcesBuildPhase;
			buildActionMask = 2147483647;
			files = (
				27538F6017F13B03004C3BFD /* AppDelegate.m in Sources */,
				27538F5917F13B03004C3BFD /* main.m in Sources */,
				27538F9F17F1D9D6004C3BFD /* PrivilegedInstall.m in Sources */,
				27538FA317F1ECE8004C3BFD /* LoggingMode.c in Sources */,
				27538F8317F14185004C3BFD /* CBLJSFunction.m in Sources */,
				27538F9A17F1D93F004C3BFD /* ToolInstallController.m in Sources */,
				27538F8217F1417B004C3BFD /* CBLJSViewCompiler.m in Sources */,
			);
			runOnlyForDeploymentPostprocessing = 0;
		};
		27731F141495CFEF00815D67 /* Sources */ = {
			isa = PBXSourcesBuildPhase;
			buildActionMask = 2147483647;
			files = (
				274C3919149E6B0900A5E89B /* EmptyAppDelegate.m in Sources */,
			);
			runOnlyForDeploymentPostprocessing = 0;
		};
		27B0B7A51492B83B00A817AD /* Sources */ = {
			isa = PBXSourcesBuildPhase;
			buildActionMask = 2147483647;
			files = (
				27B0B7CD1492B86C00A817AD /* CBLDatabase+Internal.mm in Sources */,
				27F9411B176A5FB4007BAEBE /* ModelTests.m in Sources */,
				27F9411C176A5FB9007BAEBE /* CBLModel+Properties.m in Sources */,
				276F25FD18A3386100A70679 /* DDData.m in Sources */,
				27B0B7CF1492B87200A817AD /* CBL_Body.m in Sources */,
				277B5DD01821AE990088881E /* CBLJSONReader.m in Sources */,
				27B0B7D01492B87500A817AD /* CBL_Revision.m in Sources */,
				27B0B7D11492B87800A817AD /* CBL_Server.m in Sources */,
				27B0B7D21492B87D00A817AD /* CBLCollateJSON.m in Sources */,
				27B0B7D51492B88F00A817AD /* CBL_Replicator.m in Sources */,
				27B0B7D61492B8A200A817AD /* CBL_Puller.m in Sources */,
				27B0B7D71492B8A200A817AD /* CBL_Pusher.m in Sources */,
				27B0B7D81492B8A200A817AD /* CBLChangeTracker.m in Sources */,
				27B0B7DB1492B8A200A817AD /* CBLBase64.m in Sources */,
				27731F061495335B00815D67 /* CBL_BlobStore.m in Sources */,
				279906E6149A65B8003D4338 /* CBLRemoteRequest.m in Sources */,
				279906F1149ABFC2003D4338 /* CBLBatcher.m in Sources */,
				274C391F149FAE0000A5E89B /* CBLDatabase+Attachments.mm in Sources */,
				27AA409E14AA86AE00E2A5FF /* CBLDatabase+Insertion.mm in Sources */,
				27AA40A414AA8A6600E2A5FF /* CBLDatabase+Replication.mm in Sources */,
				2773ADC914BD1EB80027A292 /* CBLDatabase+LocalDocs.mm in Sources */,
				27A073EE14C0BB6200F52FE7 /* CBLMisc.m in Sources */,
				279CE40214D749A7009F3FA6 /* CBLMultipartReader.m in Sources */,
				279CE40C14D8AA23009F3FA6 /* CBLMultipartDownloader.m in Sources */,
				2733022C18F8572700A488F7 /* CBLAuthenticator.m in Sources */,
				27EF7F9D1912EB5200A327B9 /* CBLForestBridge.mm in Sources */,
				2766EFFA14DB7F9F009ECCA8 /* CBLMultipartWriter.m in Sources */,
				2766EFFF14DC7B37009ECCA8 /* CBLMultiStreamWriter.m in Sources */,
				27C5305614DF3A050078F886 /* CBLMultipartUploader.m in Sources */,
				27103F8514E9CE4400DF7209 /* CBLReachability.m in Sources */,
				279C7E3014F424090004A1E8 /* CBLSequenceMap.m in Sources */,
				27ADC07B152502EE001ABC1D /* CBLMultipartDocumentReader.m in Sources */,
				278B0CA2152A8B1900577747 /* CBLCanonicalJSON.m in Sources */,
				27A720A2152B959100C0A0E8 /* CBL_Attachment.m in Sources */,
				277EF39F17F4DEDD00F7B7F7 /* CBLQuery+FullTextSearch.m in Sources */,
				272A690F17B2CCF0000722FA /* CBLFacebookAuthorizer.m in Sources */,
				27CF5D2E152F514A0015D7A9 /* CBLStatus.m in Sources */,
				27F128B3156AC1CA008465C2 /* CBLOAuth1Authorizer.m in Sources */,
				270F5707156AE0BF000FEB8F /* CBLAuthorizer.m in Sources */,
				27ED8632157D0FC600712B33 /* CBLDocument.m in Sources */,
				2762AB5A18D36F1B00649D47 /* CBLReplication+Transformation.m in Sources */,
				27DA42FA158E66DD00F9E7B5 /* CBLRevision.m in Sources */,
				27DA42FF158E7D3500F9E7B5 /* CBLDatabase.m in Sources */,
				27DA430A158FA35600F9E7B5 /* CBLCache.m in Sources */,
				27DA4314158FB79F00F9E7B5 /* CBLQuery.m in Sources */,
				276BA0AE17DD13FA00D367CB /* CBLParseDate.c in Sources */,
				27DA4319158FD9B400F9E7B5 /* CBLUITableSource.m in Sources */,
				27DA4347159125B500F9E7B5 /* CBLManager.m in Sources */,
				27DA434C15912AFD00F9E7B5 /* CBLView.mm in Sources */,
				27DA435915918C8E00F9E7B5 /* CBLModel.m in Sources */,
				27726AAE1889835F00AE6931 /* CBLGeometry.m in Sources */,
				27DA435C15918C8E00F9E7B5 /* CBLModelFactory.m in Sources */,
				27E2E5A5159383E9005B9234 /* CBLAttachment.m in Sources */,
				27E2E5CF159533A5005B9234 /* CBLReplication.m in Sources */,
				27F9411D176A5FC2007BAEBE /* CBLModelArray.m in Sources */,
				277EF49517F5F3CB00F7B7F7 /* CBLView+Querying.mm in Sources */,
				270D6FC3164484190081812D /* CBLSocketChangeTracker.m in Sources */,
				27BDA820181973EF00F27A11 /* CBLBulkDownloader.m in Sources */,
				277EF3A217F4DEDD00F7B7F7 /* CBLQuery+Geo.m in Sources */,
				27FFE20B17BD28080040AE60 /* CBL_Replicator+Backgrounding.m in Sources */,
				2776A59616A0C3B1006FF199 /* CBLPersonaAuthorizer.m in Sources */,
				2776A63216A9BCBC006FF199 /* CBLDatabaseChange.m in Sources */,
				271C2AD616FA176300B8C9DB /* CBL_Shared.m in Sources */,
				27D8C34B195A28100073A51C /* CBLDatabaseImport.m in Sources */,
				27FFE20617BBF20D0040AE60 /* CBLReplicator_Tests.m in Sources */,
				27B0B7DE1492B8C100A817AD /* ExceptionUtils.m in Sources */,
				27B0B7DF1492B8C100A817AD /* Logging.m in Sources */,
				27B0B7E01492B8C100A817AD /* CollectionUtils.m in Sources */,
				27B0B7E11492B8C100A817AD /* Test.m in Sources */,
				279CE3BA14D4A886009F3FA6 /* MYBlockUtils.m in Sources */,
				27D90B1915601C350000735E /* MYErrorUtils.m in Sources */,
				278E4DDA1562B40B00DDCEF9 /* MYURLUtils.m in Sources */,
				27DA435215918C0200F9E7B5 /* MYDynamicObject.m in Sources */,
				27846FBB15D475DF0030122F /* MYRegexUtils.m in Sources */,
				27846FBE15D475DF0030122F /* MYStreamUtils.m in Sources */,
				27DB90D914DB249700FC7118 /* GTMNSData+zlib.m in Sources */,
				27F12887156ABE24008465C2 /* OAConsumer.m in Sources */,
				27F12890156ABE24008465C2 /* OAMutableURLRequest.m in Sources */,
				27208F90184D1D83006ADBEF /* NSURL+Base.m in Sources */,
				27F12893156ABE24008465C2 /* OAPlaintextSignatureProvider.m in Sources */,
				2726D14718FDF44000AACC2A /* CBLSpecialKey.m in Sources */,
				27F12899156ABE24008465C2 /* OARequestParameter.m in Sources */,
				27F128A1156ABE24008465C2 /* OAToken.m in Sources */,
				27F128A9156ABFE0008465C2 /* NSMutableURLRequest+Parameters.m in Sources */,
				27208F8B184D1D5D006ADBEF /* NSString+URLEncoding.m in Sources */,
				272401C81860D0850080E082 /* WebSocketHTTPLogic.m in Sources */,
				272401B91860CB4B0080E082 /* WebSocketClient.m in Sources */,
				272401B61860CB4B0080E082 /* WebSocket.m in Sources */,
				272401C01860CBE00080E082 /* GCDAsyncSocket.m in Sources */,
				277B5D2E1821A8380088881E /* yajl_alloc.c in Sources */,
				277B5D2A1821A8380088881E /* yajl.c in Sources */,
				277B5D351821A8380088881E /* yajl_encode.c in Sources */,
				277B5D311821A8380088881E /* yajl_buf.c in Sources */,
				277B5D3A1821A8380088881E /* yajl_lex.c in Sources */,
				277B5D381821A8380088881E /* yajl_gen.c in Sources */,
				277B5D421821A8380088881E /* yajl_version.c in Sources */,
				277B5D3D1821A8380088881E /* yajl_parser.c in Sources */,
				27726AB11889835F00AE6931 /* CBLJSON.m in Sources */,
				272401CD1860D39B0080E082 /* CBLWebSocketChangeTracker.m in Sources */,
				2733023118F86C9800A488F7 /* CBLTokenAuthorizer.m in Sources */,
			);
			runOnlyForDeploymentPostprocessing = 0;
		};
		27B0B7E31492BB6B00A817AD /* Sources */ = {
			isa = PBXSourcesBuildPhase;
			buildActionMask = 2147483647;
			files = (
			);
			runOnlyForDeploymentPostprocessing = 0;
		};
		27B0B8071492C16300A817AD /* Sources */ = {
			isa = PBXSourcesBuildPhase;
			buildActionMask = 2147483647;
			files = (
				27B0B8181492C16300A817AD /* main.m in Sources */,
				27B0B81C1492C16300A817AD /* DemoAppDelegate.m in Sources */,
				27AD1F8A17C2A1A40063108F /* CBLRouter_Tests.m in Sources */,
				27F94127176F7490007BAEBE /* CBLJSONValidatorTests.m in Sources */,
				27F94124176F7448007BAEBE /* CBLJSONValidator.m in Sources */,
				27AD1F8917C2A08B0063108F /* ReplicationAPITests.m in Sources */,
				AA1776B91857ADDB00CB01A3 /* CBLIncrementalStore.m in Sources */,
				27731F3714967A5F00815D67 /* RootViewController.m in Sources */,
				AA1776BA1857ADDB00CB01A3 /* CBLIncrementalStoreTests.m in Sources */,
				27731F3814967A5F00815D67 /* ConfigViewController.m in Sources */,
				27B0B8551492D0A000A817AD /* CBL_View_Tests.m in Sources */,
				27E7FAEC155D78C20025F93A /* CBLChangeTracker_Tests.m in Sources */,
				27CB056316CDD1ED0040C9F8 /* CBLUICollectionSource.m in Sources */,
				27CB056816CEBCEC0040C9F8 /* CBLBlobStore_Tests.m in Sources */,
				27CB056B16CEBD1C0040C9F8 /* CBL_Database_Tests.m in Sources */,
				27CB056C16CEBD4D0040C9F8 /* APITests.m in Sources */,
			);
			runOnlyForDeploymentPostprocessing = 0;
		};
		27C70690148864BA00F0F099 /* Sources */ = {
			isa = PBXSourcesBuildPhase;
			buildActionMask = 2147483647;
			files = (
				27C706D31488679500F0F099 /* DemoAppController.m in Sources */,
				271EFF0C185F6A6C00142804 /* CBLIncrementalStore.m in Sources */,
				27C706D41488679500F0F099 /* DemoQuery.m in Sources */,
				27F94126176F7490007BAEBE /* CBLJSONValidatorTests.m in Sources */,
				271EFF0D185F6A6C00142804 /* CBLIncrementalStoreTests.m in Sources */,
				27C706D71488679500F0F099 /* ShoppingItem.m in Sources */,
				27FFE20517BBF17C0040AE60 /* CBLRouter_Tests.m in Sources */,
				279CE3BB14D4C775009F3FA6 /* MYBlockUtils.m in Sources */,
				27F1E4A61697995C00F0E50F /* CBLJSViewCompiler.m in Sources */,
				27F94123176F7443007BAEBE /* CBLJSONValidator.m in Sources */,
				27F1E4AB16979A0B00F0E50F /* CBLJSViewCompiler_Test.m in Sources */,
				27F6D02B16B72885006E1576 /* CBLJSFunction.m in Sources */,
			);
			runOnlyForDeploymentPostprocessing = 0;
		};
		792867BB178DE01900248AF0 /* Sources */ = {
			isa = PBXSourcesBuildPhase;
			buildActionMask = 2147483647;
			files = (
				792867D0178DE03E00248AF0 /* CBLJSFunction.m in Sources */,
				792867D1178DE03E00248AF0 /* CBLJSViewCompiler_Test.m in Sources */,
				792867D2178DE03E00248AF0 /* CBLJSViewCompiler.m in Sources */,
				270489B017A0968E001E0FB9 /* CBLRegisterJSViewCompiler.m in Sources */,
			);
			runOnlyForDeploymentPostprocessing = 0;
		};
		DA023B2714BCA94C008184BB /* Sources */ = {
			isa = PBXSourcesBuildPhase;
			buildActionMask = 2147483647;
			files = (
				DA147C1C14BCAABE0052DA4D /* HTTPDataResponse.m in Sources */,
				DA147C1D14BCAABE0052DA4D /* HTTPFileResponse.m in Sources */,
				DA147C1814BCAAAD0052DA4D /* HTTPAuthenticationRequest.m in Sources */,
				DA147C1914BCAAAD0052DA4D /* HTTPConnection.m in Sources */,
				DA147C1A14BCAAAD0052DA4D /* HTTPMessage.m in Sources */,
				DA147C1B14BCAAAD0052DA4D /* HTTPServer.m in Sources */,
				DA147C1614BCAA8F0052DA4D /* DDLog.m in Sources */,
				DA147C1414BCAA870052DA4D /* DDNumber.m in Sources */,
				DA147C1514BCAA870052DA4D /* DDRange.m in Sources */,
				DA147C0C14BCA98A0052DA4D /* CBLListener.m in Sources */,
				27B678B81804B62500B06D11 /* CBLHTTPServer.m in Sources */,
				DA147C0D14BCA98A0052DA4D /* CBLHTTPConnection.m in Sources */,
				DA147C0E14BCA98A0052DA4D /* CBLHTTPResponse.m in Sources */,
				27DA435F159230AC00F9E7B5 /* CBL_Router.m in Sources */,
				27DA4361159230B200F9E7B5 /* CBL_Router+Handlers.m in Sources */,
				27E2E61715993CB4005B9234 /* CBL_URLProtocol.m in Sources */,
			);
			runOnlyForDeploymentPostprocessing = 0;
		};
		DA147C2214BCAC3B0052DA4D /* Sources */ = {
			isa = PBXSourcesBuildPhase;
			buildActionMask = 2147483647;
			files = (
			);
			runOnlyForDeploymentPostprocessing = 0;
		};
/* End PBXSourcesBuildPhase section */

/* Begin PBXTargetDependency section */
		270BDD6F15645127007D52F6 /* PBXTargetDependency */ = {
			isa = PBXTargetDependency;
			target = 275315D414ACF0A10065964D /* CBL Listener Mac */;
			targetProxy = 270BDD6E15645127007D52F6 /* PBXContainerItemProxy */;
		};
		270BDD711564512A007D52F6 /* PBXTargetDependency */ = {
			isa = PBXTargetDependency;
			target = 270B3DE91489359000E0A926 /* CBL Mac */;
			targetProxy = 270BDD701564512A007D52F6 /* PBXContainerItemProxy */;
		};
		270BDD7315645147007D52F6 /* PBXTargetDependency */ = {
			isa = PBXTargetDependency;
			target = 27B0B7E61492BB6B00A817AD /* CBL iOS */;
			targetProxy = 270BDD7215645147007D52F6 /* PBXContainerItemProxy */;
		};
		270BDD751564514C007D52F6 /* PBXTargetDependency */ = {
			isa = PBXTargetDependency;
			target = 27B0B7E61492BB6B00A817AD /* CBL iOS */;
			targetProxy = 270BDD741564514C007D52F6 /* PBXContainerItemProxy */;
		};
		27208F96184FC071006ADBEF /* PBXTargetDependency */ = {
			isa = PBXTargetDependency;
			target = 792867BE178DE01900248AF0 /* CBLJSViewCompiler */;
			targetProxy = 27208F95184FC071006ADBEF /* PBXContainerItemProxy */;
		};
		27208F98184FC077006ADBEF /* PBXTargetDependency */ = {
			isa = PBXTargetDependency;
			target = 27FA59EA179EEACA0043460A /* Documentation */;
			targetProxy = 27208F97184FC077006ADBEF /* PBXContainerItemProxy */;
		};
		275315FE14ACF87F0065964D /* PBXTargetDependency */ = {
			isa = PBXTargetDependency;
			target = 270B3DE91489359000E0A926 /* CBL Mac */;
			targetProxy = 275315FD14ACF87F0065964D /* PBXContainerItemProxy */;
		};
		27538F9117F1D279004C3BFD /* PBXTargetDependency */ = {
			isa = PBXTargetDependency;
			target = 270FE0C714C5008C005FF647 /* LiteServ */;
			targetProxy = 27538F9017F1D279004C3BFD /* PBXContainerItemProxy */;
		};
		27538F9517F1D327004C3BFD /* PBXTargetDependency */ = {
			isa = PBXTargetDependency;
			target = 270B3DE91489359000E0A926 /* CBL Mac */;
			targetProxy = 27538F9417F1D327004C3BFD /* PBXContainerItemProxy */;
		};
		27538F9717F1D327004C3BFD /* PBXTargetDependency */ = {
			isa = PBXTargetDependency;
			target = 275315D414ACF0A10065964D /* CBL Listener Mac */;
			targetProxy = 27538F9617F1D327004C3BFD /* PBXContainerItemProxy */;
		};
		275A290B1649A54500B0D8EE /* PBXTargetDependency */ = {
			isa = PBXTargetDependency;
			target = 270B3DE91489359000E0A926 /* CBL Mac */;
			targetProxy = 275A290A1649A54500B0D8EE /* PBXContainerItemProxy */;
		};
		275A290D1649A54700B0D8EE /* PBXTargetDependency */ = {
			isa = PBXTargetDependency;
			target = 27B0B7E61492BB6B00A817AD /* CBL iOS */;
			targetProxy = 275A290C1649A54700B0D8EE /* PBXContainerItemProxy */;
		};
		275A290F1649A54A00B0D8EE /* PBXTargetDependency */ = {
			isa = PBXTargetDependency;
			target = 27C70693148864BA00F0F099 /* CBL Mac Test */;
			targetProxy = 275A290E1649A54A00B0D8EE /* PBXContainerItemProxy */;
		};
		275A29111649A54C00B0D8EE /* PBXTargetDependency */ = {
			isa = PBXTargetDependency;
			target = 27B0B80A1492C16300A817AD /* CBL iOS Test */;
			targetProxy = 275A29101649A54C00B0D8EE /* PBXContainerItemProxy */;
		};
		275A29131649A54F00B0D8EE /* PBXTargetDependency */ = {
			isa = PBXTargetDependency;
			target = 275315D414ACF0A10065964D /* CBL Listener Mac */;
			targetProxy = 275A29121649A54F00B0D8EE /* PBXContainerItemProxy */;
		};
		275A29151649A55200B0D8EE /* PBXTargetDependency */ = {
			isa = PBXTargetDependency;
			target = DA147C1F14BCAC3B0052DA4D /* CBL Listener iOS */;
			targetProxy = 275A29141649A55200B0D8EE /* PBXContainerItemProxy */;
		};
		275A29171649A55500B0D8EE /* PBXTargetDependency */ = {
			isa = PBXTargetDependency;
			target = 270FE0C714C5008C005FF647 /* LiteServ */;
			targetProxy = 275A29161649A55500B0D8EE /* PBXContainerItemProxy */;
		};
		275A7CEB1901AE0900729933 /* PBXTargetDependency */ = {
			isa = PBXTargetDependency;
			name = "CBForest-iOS";
			targetProxy = 275A7CEA1901AE0900729933 /* PBXContainerItemProxy */;
		};
		27AD1F8717C29BE80063108F /* PBXTargetDependency */ = {
			isa = PBXTargetDependency;
			target = DA147C1F14BCAC3B0052DA4D /* CBL Listener iOS */;
			targetProxy = 27AD1F8617C29BE80063108F /* PBXContainerItemProxy */;
		};
		27B0B7F51492BC5B00A817AD /* PBXTargetDependency */ = {
			isa = PBXTargetDependency;
			target = 27B0B7A81492B83B00A817AD /* CBL iOS library */;
			targetProxy = 27B0B7F41492BC5B00A817AD /* PBXContainerItemProxy */;
		};
		27B15522164AD14E00DF5E2C /* PBXTargetDependency */ = {
			isa = PBXTargetDependency;
			target = 27731F131495CFEF00815D67 /* CBL iOS Empty App */;
			targetProxy = 27B15521164AD14E00DF5E2C /* PBXContainerItemProxy */;
		};
		27E11F1B14AD251C0006B340 /* PBXTargetDependency */ = {
			isa = PBXTargetDependency;
			target = 270B3DE91489359000E0A926 /* CBL Mac */;
			targetProxy = 27E11F1A14AD251C0006B340 /* PBXContainerItemProxy */;
		};
		27E11F1D14AD25570006B340 /* PBXTargetDependency */ = {
			isa = PBXTargetDependency;
			target = 275315D414ACF0A10065964D /* CBL Listener Mac */;
			targetProxy = 27E11F1C14AD25570006B340 /* PBXContainerItemProxy */;
		};
		27FA9A461918AE3600912F96 /* PBXTargetDependency */ = {
			isa = PBXTargetDependency;
			name = "CBForest static";
			targetProxy = 27FA9A451918AE3600912F96 /* PBXContainerItemProxy */;
		};
		27FA9A4A191AB89600912F96 /* PBXTargetDependency */ = {
			isa = PBXTargetDependency;
			name = CBForest;
			targetProxy = 27FA9A49191AB89600912F96 /* PBXContainerItemProxy */;
		};
		DA147C3914BCAC670052DA4D /* PBXTargetDependency */ = {
			isa = PBXTargetDependency;
			target = DA023B2614BCA94C008184BB /* Listener iOS Library */;
			targetProxy = DA147C3814BCAC670052DA4D /* PBXContainerItemProxy */;
		};
/* End PBXTargetDependency section */

/* Begin PBXVariantGroup section */
		275315DA14ACF0A20065964D /* InfoPlist.strings */ = {
			isa = PBXVariantGroup;
			children = (
				275315DB14ACF0A20065964D /* en */,
			);
			name = InfoPlist.strings;
			sourceTree = "<group>";
		};
		27538F5517F13B03004C3BFD /* InfoPlist.strings */ = {
			isa = PBXVariantGroup;
			children = (
				27538F5617F13B03004C3BFD /* en */,
			);
			name = InfoPlist.strings;
			sourceTree = "<group>";
		};
		27538F5B17F13B03004C3BFD /* Credits.rtf */ = {
			isa = PBXVariantGroup;
			children = (
				27538F5C17F13B03004C3BFD /* en */,
			);
			name = Credits.rtf;
			sourceTree = "<group>";
		};
		27538F6117F13B03004C3BFD /* MainMenu.xib */ = {
			isa = PBXVariantGroup;
			children = (
				27538F6217F13B03004C3BFD /* Base */,
			);
			name = MainMenu.xib;
			sourceTree = "<group>";
		};
		27B0B8141492C16300A817AD /* InfoPlist.strings */ = {
			isa = PBXVariantGroup;
			children = (
				27B0B8151492C16300A817AD /* en */,
			);
			name = InfoPlist.strings;
			sourceTree = "<group>";
		};
/* End PBXVariantGroup section */

/* Begin XCBuildConfiguration section */
		1DEB923608733DC60010E9CD /* Debug */ = {
			isa = XCBuildConfiguration;
			baseConfigurationReference = 27F074F811CDC71800E9A2AB /* MYUtilities_Debug.xcconfig */;
			buildSettings = {
				ARCHS = "$(ARCHS_STANDARD_32_64_BIT)";
				CBL_SOURCE_REVISION = "";
				CBL_VERSION_STRING = 1.1;
				CLANG_CXX_LANGUAGE_STANDARD = "gnu++0x";
				CLANG_CXX_LIBRARY = "libc++";
				CLANG_ENABLE_MODULES = YES;
				CLANG_ENABLE_OBJC_ARC = YES;
				CLANG_WARN_DOCUMENTATION_COMMENTS = YES;
				CLANG_WARN_EMPTY_BODY = YES;
				CLANG_WARN_OBJC_MISSING_PROPERTY_SYNTHESIS = YES;
				CLANG_WARN_OBJC_REPEATED_USE_OF_WEAK = YES;
				CLANG_WARN_SUSPICIOUS_IMPLICIT_CONVERSION = YES;
				CLANG_WARN_UNREACHABLE_CODE = YES;
				CLANG_WARN__DUPLICATE_METHOD_MATCH = YES;
				GCC_C_LANGUAGE_STANDARD = c99;
				GCC_DYNAMIC_NO_PIC = NO;
				GCC_INCREASE_PRECOMPILED_HEADER_SHARING = NO;
				GCC_PREPROCESSOR_DEFINITIONS = (
					"DEBUG=1",
					"CBL_VERSION_STRING=\"\\\"$(CBL_VERSION_STRING)-Debug\\\"\"",
					"CBL_SOURCE_REVISION=\"\\\"$(CBL_SOURCE_REVISION)\\\"\"",
				);
				GCC_VERSION = com.apple.compilers.llvm.clang.1_0;
				GCC_WARN_64_TO_32_BIT_CONVERSION = YES;
				GCC_WARN_ABOUT_RETURN_TYPE = YES;
				GCC_WARN_UNDECLARED_SELECTOR = YES;
				GCC_WARN_UNINITIALIZED_AUTOS = YES;
				GCC_WARN_UNUSED_FUNCTION = YES;
				GCC_WARN_UNUSED_VARIABLE = YES;
				IPHONEOS_DEPLOYMENT_TARGET = 6.0;
				MACOSX_DEPLOYMENT_TARGET = 10.8;
				ONLY_ACTIVE_ARCH = NO;
				SDKROOT = macosx;
				VERSIONING_SYSTEM = "apple-generic";
				VERSION_INFO_FILE = "$(PRODUCT_NAME)_vers.c";
				WARNING_CFLAGS = (
					"-Wall",
					"-Wformat-security",
					"-Wshorten-64-to-32",
					"-Wmissing-declarations",
					"-Woverriding-method-mismatch",
					"-Wbool-conversion",
				);
			};
			name = Debug;
		};
		1DEB923708733DC60010E9CD /* Release */ = {
			isa = XCBuildConfiguration;
			baseConfigurationReference = 27F074F911CDC71800E9A2AB /* MYUtilities_Release.xcconfig */;
			buildSettings = {
				ARCHS = "$(ARCHS_STANDARD_32_64_BIT)";
				CBL_SOURCE_REVISION = "";
				CBL_VERSION_STRING = 1.1;
				CLANG_CXX_LANGUAGE_STANDARD = "gnu++0x";
				CLANG_CXX_LIBRARY = "libc++";
				CLANG_ENABLE_MODULES = YES;
				CLANG_ENABLE_OBJC_ARC = YES;
				CLANG_WARN_DOCUMENTATION_COMMENTS = YES;
				CLANG_WARN_EMPTY_BODY = YES;
				CLANG_WARN_OBJC_MISSING_PROPERTY_SYNTHESIS = YES;
				CLANG_WARN_OBJC_REPEATED_USE_OF_WEAK = YES;
				CLANG_WARN_SUSPICIOUS_IMPLICIT_CONVERSION = YES;
				CLANG_WARN_UNREACHABLE_CODE = YES;
				CLANG_WARN__DUPLICATE_METHOD_MATCH = YES;
				GCC_C_LANGUAGE_STANDARD = c99;
				GCC_DYNAMIC_NO_PIC = NO;
				GCC_INCREASE_PRECOMPILED_HEADER_SHARING = NO;
				GCC_PREPROCESSOR_DEFINITIONS = (
					"CBL_VERSION_STRING=\"\\\"$(CBL_VERSION_STRING)\\\"\"",
					"CBL_SOURCE_REVISION=\"\\\"$(CBL_SOURCE_REVISION)\\\"\"",
				);
				GCC_VERSION = com.apple.compilers.llvm.clang.1_0;
				GCC_WARN_64_TO_32_BIT_CONVERSION = YES;
				GCC_WARN_ABOUT_RETURN_TYPE = YES;
				GCC_WARN_UNDECLARED_SELECTOR = YES;
				GCC_WARN_UNINITIALIZED_AUTOS = YES;
				GCC_WARN_UNUSED_FUNCTION = YES;
				GCC_WARN_UNUSED_VARIABLE = YES;
				IPHONEOS_DEPLOYMENT_TARGET = 6.0;
				MACOSX_DEPLOYMENT_TARGET = 10.8;
				SDKROOT = macosx;
				VERSIONING_SYSTEM = "apple-generic";
				VERSION_INFO_FILE = "$(PRODUCT_NAME)_vers.c";
				WARNING_CFLAGS = (
					"-Wall",
					"-Wformat-security",
					"-Wshorten-64-to-32",
					"-Wmissing-declarations",
					"-Woverriding-method-mismatch",
					"-Wbool-conversion",
				);
			};
			name = Release;
		};
		270B3E0C1489359100E0A926 /* Debug */ = {
			isa = XCBuildConfiguration;
			buildSettings = {
				ALWAYS_SEARCH_USER_PATHS = NO;
				ARCHS = "$(ARCHS_STANDARD_64_BIT)";
				COMBINE_HIDPI_IMAGES = YES;
				DEBUG_INFORMATION_FORMAT = "dwarf-with-dsym";
				DEFINES_MODULE = YES;
				DYLIB_COMPATIBILITY_VERSION = 1;
				DYLIB_CURRENT_VERSION = 1;
				EXPORTED_SYMBOLS_FILE = "";
				FRAMEWORK_VERSION = A;
				GCC_DYNAMIC_NO_PIC = NO;
				GCC_PRECOMPILE_PREFIX_HEADER = YES;
				GCC_PREFIX_HEADER = Source/CouchbaseLitePrefix.h;
				GCC_SYMBOLS_PRIVATE_EXTERN = NO;
				HEADER_SEARCH_PATHS = (
					"$(inherited)",
					/Applications/Xcode.app/Contents/Developer/Toolchains/XcodeDefault.xctoolchain/usr/include,
					"$SRCROOT/vendor/yajl/build/yajl-2.0.5/include",
				);
				INFOPLIST_FILE = "Source/CouchbaseLite-Info.plist";
				LD_DYLIB_INSTALL_NAME = "@rpath/$(EXECUTABLE_PATH)";
				PRODUCT_MODULE_NAME = CouchbaseLite;
				PRODUCT_NAME = CouchbaseLite;
				WRAPPER_EXTENSION = framework;
			};
			name = Debug;
		};
		270B3E0D1489359100E0A926 /* Release */ = {
			isa = XCBuildConfiguration;
			buildSettings = {
				ALWAYS_SEARCH_USER_PATHS = NO;
				ARCHS = "$(ARCHS_STANDARD_64_BIT)";
				COMBINE_HIDPI_IMAGES = YES;
				DEFINES_MODULE = YES;
				DEPLOYMENT_POSTPROCESSING = YES;
				DYLIB_COMPATIBILITY_VERSION = 1;
				DYLIB_CURRENT_VERSION = 1;
				EXPORTED_SYMBOLS_FILE = Source/CouchbaseLite.exp;
				FRAMEWORK_VERSION = A;
				GCC_DYNAMIC_NO_PIC = NO;
				GCC_PRECOMPILE_PREFIX_HEADER = YES;
				GCC_PREFIX_HEADER = Source/CouchbaseLitePrefix.h;
				GCC_SYMBOLS_PRIVATE_EXTERN = NO;
				HEADER_SEARCH_PATHS = (
					"$(inherited)",
					/Applications/Xcode.app/Contents/Developer/Toolchains/XcodeDefault.xctoolchain/usr/include,
					"$SRCROOT/vendor/yajl/build/yajl-2.0.5/include",
				);
				INFOPLIST_FILE = "Source/CouchbaseLite-Info.plist";
				LD_DYLIB_INSTALL_NAME = "@rpath/$(EXECUTABLE_PATH)";
				PRODUCT_MODULE_NAME = CouchbaseLite;
				PRODUCT_NAME = CouchbaseLite;
				STRIP_INSTALLED_PRODUCT = YES;
				WRAPPER_EXTENSION = framework;
			};
			name = Release;
		};
		270FE0D214C5008C005FF647 /* Debug */ = {
			isa = XCBuildConfiguration;
			buildSettings = {
				ALWAYS_SEARCH_USER_PATHS = NO;
				ARCHS = "$(ARCHS_STANDARD_64_BIT)";
				COPY_PHASE_STRIP = NO;
				GCC_C_LANGUAGE_STANDARD = gnu99;
				GCC_DYNAMIC_NO_PIC = NO;
				GCC_ENABLE_OBJC_EXCEPTIONS = YES;
				GCC_PREPROCESSOR_DEFINITIONS = (
					"DEBUG=1",
					"$(inherited)",
				);
				GCC_SYMBOLS_PRIVATE_EXTERN = NO;
				GCC_WARN_ABOUT_MISSING_PROTOTYPES = YES;
				LD_RUNPATH_SEARCH_PATHS = "@loader_path/ @executable_path/../Frameworks";
				PRODUCT_NAME = "$(TARGET_NAME)";
			};
			name = Debug;
		};
		270FE0D314C5008C005FF647 /* Release */ = {
			isa = XCBuildConfiguration;
			buildSettings = {
				ALWAYS_SEARCH_USER_PATHS = NO;
				ARCHS = "$(ARCHS_STANDARD_64_BIT)";
				COPY_PHASE_STRIP = YES;
				DEBUG_INFORMATION_FORMAT = "dwarf-with-dsym";
				GCC_C_LANGUAGE_STANDARD = gnu99;
				GCC_ENABLE_OBJC_EXCEPTIONS = YES;
				GCC_WARN_ABOUT_MISSING_PROTOTYPES = YES;
				LD_RUNPATH_SEARCH_PATHS = "@loader_path/ @executable_path/../Frameworks";
				PRODUCT_NAME = "$(TARGET_NAME)";
			};
			name = Release;
		};
		275315E214ACF0A20065964D /* Debug */ = {
			isa = XCBuildConfiguration;
			buildSettings = {
				ALWAYS_SEARCH_USER_PATHS = NO;
				ARCHS = "$(ARCHS_STANDARD_64_BIT)";
				CLANG_WARN_SUSPICIOUS_IMPLICIT_CONVERSION = NO;
				COMBINE_HIDPI_IMAGES = YES;
				COPY_PHASE_STRIP = NO;
				DEFINES_MODULE = YES;
				DYLIB_COMPATIBILITY_VERSION = 1;
				DYLIB_CURRENT_VERSION = 1;
				EXPORTED_SYMBOLS_FILE = Listener/CouchbaseLiteListener.exp;
				FRAMEWORK_VERSION = A;
				GCC_C_LANGUAGE_STANDARD = gnu99;
				GCC_DYNAMIC_NO_PIC = NO;
				GCC_ENABLE_OBJC_EXCEPTIONS = YES;
				GCC_PREPROCESSOR_DEFINITIONS = (
					"DEBUG=1",
					"$(inherited)",
				);
				GCC_SYMBOLS_PRIVATE_EXTERN = NO;
				GCC_WARN_SIGN_COMPARE = NO;
				GCC_WARN_UNINITIALIZED_AUTOS = YES;
				INFOPLIST_FILE = "Listener/CouchbaseLiteListener-Info.plist";
				LD_DYLIB_INSTALL_NAME = "@rpath/$(EXECUTABLE_PATH)";
				PRODUCT_MODULE_NAME = CouchbaseLiteListener;
				PRODUCT_NAME = CouchbaseLiteListener;
				PROVISIONING_PROFILE = "";
				WRAPPER_EXTENSION = framework;
			};
			name = Debug;
		};
		275315E314ACF0A20065964D /* Release */ = {
			isa = XCBuildConfiguration;
			buildSettings = {
				ALWAYS_SEARCH_USER_PATHS = NO;
				ARCHS = "$(ARCHS_STANDARD_64_BIT)";
				CLANG_WARN_SUSPICIOUS_IMPLICIT_CONVERSION = NO;
				COMBINE_HIDPI_IMAGES = YES;
				COPY_PHASE_STRIP = YES;
				DEBUG_INFORMATION_FORMAT = "dwarf-with-dsym";
				DEFINES_MODULE = YES;
				DEPLOYMENT_POSTPROCESSING = YES;
				DYLIB_COMPATIBILITY_VERSION = 1;
				DYLIB_CURRENT_VERSION = 1;
				EXPORTED_SYMBOLS_FILE = Listener/CouchbaseLiteListener.exp;
				FRAMEWORK_VERSION = A;
				GCC_C_LANGUAGE_STANDARD = gnu99;
				GCC_DYNAMIC_NO_PIC = NO;
				GCC_ENABLE_OBJC_EXCEPTIONS = YES;
				GCC_SYMBOLS_PRIVATE_EXTERN = NO;
				GCC_WARN_SIGN_COMPARE = NO;
				GCC_WARN_UNINITIALIZED_AUTOS = YES;
				INFOPLIST_FILE = "Listener/CouchbaseLiteListener-Info.plist";
				LD_DYLIB_INSTALL_NAME = "@rpath/$(EXECUTABLE_PATH)";
				PRODUCT_MODULE_NAME = CouchbaseLiteListener;
				PRODUCT_NAME = CouchbaseLiteListener;
				PROVISIONING_PROFILE = "";
				STRIP_INSTALLED_PRODUCT = YES;
				WRAPPER_EXTENSION = framework;
			};
			name = Release;
		};
		27538F7817F13B04004C3BFD /* Debug */ = {
			isa = XCBuildConfiguration;
			buildSettings = {
				ALWAYS_SEARCH_USER_PATHS = NO;
				ARCHS = "$(ARCHS_STANDARD)";
				CLANG_CXX_LANGUAGE_STANDARD = "gnu++0x";
				CLANG_CXX_LIBRARY = "libc++";
				CLANG_WARN_BOOL_CONVERSION = YES;
				CLANG_WARN_CONSTANT_CONVERSION = YES;
				CLANG_WARN_DIRECT_OBJC_ISA_USAGE = YES_ERROR;
				CLANG_WARN_ENUM_CONVERSION = YES;
				CLANG_WARN_INT_CONVERSION = YES;
				CLANG_WARN_OBJC_ROOT_CLASS = YES_ERROR;
				COMBINE_HIDPI_IMAGES = YES;
				COPY_PHASE_STRIP = NO;
				GCC_C_LANGUAGE_STANDARD = gnu99;
				GCC_ENABLE_OBJC_EXCEPTIONS = YES;
				GCC_PRECOMPILE_PREFIX_HEADER = YES;
				GCC_PREPROCESSOR_DEFINITIONS = (
					"DEBUG=1",
					"$(inherited)",
				);
				GCC_SYMBOLS_PRIVATE_EXTERN = NO;
				GCC_WARN_ABOUT_DEPRECATED_FUNCTIONS = NO;
				GCC_WARN_ABOUT_RETURN_TYPE = YES_ERROR;
				INFOPLIST_FILE = "LiteServ App/LiteServ App-Info.plist";
				LD_RUNPATH_SEARCH_PATHS = "@executable_path/../Frameworks";
				ONLY_ACTIVE_ARCH = YES;
				PRODUCT_NAME = LiteServ;
				WRAPPER_EXTENSION = app;
			};
			name = Debug;
		};
		27538F7917F13B04004C3BFD /* Release */ = {
			isa = XCBuildConfiguration;
			buildSettings = {
				ALWAYS_SEARCH_USER_PATHS = NO;
				ARCHS = "$(ARCHS_STANDARD)";
				CLANG_CXX_LANGUAGE_STANDARD = "gnu++0x";
				CLANG_CXX_LIBRARY = "libc++";
				CLANG_WARN_BOOL_CONVERSION = YES;
				CLANG_WARN_CONSTANT_CONVERSION = YES;
				CLANG_WARN_DIRECT_OBJC_ISA_USAGE = YES_ERROR;
				CLANG_WARN_ENUM_CONVERSION = YES;
				CLANG_WARN_INT_CONVERSION = YES;
				CLANG_WARN_OBJC_ROOT_CLASS = YES_ERROR;
				COMBINE_HIDPI_IMAGES = YES;
				COPY_PHASE_STRIP = YES;
				DEBUG_INFORMATION_FORMAT = "dwarf-with-dsym";
				ENABLE_NS_ASSERTIONS = NO;
				GCC_C_LANGUAGE_STANDARD = gnu99;
				GCC_ENABLE_OBJC_EXCEPTIONS = YES;
				GCC_PRECOMPILE_PREFIX_HEADER = YES;
				GCC_WARN_ABOUT_DEPRECATED_FUNCTIONS = NO;
				GCC_WARN_ABOUT_RETURN_TYPE = YES_ERROR;
				INFOPLIST_FILE = "LiteServ App/LiteServ App-Info.plist";
				LD_RUNPATH_SEARCH_PATHS = "@executable_path/../Frameworks";
				PRODUCT_NAME = LiteServ;
				WRAPPER_EXTENSION = app;
			};
			name = Release;
		};
		275A29081649A54000B0D8EE /* Debug */ = {
			isa = XCBuildConfiguration;
			buildSettings = {
				COMBINE_HIDPI_IMAGES = YES;
				PRODUCT_NAME = "$(TARGET_NAME)";
			};
			name = Debug;
		};
		275A29091649A54000B0D8EE /* Release */ = {
			isa = XCBuildConfiguration;
			buildSettings = {
				COMBINE_HIDPI_IMAGES = YES;
				PRODUCT_NAME = "$(TARGET_NAME)";
			};
			name = Release;
		};
		27731F281495CFEF00815D67 /* Debug */ = {
			isa = XCBuildConfiguration;
			buildSettings = {
				ALWAYS_SEARCH_USER_PATHS = NO;
				ARCHS = "$(ARCHS_STANDARD)";
				CODE_SIGN_IDENTITY = "iPhone Developer";
				"CODE_SIGN_IDENTITY[sdk=iphoneos*]" = "iPhone Developer";
				COPY_PHASE_STRIP = NO;
				FRAMEWORK_SEARCH_PATHS = (
					"$(inherited)",
					"\"$(DEVELOPER_FRAMEWORKS_DIR)\"",
				);
				GCC_C_LANGUAGE_STANDARD = gnu99;
				GCC_DYNAMIC_NO_PIC = NO;
				GCC_PRECOMPILE_PREFIX_HEADER = YES;
				GCC_PREFIX_HEADER = "Demo-iOS/iOS Demo-Prefix.pch";
				GCC_PREPROCESSOR_DEFINITIONS = (
					"DEBUG=1",
					"$(inherited)",
				);
				GCC_SYMBOLS_PRIVATE_EXTERN = NO;
				GCC_WARN_ABOUT_MISSING_PROTOTYPES = YES;
				INFOPLIST_FILE = "Demo-iOS/iOS Empty App-Info.plist";
				LD_GENERATE_MAP_FILE = YES;
				OTHER_LDFLAGS = "-ObjC";
				PRODUCT_NAME = "Couchbase Lite Empty App";
				PROVISIONING_PROFILE = "";
				SDKROOT = iphoneos;
				TARGETED_DEVICE_FAMILY = "1,2";
				VALID_ARCHS = armv7;
				WRAPPER_EXTENSION = app;
			};
			name = Debug;
		};
		27731F291495CFEF00815D67 /* Release */ = {
			isa = XCBuildConfiguration;
			buildSettings = {
				ALWAYS_SEARCH_USER_PATHS = NO;
				ARCHS = "$(ARCHS_STANDARD)";
				CODE_SIGN_IDENTITY = "iPhone Developer";
				"CODE_SIGN_IDENTITY[sdk=iphoneos*]" = "iPhone Developer";
				COPY_PHASE_STRIP = YES;
				FRAMEWORK_SEARCH_PATHS = (
					"$(inherited)",
					"\"$(DEVELOPER_FRAMEWORKS_DIR)\"",
				);
				GCC_C_LANGUAGE_STANDARD = gnu99;
				GCC_PRECOMPILE_PREFIX_HEADER = YES;
				GCC_PREFIX_HEADER = "Demo-iOS/iOS Demo-Prefix.pch";
				GCC_WARN_ABOUT_MISSING_PROTOTYPES = YES;
				INFOPLIST_FILE = "Demo-iOS/iOS Empty App-Info.plist";
				LD_GENERATE_MAP_FILE = YES;
				OTHER_CFLAGS = "-DNS_BLOCK_ASSERTIONS=1";
				OTHER_LDFLAGS = "-ObjC";
				PRODUCT_NAME = "Couchbase Lite Empty App";
				PROVISIONING_PROFILE = "";
				SDKROOT = iphoneos;
				TARGETED_DEVICE_FAMILY = "1,2";
				VALIDATE_PRODUCT = YES;
				VALID_ARCHS = armv7;
				WRAPPER_EXTENSION = app;
			};
			name = Release;
		};
		27B0B7C81492B83C00A817AD /* Debug */ = {
			isa = XCBuildConfiguration;
			buildSettings = {
				ALWAYS_SEARCH_USER_PATHS = NO;
				ARCHS = "$(ARCHS_STANDARD)";
				COPY_PHASE_STRIP = NO;
				DSTROOT = /tmp/CouchbaseLiteiOS.dst;
				GCC_C_LANGUAGE_STANDARD = gnu99;
				GCC_DYNAMIC_NO_PIC = NO;
				GCC_PRECOMPILE_PREFIX_HEADER = NO;
				GCC_PREFIX_HEADER = Source/CouchbaseLitePrefix.h;
				GCC_SYMBOLS_PRIVATE_EXTERN = NO;
				GCC_WARN_ABOUT_MISSING_PROTOTYPES = YES;
				HEADER_SEARCH_PATHS = (
					"$(inherited)",
					/Applications/Xcode.app/Contents/Developer/Toolchains/XcodeDefault.xctoolchain/usr/include,
					"$SRCROOT/vendor/yajl/build/yajl-2.0.5/include",
					vendor/CBForest/,
					vendor/CBForest/vendor/forestdb/include/libforestdb/,
				);
				OTHER_LDFLAGS = "-ObjC";
				PRODUCT_NAME = CouchbaseLite;
				SDKROOT = iphoneos;
				SKIP_INSTALL = YES;
			};
			name = Debug;
		};
		27B0B7C91492B83C00A817AD /* Release */ = {
			isa = XCBuildConfiguration;
			buildSettings = {
				ALWAYS_SEARCH_USER_PATHS = NO;
				ARCHS = "$(ARCHS_STANDARD)";
				COPY_PHASE_STRIP = YES;
				DSTROOT = /tmp/CouchbaseLiteiOS.dst;
				GCC_C_LANGUAGE_STANDARD = gnu99;
				GCC_PRECOMPILE_PREFIX_HEADER = NO;
				GCC_PREFIX_HEADER = Source/CouchbaseLitePrefix.h;
				GCC_WARN_ABOUT_MISSING_PROTOTYPES = YES;
				HEADER_SEARCH_PATHS = (
					"$(inherited)",
					/Applications/Xcode.app/Contents/Developer/Toolchains/XcodeDefault.xctoolchain/usr/include,
					"$SRCROOT/vendor/yajl/build/yajl-2.0.5/include",
					vendor/CBForest/,
					vendor/CBForest/vendor/forestdb/include/libforestdb/,
				);
				OTHER_LDFLAGS = "-ObjC";
				PRODUCT_NAME = CouchbaseLite;
				SDKROOT = iphoneos;
				SKIP_INSTALL = YES;
				VALIDATE_PRODUCT = YES;
			};
			name = Release;
		};
		27B0B7F21492BB6C00A817AD /* Debug */ = {
			isa = XCBuildConfiguration;
			buildSettings = {
				ALWAYS_SEARCH_USER_PATHS = NO;
				ARCHS = "$(ARCHS_STANDARD)";
				CONFIGURATION_BUILD_DIR = "$(BUILD_DIR)/$(CONFIGURATION)-ios-universal";
				COPY_PHASE_STRIP = NO;
				DEBUG_INFORMATION_FORMAT = dwarf;
				GCC_C_LANGUAGE_STANDARD = gnu99;
				GCC_DYNAMIC_NO_PIC = NO;
				GCC_ENABLE_OBJC_EXCEPTIONS = YES;
				GCC_PRECOMPILE_PREFIX_HEADER = YES;
				GCC_PREPROCESSOR_DEFINITIONS = (
					"DEBUG=1",
					"$(inherited)",
				);
				GCC_SYMBOLS_PRIVATE_EXTERN = NO;
				GCC_WARN_ABOUT_MISSING_PROTOTYPES = YES;
				INFOPLIST_FILE = "Source/CouchbaseLite-Info.plist";
				INSTALL_PATH = "$(LOCAL_LIBRARY_DIR)/Frameworks";
				MACH_O_TYPE = mh_dylib;
				ONLY_ACTIVE_ARCH = NO;
				PRODUCT_NAME = CouchbaseLite;
				SDKROOT = iphoneos;
				TARGETED_DEVICE_FAMILY = "1,2";
				WRAPPER_EXTENSION = framework;
			};
			name = Debug;
		};
		27B0B7F31492BB6C00A817AD /* Release */ = {
			isa = XCBuildConfiguration;
			buildSettings = {
				ALWAYS_SEARCH_USER_PATHS = NO;
				ARCHS = "$(ARCHS_STANDARD)";
				CONFIGURATION_BUILD_DIR = "$(BUILD_DIR)/$(CONFIGURATION)-ios-universal";
				COPY_PHASE_STRIP = YES;
				DEBUG_INFORMATION_FORMAT = dwarf;
				GCC_C_LANGUAGE_STANDARD = gnu99;
				GCC_ENABLE_OBJC_EXCEPTIONS = YES;
				GCC_PRECOMPILE_PREFIX_HEADER = YES;
				GCC_WARN_ABOUT_MISSING_PROTOTYPES = YES;
				INFOPLIST_FILE = "Source/CouchbaseLite-Info.plist";
				INSTALL_PATH = "$(LOCAL_LIBRARY_DIR)/Frameworks";
				MACH_O_TYPE = mh_dylib;
				ONLY_ACTIVE_ARCH = NO;
				PRODUCT_NAME = CouchbaseLite;
				SDKROOT = iphoneos;
				TARGETED_DEVICE_FAMILY = "1,2";
				WRAPPER_EXTENSION = framework;
			};
			name = Release;
		};
		27B0B82A1492C16300A817AD /* Debug */ = {
			isa = XCBuildConfiguration;
			buildSettings = {
				ALWAYS_SEARCH_USER_PATHS = NO;
				ARCHS = "$(ARCHS_STANDARD)";
				CLANG_ENABLE_OBJC_ARC = YES;
				CODE_SIGN_IDENTITY = "iPhone Developer";
				"CODE_SIGN_IDENTITY[sdk=iphoneos*]" = "iPhone Developer";
				COPY_PHASE_STRIP = NO;
				DEBUG_INFORMATION_FORMAT = "dwarf-with-dsym";
				FRAMEWORK_SEARCH_PATHS = (
					"$(inherited)",
					"\"$(DEVELOPER_FRAMEWORKS_DIR)\"",
				);
				GCC_C_LANGUAGE_STANDARD = gnu99;
				GCC_PRECOMPILE_PREFIX_HEADER = YES;
				GCC_PREFIX_HEADER = "Demo-iOS/iOS Demo-Prefix.pch";
				GCC_PREPROCESSOR_DEFINITIONS = (
					"DEBUG=1",
					"$(inherited)",
					"CBLIS_NO_CHANGE_COALESCING=1",
				);
				GCC_SYMBOLS_PRIVATE_EXTERN = NO;
				GCC_WARN_ABOUT_MISSING_PROTOTYPES = YES;
				INFOPLIST_FILE = "Demo-iOS/iOS Demo-Info.plist";
				OTHER_LDFLAGS = "-ObjC";
<<<<<<< HEAD
				PRODUCT_NAME = "Grocery Sync";
				PROVISIONING_PROFILE = "745846E5-A2A9-43F9-A12A-F39D992219E0";
				"PROVISIONING_PROFILE[sdk=iphoneos*]" = "";
=======
				PRODUCT_NAME = "CBL Test";
				PROVISIONING_PROFILE = "3FA0AADA-0697-4838-B3D1-ADE7D6834462";
>>>>>>> ea3e037b
				SDKROOT = iphoneos;
				TARGETED_DEVICE_FAMILY = "1,2";
				WRAPPER_EXTENSION = app;
			};
			name = Debug;
		};
		27B0B82B1492C16300A817AD /* Release */ = {
			isa = XCBuildConfiguration;
			buildSettings = {
				ALWAYS_SEARCH_USER_PATHS = NO;
				ARCHS = "$(ARCHS_STANDARD)";
				CLANG_ENABLE_OBJC_ARC = YES;
				CODE_SIGN_IDENTITY = "iPhone Developer";
				"CODE_SIGN_IDENTITY[sdk=iphoneos*]" = "iPhone Developer";
				COPY_PHASE_STRIP = YES;
				FRAMEWORK_SEARCH_PATHS = (
					"$(inherited)",
					"\"$(DEVELOPER_FRAMEWORKS_DIR)\"",
				);
				GCC_C_LANGUAGE_STANDARD = gnu99;
				GCC_PRECOMPILE_PREFIX_HEADER = YES;
				GCC_PREFIX_HEADER = "Demo-iOS/iOS Demo-Prefix.pch";
				GCC_WARN_ABOUT_MISSING_PROTOTYPES = YES;
				INFOPLIST_FILE = "Demo-iOS/iOS Demo-Info.plist";
				OTHER_CFLAGS = "-DNS_BLOCK_ASSERTIONS=1";
				OTHER_LDFLAGS = "-ObjC";
<<<<<<< HEAD
				PRODUCT_NAME = "Grocery Sync";
				PROVISIONING_PROFILE = "745846E5-A2A9-43F9-A12A-F39D992219E0";
				"PROVISIONING_PROFILE[sdk=iphoneos*]" = "";
=======
				PRODUCT_NAME = "CBL Test";
				PROVISIONING_PROFILE = "3FA0AADA-0697-4838-B3D1-ADE7D6834462";
>>>>>>> ea3e037b
				SDKROOT = iphoneos;
				TARGETED_DEVICE_FAMILY = "1,2";
				VALIDATE_PRODUCT = YES;
				WRAPPER_EXTENSION = app;
			};
			name = Release;
		};
		27C706B0148864BA00F0F099 /* Debug */ = {
			isa = XCBuildConfiguration;
			buildSettings = {
				ALWAYS_SEARCH_USER_PATHS = NO;
				ARCHS = "$(ARCHS_STANDARD_64_BIT)";
				COMBINE_HIDPI_IMAGES = YES;
				COPY_PHASE_STRIP = NO;
				GCC_DYNAMIC_NO_PIC = NO;
				GCC_PRECOMPILE_PREFIX_HEADER = YES;
				GCC_SYMBOLS_PRIVATE_EXTERN = NO;
				GCC_VERSION = com.apple.compilers.llvm.clang.1_0;
				GCC_WARN_64_TO_32_BIT_CONVERSION = YES;
				GCC_WARN_ABOUT_MISSING_PROTOTYPES = YES;
				INFOPLIST_FILE = "Demo-Mac/ShoppingDemo-Info.plist";
				LD_RUNPATH_SEARCH_PATHS = "@loader_path/../Frameworks";
				PRODUCT_NAME = "Couchbase Lite Demo";
				VALID_ARCHS = x86_64;
				WRAPPER_EXTENSION = app;
			};
			name = Debug;
		};
		27C706B1148864BA00F0F099 /* Release */ = {
			isa = XCBuildConfiguration;
			buildSettings = {
				ALWAYS_SEARCH_USER_PATHS = NO;
				ARCHS = "$(ARCHS_STANDARD_64_BIT)";
				COMBINE_HIDPI_IMAGES = YES;
				COPY_PHASE_STRIP = YES;
				DEBUG_INFORMATION_FORMAT = "dwarf-with-dsym";
				GCC_PRECOMPILE_PREFIX_HEADER = YES;
				GCC_VERSION = com.apple.compilers.llvm.clang.1_0;
				GCC_WARN_64_TO_32_BIT_CONVERSION = YES;
				GCC_WARN_ABOUT_MISSING_PROTOTYPES = YES;
				INFOPLIST_FILE = "Demo-Mac/ShoppingDemo-Info.plist";
				LD_RUNPATH_SEARCH_PATHS = "@loader_path/../Frameworks";
				PRODUCT_NAME = "Couchbase Lite Demo";
				VALID_ARCHS = x86_64;
				WRAPPER_EXTENSION = app;
			};
			name = Release;
		};
		27FA59EC179EEACA0043460A /* Debug */ = {
			isa = XCBuildConfiguration;
			buildSettings = {
				ALWAYS_SEARCH_USER_PATHS = NO;
				CLANG_CXX_LANGUAGE_STANDARD = "gnu++0x";
				CLANG_CXX_LIBRARY = "libc++";
				CLANG_ENABLE_MODULES = YES;
				CLANG_WARN_BOOL_CONVERSION = YES;
				CLANG_WARN_CONSTANT_CONVERSION = YES;
				CLANG_WARN_DIRECT_OBJC_ISA_USAGE = YES_ERROR;
				CLANG_WARN_ENUM_CONVERSION = YES;
				CLANG_WARN_INT_CONVERSION = YES;
				CLANG_WARN_OBJC_ROOT_CLASS = YES_ERROR;
				COPY_PHASE_STRIP = NO;
				DEBUGGING_SYMBOLS = YES;
				GCC_C_LANGUAGE_STANDARD = gnu99;
				GCC_ENABLE_OBJC_EXCEPTIONS = YES;
				GCC_GENERATE_DEBUGGING_SYMBOLS = YES;
				GCC_OPTIMIZATION_LEVEL = 0;
				GCC_PREPROCESSOR_DEFINITIONS = (
					"DEBUG=1",
					"$(inherited)",
				);
				GCC_SYMBOLS_PRIVATE_EXTERN = NO;
				GCC_TREAT_WARNINGS_AS_ERRORS = "";
				GCC_WARN_ABOUT_RETURN_TYPE = YES_ERROR;
				MACOSX_DEPLOYMENT_TARGET = 10.9;
				ONLY_ACTIVE_ARCH = YES;
				OTHER_CFLAGS = "";
				OTHER_LDFLAGS = "";
				PRODUCT_NAME = "$(TARGET_NAME)";
				WARNING_CFLAGS = "";
			};
			name = Debug;
		};
		27FA59ED179EEACA0043460A /* Release */ = {
			isa = XCBuildConfiguration;
			buildSettings = {
				ALWAYS_SEARCH_USER_PATHS = NO;
				CLANG_CXX_LANGUAGE_STANDARD = "gnu++0x";
				CLANG_CXX_LIBRARY = "libc++";
				CLANG_ENABLE_MODULES = YES;
				CLANG_WARN_BOOL_CONVERSION = YES;
				CLANG_WARN_CONSTANT_CONVERSION = YES;
				CLANG_WARN_DIRECT_OBJC_ISA_USAGE = YES_ERROR;
				CLANG_WARN_ENUM_CONVERSION = YES;
				CLANG_WARN_INT_CONVERSION = YES;
				CLANG_WARN_OBJC_ROOT_CLASS = YES_ERROR;
				COPY_PHASE_STRIP = YES;
				DEBUG_INFORMATION_FORMAT = "dwarf-with-dsym";
				ENABLE_NS_ASSERTIONS = NO;
				GCC_C_LANGUAGE_STANDARD = gnu99;
				GCC_ENABLE_OBJC_EXCEPTIONS = YES;
				GCC_TREAT_WARNINGS_AS_ERRORS = "";
				GCC_WARN_ABOUT_RETURN_TYPE = YES_ERROR;
				MACOSX_DEPLOYMENT_TARGET = 10.9;
				OTHER_CFLAGS = "";
				OTHER_LDFLAGS = "";
				PRODUCT_NAME = "$(TARGET_NAME)";
				WARNING_CFLAGS = "";
			};
			name = Release;
		};
		792867C8178DE01900248AF0 /* Debug */ = {
			isa = XCBuildConfiguration;
			buildSettings = {
				ALWAYS_SEARCH_USER_PATHS = NO;
				ARCHS = "$(ARCHS_STANDARD)";
				CLANG_CXX_LANGUAGE_STANDARD = "gnu++0x";
				CLANG_CXX_LIBRARY = "libc++";
				CLANG_WARN_CONSTANT_CONVERSION = YES;
				CLANG_WARN_ENUM_CONVERSION = YES;
				CLANG_WARN_INT_CONVERSION = YES;
				COPY_PHASE_STRIP = NO;
				DSTROOT = /tmp/CBLJSViewCompiler.dst;
				FRAMEWORK_SEARCH_PATHS = (
					"$(inherited)",
					"\"$(SRCROOT)/vendor\"",
				);
				GCC_C_LANGUAGE_STANDARD = gnu99;
				GCC_PRECOMPILE_PREFIX_HEADER = YES;
				GCC_PREFIX_HEADER = "Source/CBLJSViewCompiler-Prefix.pch";
				GCC_PREPROCESSOR_DEFINITIONS = (
					"DEBUG=1",
					"$(inherited)",
				);
				GCC_SYMBOLS_PRIVATE_EXTERN = NO;
				OTHER_LDFLAGS = "-ObjC";
				PRODUCT_NAME = "$(TARGET_NAME)";
				SDKROOT = iphoneos;
				SKIP_INSTALL = YES;
			};
			name = Debug;
		};
		792867C9178DE01900248AF0 /* Release */ = {
			isa = XCBuildConfiguration;
			buildSettings = {
				ALWAYS_SEARCH_USER_PATHS = NO;
				ARCHS = "$(ARCHS_STANDARD)";
				CLANG_CXX_LANGUAGE_STANDARD = "gnu++0x";
				CLANG_CXX_LIBRARY = "libc++";
				CLANG_WARN_CONSTANT_CONVERSION = YES;
				CLANG_WARN_ENUM_CONVERSION = YES;
				CLANG_WARN_INT_CONVERSION = YES;
				COPY_PHASE_STRIP = YES;
				DSTROOT = /tmp/CBLJSViewCompiler.dst;
				FRAMEWORK_SEARCH_PATHS = (
					"$(inherited)",
					"\"$(SRCROOT)/vendor\"",
				);
				GCC_C_LANGUAGE_STANDARD = gnu99;
				GCC_PRECOMPILE_PREFIX_HEADER = YES;
				GCC_PREFIX_HEADER = "Source/CBLJSViewCompiler-Prefix.pch";
				OTHER_LDFLAGS = "-ObjC";
				PRODUCT_NAME = "$(TARGET_NAME)";
				SDKROOT = iphoneos;
				SKIP_INSTALL = YES;
				VALIDATE_PRODUCT = YES;
			};
			name = Release;
		};
		DA023B6214BCA94C008184BB /* Debug */ = {
			isa = XCBuildConfiguration;
			buildSettings = {
				ALWAYS_SEARCH_USER_PATHS = NO;
				ARCHS = "$(ARCHS_STANDARD)";
				CLANG_ENABLE_OBJC_ARC = YES;
				CLANG_WARN_SUSPICIOUS_IMPLICIT_CONVERSION = NO;
				COPY_PHASE_STRIP = NO;
				DSTROOT = /tmp/CouchbaseLiteiOS.dst;
				GCC_C_LANGUAGE_STANDARD = gnu99;
				GCC_DYNAMIC_NO_PIC = NO;
				GCC_PRECOMPILE_PREFIX_HEADER = YES;
				GCC_PREFIX_HEADER = Source/CouchbaseLitePrefix.h;
				GCC_SYMBOLS_PRIVATE_EXTERN = NO;
				GCC_WARN_ABOUT_MISSING_PROTOTYPES = YES;
				GCC_WARN_ABOUT_POINTER_SIGNEDNESS = YES;
				GCC_WARN_SIGN_COMPARE = NO;
				OTHER_LDFLAGS = "-ObjC";
				PRODUCT_NAME = CouchbaseLiteListener;
				SDKROOT = iphoneos;
				SKIP_INSTALL = YES;
			};
			name = Debug;
		};
		DA023B6314BCA94C008184BB /* Release */ = {
			isa = XCBuildConfiguration;
			buildSettings = {
				ALWAYS_SEARCH_USER_PATHS = NO;
				ARCHS = "$(ARCHS_STANDARD)";
				CLANG_ENABLE_OBJC_ARC = YES;
				CLANG_WARN_SUSPICIOUS_IMPLICIT_CONVERSION = NO;
				COPY_PHASE_STRIP = YES;
				DSTROOT = /tmp/CouchbaseLiteiOS.dst;
				GCC_C_LANGUAGE_STANDARD = gnu99;
				GCC_PRECOMPILE_PREFIX_HEADER = YES;
				GCC_PREFIX_HEADER = Source/CouchbaseLitePrefix.h;
				GCC_WARN_ABOUT_MISSING_PROTOTYPES = YES;
				GCC_WARN_ABOUT_POINTER_SIGNEDNESS = YES;
				GCC_WARN_SIGN_COMPARE = NO;
				OTHER_LDFLAGS = "-ObjC";
				PRODUCT_NAME = CouchbaseLiteListener;
				SDKROOT = iphoneos;
				SKIP_INSTALL = YES;
				VALIDATE_PRODUCT = YES;
			};
			name = Release;
		};
		DA147C3414BCAC3B0052DA4D /* Debug */ = {
			isa = XCBuildConfiguration;
			buildSettings = {
				ALWAYS_SEARCH_USER_PATHS = NO;
				ARCHS = "$(ARCHS_STANDARD)";
				CONFIGURATION_BUILD_DIR = "$(BUILD_DIR)/$(CONFIGURATION)-ios-universal";
				COPY_PHASE_STRIP = NO;
				DEBUG_INFORMATION_FORMAT = dwarf;
				GCC_C_LANGUAGE_STANDARD = gnu99;
				GCC_DYNAMIC_NO_PIC = NO;
				GCC_ENABLE_OBJC_EXCEPTIONS = YES;
				GCC_PRECOMPILE_PREFIX_HEADER = YES;
				GCC_PREPROCESSOR_DEFINITIONS = (
					"DEBUG=1",
					"$(inherited)",
				);
				GCC_SYMBOLS_PRIVATE_EXTERN = NO;
				GCC_WARN_ABOUT_MISSING_PROTOTYPES = YES;
				INSTALL_PATH = "$(LOCAL_LIBRARY_DIR)/Frameworks";
				MACH_O_TYPE = mh_dylib;
				ONLY_ACTIVE_ARCH = NO;
				PRODUCT_NAME = CouchbaseLiteListener;
				SDKROOT = iphoneos;
				TARGETED_DEVICE_FAMILY = "1,2";
				WRAPPER_EXTENSION = framework;
			};
			name = Debug;
		};
		DA147C3514BCAC3B0052DA4D /* Release */ = {
			isa = XCBuildConfiguration;
			buildSettings = {
				ALWAYS_SEARCH_USER_PATHS = NO;
				ARCHS = "$(ARCHS_STANDARD)";
				CONFIGURATION_BUILD_DIR = "$(BUILD_DIR)/$(CONFIGURATION)-ios-universal";
				COPY_PHASE_STRIP = YES;
				DEBUG_INFORMATION_FORMAT = dwarf;
				GCC_C_LANGUAGE_STANDARD = gnu99;
				GCC_ENABLE_OBJC_EXCEPTIONS = YES;
				GCC_PRECOMPILE_PREFIX_HEADER = YES;
				GCC_WARN_ABOUT_MISSING_PROTOTYPES = YES;
				INSTALL_PATH = "$(LOCAL_LIBRARY_DIR)/Frameworks";
				MACH_O_TYPE = mh_dylib;
				ONLY_ACTIVE_ARCH = NO;
				PRODUCT_NAME = CouchbaseLiteListener;
				SDKROOT = iphoneos;
				TARGETED_DEVICE_FAMILY = "1,2";
				WRAPPER_EXTENSION = framework;
			};
			name = Release;
		};
/* End XCBuildConfiguration section */

/* Begin XCConfigurationList section */
		1DEB923508733DC60010E9CD /* Build configuration list for PBXProject "CouchbaseLite" */ = {
			isa = XCConfigurationList;
			buildConfigurations = (
				1DEB923608733DC60010E9CD /* Debug */,
				1DEB923708733DC60010E9CD /* Release */,
			);
			defaultConfigurationIsVisible = 0;
			defaultConfigurationName = Release;
		};
		270B3E0B1489359100E0A926 /* Build configuration list for PBXNativeTarget "CBL Mac" */ = {
			isa = XCConfigurationList;
			buildConfigurations = (
				270B3E0C1489359100E0A926 /* Debug */,
				270B3E0D1489359100E0A926 /* Release */,
			);
			defaultConfigurationIsVisible = 0;
			defaultConfigurationName = Release;
		};
		270FE0D414C5008C005FF647 /* Build configuration list for PBXNativeTarget "LiteServ" */ = {
			isa = XCConfigurationList;
			buildConfigurations = (
				270FE0D214C5008C005FF647 /* Debug */,
				270FE0D314C5008C005FF647 /* Release */,
			);
			defaultConfigurationIsVisible = 0;
			defaultConfigurationName = Release;
		};
		275315E114ACF0A20065964D /* Build configuration list for PBXNativeTarget "CBL Listener Mac" */ = {
			isa = XCConfigurationList;
			buildConfigurations = (
				275315E214ACF0A20065964D /* Debug */,
				275315E314ACF0A20065964D /* Release */,
			);
			defaultConfigurationIsVisible = 0;
			defaultConfigurationName = Release;
		};
		27538F7C17F13B04004C3BFD /* Build configuration list for PBXNativeTarget "LiteServ App" */ = {
			isa = XCConfigurationList;
			buildConfigurations = (
				27538F7817F13B04004C3BFD /* Debug */,
				27538F7917F13B04004C3BFD /* Release */,
			);
			defaultConfigurationIsVisible = 0;
			defaultConfigurationName = Release;
		};
		275A29071649A54000B0D8EE /* Build configuration list for PBXAggregateTarget "All" */ = {
			isa = XCConfigurationList;
			buildConfigurations = (
				275A29081649A54000B0D8EE /* Debug */,
				275A29091649A54000B0D8EE /* Release */,
			);
			defaultConfigurationIsVisible = 0;
			defaultConfigurationName = Release;
		};
		27731F271495CFEF00815D67 /* Build configuration list for PBXNativeTarget "CBL iOS Empty App" */ = {
			isa = XCConfigurationList;
			buildConfigurations = (
				27731F281495CFEF00815D67 /* Debug */,
				27731F291495CFEF00815D67 /* Release */,
			);
			defaultConfigurationIsVisible = 0;
			defaultConfigurationName = Release;
		};
		27B0B7C71492B83C00A817AD /* Build configuration list for PBXNativeTarget "CBL iOS library" */ = {
			isa = XCConfigurationList;
			buildConfigurations = (
				27B0B7C81492B83C00A817AD /* Debug */,
				27B0B7C91492B83C00A817AD /* Release */,
			);
			defaultConfigurationIsVisible = 0;
			defaultConfigurationName = Release;
		};
		27B0B7F11492BB6C00A817AD /* Build configuration list for PBXNativeTarget "CBL iOS" */ = {
			isa = XCConfigurationList;
			buildConfigurations = (
				27B0B7F21492BB6C00A817AD /* Debug */,
				27B0B7F31492BB6C00A817AD /* Release */,
			);
			defaultConfigurationIsVisible = 0;
			defaultConfigurationName = Release;
		};
		27B0B8291492C16300A817AD /* Build configuration list for PBXNativeTarget "CBL iOS Test" */ = {
			isa = XCConfigurationList;
			buildConfigurations = (
				27B0B82A1492C16300A817AD /* Debug */,
				27B0B82B1492C16300A817AD /* Release */,
			);
			defaultConfigurationIsVisible = 0;
			defaultConfigurationName = Release;
		};
		27C706AF148864BA00F0F099 /* Build configuration list for PBXNativeTarget "CBL Mac Test" */ = {
			isa = XCConfigurationList;
			buildConfigurations = (
				27C706B0148864BA00F0F099 /* Debug */,
				27C706B1148864BA00F0F099 /* Release */,
			);
			defaultConfigurationIsVisible = 0;
			defaultConfigurationName = Release;
		};
		27FA59EB179EEACA0043460A /* Build configuration list for PBXLegacyTarget "Documentation" */ = {
			isa = XCConfigurationList;
			buildConfigurations = (
				27FA59EC179EEACA0043460A /* Debug */,
				27FA59ED179EEACA0043460A /* Release */,
			);
			defaultConfigurationIsVisible = 0;
			defaultConfigurationName = Release;
		};
		792867CA178DE01900248AF0 /* Build configuration list for PBXNativeTarget "CBLJSViewCompiler" */ = {
			isa = XCConfigurationList;
			buildConfigurations = (
				792867C8178DE01900248AF0 /* Debug */,
				792867C9178DE01900248AF0 /* Release */,
			);
			defaultConfigurationIsVisible = 0;
			defaultConfigurationName = Release;
		};
		DA023B6114BCA94C008184BB /* Build configuration list for PBXNativeTarget "Listener iOS Library" */ = {
			isa = XCConfigurationList;
			buildConfigurations = (
				DA023B6214BCA94C008184BB /* Debug */,
				DA023B6314BCA94C008184BB /* Release */,
			);
			defaultConfigurationIsVisible = 0;
			defaultConfigurationName = Release;
		};
		DA147C3314BCAC3B0052DA4D /* Build configuration list for PBXNativeTarget "CBL Listener iOS" */ = {
			isa = XCConfigurationList;
			buildConfigurations = (
				DA147C3414BCAC3B0052DA4D /* Debug */,
				DA147C3514BCAC3B0052DA4D /* Release */,
			);
			defaultConfigurationIsVisible = 0;
			defaultConfigurationName = Release;
		};
/* End XCConfigurationList section */
	};
	rootObject = 08FB7793FE84155DC02AAC07 /* Project object */;
}<|MERGE_RESOLUTION|>--- conflicted
+++ resolved
@@ -4079,14 +4079,8 @@
 				GCC_WARN_ABOUT_MISSING_PROTOTYPES = YES;
 				INFOPLIST_FILE = "Demo-iOS/iOS Demo-Info.plist";
 				OTHER_LDFLAGS = "-ObjC";
-<<<<<<< HEAD
-				PRODUCT_NAME = "Grocery Sync";
-				PROVISIONING_PROFILE = "745846E5-A2A9-43F9-A12A-F39D992219E0";
-				"PROVISIONING_PROFILE[sdk=iphoneos*]" = "";
-=======
 				PRODUCT_NAME = "CBL Test";
 				PROVISIONING_PROFILE = "3FA0AADA-0697-4838-B3D1-ADE7D6834462";
->>>>>>> ea3e037b
 				SDKROOT = iphoneos;
 				TARGETED_DEVICE_FAMILY = "1,2";
 				WRAPPER_EXTENSION = app;
@@ -4113,14 +4107,8 @@
 				INFOPLIST_FILE = "Demo-iOS/iOS Demo-Info.plist";
 				OTHER_CFLAGS = "-DNS_BLOCK_ASSERTIONS=1";
 				OTHER_LDFLAGS = "-ObjC";
-<<<<<<< HEAD
-				PRODUCT_NAME = "Grocery Sync";
-				PROVISIONING_PROFILE = "745846E5-A2A9-43F9-A12A-F39D992219E0";
-				"PROVISIONING_PROFILE[sdk=iphoneos*]" = "";
-=======
 				PRODUCT_NAME = "CBL Test";
 				PROVISIONING_PROFILE = "3FA0AADA-0697-4838-B3D1-ADE7D6834462";
->>>>>>> ea3e037b
 				SDKROOT = iphoneos;
 				TARGETED_DEVICE_FAMILY = "1,2";
 				VALIDATE_PRODUCT = YES;
