--- conflicted
+++ resolved
@@ -933,22 +933,13 @@
                           if (rev)
                               body[@"_rev"] = rev;
                           self.remoteCheckpoint = body;
-                          [db setLastSequence: lastSequence withCheckpointID: checkpointID];
+                          [db setLastSequence: [lastSequence description]
+                             withCheckpointID: checkpointID];
                           LogTo(Sync, @"%@ saved remote checkpoint '%@' (_rev=%@)",
                                 self, lastSequence, rev);
                       }
-<<<<<<< HEAD
-                  } else {
-                      // Saved checkpoint:
-                      id rev = response[@"rev"];
-                      if (rev)
-                          body[@"_rev"] = rev;
-                      self.remoteCheckpoint = body;
-                      [db setLastSequence: _lastSequence.description withCheckpointID: checkpointID];
-=======
                       if (_overdueForSave)
                           [self saveLastSequence];      // start a save that was waiting on me
->>>>>>> fc952087
                   }
          ];
     // This request should not be canceled when the replication is told to stop:
