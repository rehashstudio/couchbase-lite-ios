--- conflicted
+++ resolved
@@ -123,19 +123,14 @@
 - (BOOL) open: (NSError**)outError {
     if (_open)
         return YES;
-<<<<<<< HEAD
-    LogTo(TDDatabase, @"Open %@", _path);
-    if (![_fmdb open]) {
-        if (outError) *outError = self.fmdbError;
-=======
     int flags = SQLITE_OPEN_FILEPROTECTION_COMPLETEUNLESSOPEN;
     if (_readOnly)
         flags |= SQLITE_OPEN_READONLY;
     else
         flags |= SQLITE_OPEN_READWRITE | SQLITE_OPEN_CREATE;
     LogTo(TDDatabase, @"Open %@ (flags=%X)", _path, flags);
-    if (![_fmdb openWithFlags: flags])
->>>>>>> 9dbdaf8e
+    if (![_fmdb openWithFlags: flags]) {
+        if (outError) *outError = self.fmdbError;
         return NO;
     }
     
@@ -351,12 +346,8 @@
     [super dealloc];
 }
 
-<<<<<<< HEAD
 @synthesize path=_path, name=_name, fmdb=_fmdb, attachmentStore=_attachments,
-            touchDatabase=_touchDatabase, thread=_thread;
-=======
-@synthesize path=_path, name=_name, fmdb=_fmdb, attachmentStore=_attachments, readOnly=_readOnly;
->>>>>>> 9dbdaf8e
+            readOnly=_readOnly, touchDatabase=_touchDatabase, thread=_thread;
 
 
 - (UInt64) totalDataSize {
@@ -420,10 +411,13 @@
 
 
 /** Posts a local NSNotification of a new revision of a document. */
-- (void) notifyChange: (TDRevision*)rev source: (NSURL*)source
+- (void) notifyChange: (TDRevision*)rev
+               source: (NSURL*)source
+           winningRev: (TDRevision*)winningRev
 {
     NSDictionary* userInfo = $dict({@"rev", rev},
-                                   {@"source", source});
+                                   {@"source", source},
+                                   {@"winner", winningRev});
     if (!_changesToNotify)
         _changesToNotify = [[NSMutableArray alloc] init];
     [_changesToNotify addObject: userInfo];
@@ -448,12 +442,14 @@
     if (senderDB != self && [senderDB.path isEqualToString: _path]) {
         for (NSDictionary* changes in [n.userInfo objectForKey: @"changes"]) {
             // TDRevision objects have mutable state inside, so copy this one first:
-            TDRevision* rev = [[changes objectForKey: @"rev"] copy];
-            NSURL* source = [changes objectForKey: @"source"];
+            TDRevision* rev = [changes[@"rev"] copy];
+            TDRevision* winner = [changes[@"winner"] copy];
+            NSURL* source = changes[@"source"];
             MYOnThread(_thread, ^{
-                [self notifyChange: rev source: source];
+                [self notifyChange: rev source: source winningRev: winner];
             });
             [rev release];
+            [winner release];
         }
     }
 }
