--- conflicted
+++ resolved
@@ -77,13 +77,19 @@
 /** Called by CBLDatabase to notify active replicators that it's about to close. */
 - (void) databaseClosing;
 
-<<<<<<< HEAD
 #if DEBUG // for unit tests
 @property (readonly) id lastSequence;
 @property (readonly) BOOL active;
 @property (readonly) BOOL savingCheckpoint;
 #endif
-=======
+
+@optional
+@property (readonly) NSArray* activeTasksInfo;
+@property (readonly) NSSet* pendingDocIDs;
+
+@end
+
+
 // Supported keys in the .options dictionary:
 #define kCBLReplicatorOption_Reset @"reset"
 #define kCBLReplicatorOption_Timeout @"connection_timeout"  // CouchDB specifies this name
@@ -92,10 +98,4 @@
 #define kCBLReplicatorOption_Network @"network"             // "WiFi" or "Cell"
 #define kCBLReplicatorOption_UseWebSocket @"websocket"      // Boolean; default is YES
 #define kCBLReplicatorOption_PinnedCert @"pinnedCert"       // NSData or (hex) NSString
-#define kCBLReplicatorOption_RemoteUUID @"remoteUUID"       // NSString
->>>>>>> 12ffbbac
-
-@optional
-@property (readonly) NSArray* activeTasksInfo;
-@property (readonly) NSSet* pendingDocIDs;
-@end+#define kCBLReplicatorOption_RemoteUUID @"remoteUUID"       // NSString