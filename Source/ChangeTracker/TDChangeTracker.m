--- conflicted
+++ resolved
@@ -213,27 +213,8 @@
         *errorMessage = @"No 'changes' array in response";
         return -1;
     }
-<<<<<<< HEAD
-
-    if ([_client respondsToSelector: @selector(changeTrackerReceivedChanges:)]) {
-        [_client changeTrackerReceivedChanges: changes];
-        if (changes.count > 0)
-            self.lastSequenceID = [changes lastObject][@"seq"];
-    } else {
-        for (NSDictionary* change in changes) {
-            if (![self receivedChange: change]) {
-                *errorMessage = $sprintf(@"Invalid change object: %@",
-                                         [TDJSON stringWithJSONObject: change
-                                                              options:TDJSONWritingAllowFragments
-                                                                error: nil]);
-                return -1;
-            }
-        }
-    }
-=======
     if (![self receivedChanges: changes errorMessage: errorMessage])
         return -1;
->>>>>>> 340159d3
     return changes.count;
 }
 
