--- conflicted
+++ resolved
@@ -85,14 +85,12 @@
 - (void) setCollation: (CBLViewCollation)collation;
 #endif
 
-<<<<<<< HEAD
 @end
 
 
 @interface CBLView (Internal)
-=======
+
 @property (readonly) NSArray* viewsInGroup;
->>>>>>> 42e2fdb0
 
 /** Compiles a view (using the registered CBLViewCompiler) from the properties found in a CouchDB-style design document. */
 - (BOOL) compileFromProperties: (NSDictionary*)viewProps
