--- conflicted
+++ resolved
@@ -452,53 +452,43 @@
 
 
 - (void) dbChanged: (NSNotification*)n {
-<<<<<<< HEAD
     NSMutableArray* changes = $marray();
     for (NSDictionary* change in [n.userInfo objectForKey: @"changes"]) {
-        TDRevision* rev = [change objectForKey: @"rev"];
+        TDRevision* rev = change[@"rev"];
+        TDRevision* winningRev = change[@"winner"];
+
+        if (!_changesIncludeConflicts) {
+            if (!winningRev)
+                continue;     // this change doesn't affect the winning rev ID, no need to send it
+            else if (!$equal(winningRev, rev)) {
+                // This rev made a _different_ rev current, so substitute that one.
+                // We need to emit the current sequence # in the feed, so put it in the rev.
+                // This isn't correct internally (this is an old rev so it has an older sequence)
+                // but consumers of the _changes feed don't care about the internal state.
+                if (_changesIncludeDocs)
+                    [_db loadRevisionBody: winningRev options: 0];
+                winningRev.sequence = rev.sequence;
+                rev = winningRev;
+            }
+        }
         
         if (_changesFilter && !_changesFilter(rev, _changesFilterParams))
             continue;
 
         [changes addObject: rev];
 
-        if (!_longpoll) {
+        if (_longpoll) {
+            [changes addObject: rev];
+        } else {
             Log(@"TDRouter: Sending continous change chunk");
             [self sendContinuousChange: rev];
         }
     }
-=======
-    NSDictionary* userInfo = n.userInfo;
-    TDRevision* rev = userInfo[@"rev"];
-    TDRevision* winningRev = userInfo[@"winner"];
-
-    if (!_changesIncludeConflicts) {
-        if (!winningRev)
-            return;     // this change doesn't affect the winning rev ID, so no need to send it
-        else if (!$equal(winningRev, rev)) {
-            // This rev made a _different_ rev current, so substitute that one.
-            // We need to emit the current sequence # in the feed, so put it in the rev.
-            // This isn't correct internally (this is an old rev so it has an older sequence)
-            // but consumers of the _changes feed don't care about the internal state.
-            if (_changesIncludeDocs)
-                [_db loadRevisionBody: winningRev options: 0];
-            winningRev.sequence = rev.sequence;
-            rev = winningRev;
-        }
-    }
-    
-    if (_changesFilter && !_changesFilter(rev, _changesFilterParams))
-        return;
->>>>>>> 9dbdaf8e
-
-    if (_longpoll) {
+
+    if (_longpoll && changes.count > 0) {
         Log(@"TDRouter: Sending longpoll response");
         [self sendResponseHeaders];
-<<<<<<< HEAD
         NSDictionary* body = [self responseBodyForChanges: changes since: 0];
-=======
-        NSDictionary* body = [self responseBodyForChanges: @[rev] since: 0];
->>>>>>> 9dbdaf8e
         _response.body = [TDBody bodyWithProperties: body];
         [self sendResponseBodyAndFinish: YES];
     }
