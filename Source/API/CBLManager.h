//
//  CBLManager.h
//  CouchbaseLite
//
//  Created by Jens Alfke on 6/19/12.
//  Copyright (c) 2012-2013 Couchbase, Inc. All rights reserved.
//

#import <Foundation/Foundation.h>
@class CBLDatabase;


/** Option flags for CBLManager initialization. */
typedef struct CBLManagerOptions {
    bool readOnly;      /**< No modifications to databases are allowed. */
} CBLManagerOptions;


/** Top-level CouchbaseLite object; manages a collection of databases as a CouchDB server does.
    A CBLManager and all the objects descending from it may only be used on a single
    thread. To work with databases on another thread, copy the database manager (by calling
    -copy) and use the copy on the other thread. */
@interface CBLManager : NSObject <NSCopying>

/** A shared per-process instance. This should only be used on the main thread. */
+ (instancetype) sharedInstance;

/** Returns YES if the given name is a valid database name.
    (Only the characters in "abcdefghijklmnopqrstuvwxyz0123456789_$()+-/" are allowed.) */
+ (BOOL) isValidDatabaseName: (NSString*)name                           __attribute__((nonnull));

/** The default directory to use for a CBLManager. This is in the Application Support directory. */
+ (NSString*) defaultDirectory;

/** Default initializer. Stores databases in the default directory. */
- (instancetype) init;

/** Initializes a CouchbaseLite manager that stores its data at the given path.
    @param directory  Path to data directory. If it doesn't already exist it will be created.
    @param options  If non-NULL, a pointer to options (read-only and no-replicator).
    @param outError  On return, the error if any. */
- (instancetype) initWithDirectory: (NSString*)directory
                           options: (const CBLManagerOptions*)options
                             error: (NSError**)outError                 __attribute__((nonnull(1)));

/** Creates a copy of this CBLManager, which can be used on a different thread. */
- (instancetype) copy;

/** Releases all resources used by the CBLManager instance and closes all its databases. */
- (void) close;

/** The root directory of this manager (as specified at initialization time.) */
@property (readonly) NSString* directory;

<<<<<<< HEAD
/** Returns the database with the given name, or nil if it doesn't exist.
    Multiple calls with the same name will return the same CBLDatabase instance. */
=======
#pragma mark - DATABASES:

/** Returns the database with the given name, creating it if it didn't already exist.
    Multiple calls with the same name will return the same CBLDatabase instance.
    NOTE: Database names may not contain capital letters! */
>>>>>>> 5f7c6ee0
- (CBLDatabase*) databaseNamed: (NSString*)name
                         error: (NSError**)outError                     __attribute__((nonnull(1)));

/** Returns the database with the given name, or nil if it doesn't exist.
    Multiple calls with the same name will return the same CBLDatabase instance. */
- (CBLDatabase*) existingDatabaseNamed: (NSString*)name
                                 error: (NSError**)outError             __attribute__((nonnull(1)));

/** Same as -existingDatabaseNamed:. Enables "[]" access in Xcode 4.4+ */
- (CBLDatabase*) objectForKeyedSubscript: (NSString*)key __attribute__((nonnull));

/** An array of the names of all existing databases. */
@property (readonly) NSArray* allDatabaseNames;

/** Replaces or installs a database from a file.
    This is primarily used to install a canned database on first launch of an app, in which case you should first check .exists to avoid replacing the database if it exists already. The canned database would have been copied into your app bundle at build time.
    @param databaseName  The name of the database to replace.
    @param databasePath  Path of the database file that should replace it.
    @param attachmentsPath  Path of the associated attachments directory, or nil if there are no attachments.
    @param outError  If an error occurs, it will be stored into this parameter on return.
    @return  YES if the database was copied, NO if an error occurred. */
- (BOOL) replaceDatabaseNamed: (NSString*)databaseName
             withDatabaseFile: (NSString*)databasePath
              withAttachments: (NSString*)attachmentsPath
                        error: (NSError**)outError                  __attribute__((nonnull(1,2)));

#pragma mark - CONCURRENCY:

/** The dispatch queue used to serialize access to the database manager (and its child objects.)
    Setting this is optional: by default the objects are bound to the thread on which the database
    manager was instantiated. By setting a dispatch queue, you can call the objects from within that
    queue no matter what the underlying thread is, and notifications will be posted on that queue
    as well. */
@property dispatch_queue_t dispatchQueue;

/** Runs the block asynchronously on the database manager's dispatch queue or thread.
    Unlike the rest of the API, this can be called from any thread, and provides a limited form
    of multithreaded access to Couchbase Lite. */
- (void) doAsync: (void (^)())block;

/** Asynchronously dispatches a block to run on a background thread. The block will be given a
    CBLDatabase instance to use; <em>it must use that database instead of any CBL objects that are
    in use on the surrounding code's thread.</em> Otherwise thread-safety will be violated, and
    Really Bad Things that are intermittent and hard to debug can happen.
    (Note: Unlike most of the API, this method is thread-safe.) */
- (void) backgroundTellDatabaseNamed: (NSString*)dbName to: (void (^)(CBLDatabase*))block;

#pragma mark - OTHER API:

/** The base URL of the database manager's REST API. You can access this URL within this process,
    using NSURLConnection or other APIs that use that (such as XMLHTTPRequest inside a WebView),
    but it isn't available outside the process.
    This method is only available if you've linked with the CouchbaseLiteListener framework. */
@property (readonly) NSURL* internalURL;

/** If the manager was instantiated with the noReplicator option, persistent replications won't
    run at startup. If you want to start them later, call this. */
- (void) startPersistentReplications;

/** Enables Couchbase Lite logging of the given type, process-wide. A partial list of types is here:
    http://docs.couchbase.com/couchbase-lite/cbl-ios/#useful-logging-channels 
    It's usually more convenient to enable logging via command-line args, as discussed on that
    same page; but in some environments you may not have access to the args, or may want to use
    other criteria to enable logging. */
+ (void) enableLogging: (NSString*)type;

@property (readonly, nonatomic) NSMutableDictionary* customHTTPHeaders;

#ifdef CBL_DEPRECATED
- (CBLDatabase*) createDatabaseNamed: (NSString*)name
                               error: (NSError**)outError __attribute__((deprecated("use databaseNamed:error:")));
#endif
@end


/** Returns the version of Couchbase Lite */
extern NSString* CBLVersionString( void );

/** NSError domain used for HTTP status codes returned by a lot of Couchbase Lite APIs --
    for example code 404 is "not found", 403 is "forbidden", etc. */
extern NSString* const CBLHTTPErrorDomain;<|MERGE_RESOLUTION|>--- conflicted
+++ resolved
@@ -52,16 +52,11 @@
 /** The root directory of this manager (as specified at initialization time.) */
 @property (readonly) NSString* directory;
 
-<<<<<<< HEAD
-/** Returns the database with the given name, or nil if it doesn't exist.
-    Multiple calls with the same name will return the same CBLDatabase instance. */
-=======
 #pragma mark - DATABASES:
 
 /** Returns the database with the given name, creating it if it didn't already exist.
     Multiple calls with the same name will return the same CBLDatabase instance.
     NOTE: Database names may not contain capital letters! */
->>>>>>> 5f7c6ee0
 - (CBLDatabase*) databaseNamed: (NSString*)name
                          error: (NSError**)outError                     __attribute__((nonnull(1)));
 
@@ -117,10 +112,6 @@
     This method is only available if you've linked with the CouchbaseLiteListener framework. */
 @property (readonly) NSURL* internalURL;
 
-/** If the manager was instantiated with the noReplicator option, persistent replications won't
-    run at startup. If you want to start them later, call this. */
-- (void) startPersistentReplications;
-
 /** Enables Couchbase Lite logging of the given type, process-wide. A partial list of types is here:
     http://docs.couchbase.com/couchbase-lite/cbl-ios/#useful-logging-channels 
     It's usually more convenient to enable logging via command-line args, as discussed on that
