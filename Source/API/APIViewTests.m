//
//  APIViewTests.m
//  CouchbaseLite
//
//  Created by Jens Alfke on 8/8/14.
//
//  Licensed under the Apache License, Version 2.0 (the "License"); you may not use this file
//  except in compliance with the License. You may obtain a copy of the License at
//    http://www.apache.org/licenses/LICENSE-2.0
//  Unless required by applicable law or agreed to in writing, software distributed under the
//  License is distributed on an "AS IS" BASIS, WITHOUT WARRANTIES OR CONDITIONS OF ANY KIND,
//  either express or implied. See the License for the specific language governing permissions
//  and limitations under the License.

#if DEBUG
#import "APITestUtils.h"
<<<<<<< HEAD
#import "CBLRemoteQuery.h"
=======
#import "MYBlockUtils.h"
>>>>>>> 090a2798


TestCase(API_CreateView) {
    CBLDatabase* db = createEmptyDB();

    CBLView* view = [db viewNamed: @"vu"];
    CAssert(view);
    CAssertEq(view.database, db);
    CAssertEqual(view.name, @"vu");
    CAssert(view.mapBlock == NULL);
    CAssert(view.reduceBlock == NULL);

    [view setMapBlock: MAPBLOCK({
        emit(doc[@"sequence"], nil);
    }) version: @"1"];

    CAssert(view.mapBlock != nil);

    static const NSUInteger kNDocs = 50;
    createDocuments(db, kNDocs);

    CBLQuery* query = [view createQuery];
    CAssertEq(query.database, db);
    query.startKey = @23;
    query.endKey = @33;
    CBLQueryEnumerator* rows = [query run: NULL];
    CAssert(rows);
    CAssertEq(rows.count, (NSUInteger)11);

    int expectedKey = 23;
    for (CBLQueryRow* row in rows) {
        CAssertEq([row.key intValue], expectedKey);
        CAssertEq(row.sequenceNumber, (UInt64)expectedKey+1);
        ++expectedKey;
    }
}


TestCase(API_ViewWithLinkedDocs) {
    CBLDatabase* db = createEmptyDB();
    static const NSUInteger kNDocs = 50;
    NSMutableArray* docs = [NSMutableArray array];
    NSString* lastDocID = @"";
    for (NSUInteger i=0; i<kNDocs; i++) {
        NSDictionary* properties = @{ @"sequence" : @(i),
                                      @"prev": lastDocID };
        CBLDocument* doc = createDocumentWithProperties(db, properties);
        [docs addObject: doc];
        lastDocID = doc.documentID;
    }
    
    // The map function will emit the ID of the previous document, causing that document to be
    // included when include_docs (aka prefetch) is enabled.
    CBLQuery* query = [db slowQueryWithMap: MAPBLOCK({
        emit(doc[@"sequence"], @{ @"_id": doc[@"prev"] });
    })];
    query.startKey = @23;
    query.endKey = @33;
    query.prefetch = YES;
    CBLQueryEnumerator* rows = [query run: NULL];
    CAssert(rows);
    CAssertEq(rows.count, (NSUInteger)11);
    
    int rowNumber = 23;
    for (CBLQueryRow* row in rows) {
        CAssertEq([row.key intValue], rowNumber);
        CBLDocument* prevDoc = docs[rowNumber-1];
        CAssertEqual(row.documentID, prevDoc.documentID);
        CAssertEq(row.document, prevDoc);
        ++rowNumber;
    }
}


TestCase(API_EmitNil) {
    RequireTestCase(API_CreateView);
    CBLDatabase* db = createEmptyDB();
    CBLView* view = [db viewNamed: @"vu"];
    [view setMapBlock: MAPBLOCK({
        emit(doc[@"sequence"], nil);
    }) version: @"1"];

    CBLDocument* doc1 = createDocumentWithProperties(db, @{@"sequence": @1});
    __unused CBLDocument* doc2 = createDocumentWithProperties(db, @{@"sequence": @2});
    CBLQuery* query = view.createQuery;
    NSArray* result1 = [[query run: NULL] allObjects];
    AssertEqual([(CBLQueryRow*)result1[0] key], @1);
    AssertEqual([(CBLQueryRow*)result1[0] value], nil);
    AssertEqual([(CBLQueryRow*)result1[1] key], @2);
    AssertEqual([(CBLQueryRow*)result1[1] value], nil);

    // Update doc1
    [doc1 update:^BOOL(CBLUnsavedRevision *rev) {
        rev[@"something"] = @"else";
        return YES;
    } error: NULL];

    // Query again and verify that the results sets are not considered equal:
    NSArray* result2 = [[query run: NULL] allObjects];
    Assert(![result2 isEqual: result1]);
    AssertEqual([(CBLQueryRow*)result2[0] key], @1);
    AssertEqual([(CBLQueryRow*)result2[0] value], nil);
}


TestCase(API_EmitDoc) {
    RequireTestCase(API_CreateView);
    CBLDatabase* db = createEmptyDB();
    CBLView* view = [db viewNamed: @"vu"];
    [view setMapBlock: MAPBLOCK({
        emit(doc[@"sequence"], doc);
    }) version: @"1"];

    CBLDocument* doc1 = createDocumentWithProperties(db, @{@"sequence": @1});
    CBLDocument* doc2 = createDocumentWithProperties(db, @{@"sequence": @2});
    CBLQuery* query = view.createQuery;
    NSArray* result1 = [[query run: NULL] allObjects];
    AssertEqual([(CBLQueryRow*)result1[0] key], @1);
    AssertEqual([(CBLQueryRow*)result1[0] value], doc1.properties);
    AssertEqual([(CBLQueryRow*)result1[1] key], @2);
    AssertEqual([(CBLQueryRow*)result1[1] value], doc2.properties);
    NSDictionary* initialDoc1Properties = doc1.properties;

    // Update doc1
    [doc1 update:^BOOL(CBLUnsavedRevision *rev) {
        rev[@"something"] = @"else";
        return YES;
    } error: NULL];

    // Query again and verify that the results sets are not considered equal:
    NSArray* result2 = [[query run: NULL] allObjects];
    Assert(![result2 isEqual: result1]);
    AssertEqual([(CBLQueryRow*)result2[0] key], @1);
    AssertEqual([(CBLQueryRow*)result2[0] value], doc1.properties);

    // Rows from initial query should still return the revisions they were created with:
    AssertEqual([(CBLQueryRow*)result1[0] key], @1);
    AssertEqual([(CBLQueryRow*)result1[0] value], initialDoc1Properties); // i.e. _not_ doc1.properties
}


TestCase(API_ViewCustomSort) {
    RequireTestCase(CBLQuery_KeyPathForQueryRow);
    CBLDatabase* db = createEmptyDB();

    CBLView* view = [db viewNamed: @"vu"];
    [view setMapBlock: MAPBLOCK({
        emit(doc[@"name"], doc[@"skin"]);
    }) version: @"1"];

    CAssert(view.mapBlock != nil);

    [db inTransaction: ^BOOL {
        createDocumentWithProperties(db, @{@"name": @"Barry", @"skin": @"none"});
        createDocumentWithProperties(db, @{@"name": @"Terry", @"skin": @"furry"});
        createDocumentWithProperties(db, @{@"name": @"Wanda", @"skin": @"scaly"});
        return YES;
    }];

    CBLQuery* query = [view createQuery];
    query.sortDescriptors = @[[NSSortDescriptor sortDescriptorWithKey: @"value" ascending: NO]];
    CBLQueryEnumerator* rows = [query run: NULL];

    AssertEqual(rows.nextRow.value, @"scaly");
    AssertEqual(rows.nextRow.value, @"none");
    AssertEqual(rows.nextRow.value, @"furry");
    AssertNil(rows.nextRow);

    // Now test a keypath that implicitly refers to the value:
    [view setMapBlock: MAPBLOCK({
        emit(doc[@"name"], @{@"skin": doc[@"skin"]});
    }) version: @"2"];

    query.sortDescriptors = @[[NSSortDescriptor sortDescriptorWithKey: @"value.skin" ascending: NO]];
    rows = [query run: NULL];

    AssertEqual(rows.nextRow.value, @{@"skin": @"scaly"});
    AssertEqual(rows.nextRow.value, @{@"skin": @"none"});
    AssertEqual(rows.nextRow.value, @{@"skin": @"furry"});
    AssertNil(rows.nextRow);

    // Now test a keypath with an array:
    [view setMapBlock: MAPBLOCK({
        emit(doc[@"name"], @[doc[@"skin"]]);
    }) version: @"3"];

    query.sortDescriptors = @[[NSSortDescriptor sortDescriptorWithKey: @"value[0]" ascending: NO]];
    rows = [query run: NULL];

    AssertEqual(rows.nextRow.value, @[@"scaly"]);
    AssertEqual(rows.nextRow.value, @[@"none"]);
    AssertEqual(rows.nextRow.value, @[@"furry"]);
    AssertNil(rows.nextRow);
}


TestCase(API_ViewCustomFilter) {
    CBLDatabase* db = createEmptyDB();

    CBLView* view = [db viewNamed: @"vu"];
    [view setMapBlock: MAPBLOCK({
        emit(doc[@"name"], doc[@"skin"]);
    }) version: @"1"];

    CAssert(view.mapBlock != nil);

    [db inTransaction: ^BOOL {
        createDocumentWithProperties(db, @{@"name": @"Barry", @"skin": @"none"});
        createDocumentWithProperties(db, @{@"name": @"Terry", @"skin": @"furry"});
        createDocumentWithProperties(db, @{@"name": @"Wanda", @"skin": @"scaly"});
        return YES;
    }];

    CBLQuery* query = [view createQuery];
    query.postFilter = [NSPredicate predicateWithFormat: @"value endswith 'y'"];
    CBLQueryEnumerator* rows = [query run: NULL];

    AssertEqual(rows.nextRow.value, @"furry");
    AssertEqual(rows.nextRow.value, @"scaly");
    AssertNil(rows.nextRow);
}


TestCase(API_AllDocsCustomFilter) {
    CBLDatabase* db = createEmptyDB();

    [db inTransaction: ^BOOL {
        createDocumentWithProperties(db, @{@"_id": @"1", @"name": @"Barry", @"skin": @"none"});
        createDocumentWithProperties(db, @{@"_id": @"2", @"name": @"Terry", @"skin": @"furry"});
        createDocumentWithProperties(db, @{@"_id": @"3", @"name": @"Wanda", @"skin": @"scaly"});
        return YES;
    }];
    [db _clearDocumentCache];

    Log(@" ---- QUERYIN' ----");
    CBLQuery* query = [db createAllDocumentsQuery];
    query.postFilter = [NSPredicate predicateWithFormat: @"document.properties.skin endswith 'y'"];
    CBLQueryEnumerator* rows = [query run: NULL];

    AssertEqual(rows.nextRow.key, @"2");
    AssertEqual(rows.nextRow.key, @"3");
    AssertNil(rows.nextRow);
}


#pragma mark - LIVE QUERIES:


TestCase(API_LiveQuery) {
    RequireTestCase(API_CreateView);
    CBLDatabase* db = createManagerAndEmptyDBAtPath(@"API_LiveQuery");
    CBLView* view = [db viewNamed: @"vu"];
    [view setMapBlock: MAPBLOCK({
        emit(doc[@"sequence"], nil);
    }) version: @"1"];

    static const NSUInteger kNDocs = 50;
    createDocuments(db, kNDocs);

    CBLLiveQuery* query = [[view createQuery] asLiveQuery];
    query.startKey = @23;
    query.endKey = @33;
    Log(@"Created %@", query);
    CAssertNil(query.rows);

    Log(@"Waiting for live query to update...");
    NSDate* timeout = [NSDate dateWithTimeIntervalSinceNow: 10.0];
    bool finished = false;
    while (!finished) {
        [[NSRunLoop currentRunLoop] runMode: NSDefaultRunLoopMode beforeDate: timeout];
        Assert(timeout.timeIntervalSinceNow > 0.0, @"timed out waiting for live query");
        CBLQueryEnumerator* rows = query.rows;
        Log(@"Live query rows = %@", rows);
        if (rows != nil) {
            CAssertEq(rows.count, (NSUInteger)11);

            int expectedKey = 23;
            for (CBLQueryRow* row in rows) {
                CAssertEq(row.document.database, db);
                CAssertEq([row.key intValue], expectedKey);
                ++expectedKey;
            }
            finished = true;
        }
    }
    [query stop];
    CAssert(finished, @"Live query timed out!");
}


@interface TestLiveQueryObserver : NSObject
@property (copy) NSDictionary*change;
@property unsigned changeCount;
@end

@implementation TestLiveQueryObserver
@synthesize change=_change, changeCount=_changeCount;
- (void)observeValueForKeyPath:(NSString *)keyPath ofObject:(id)object change:(NSDictionary *)change context:(void *)context
{
    self.change = change;
    ++_changeCount;
}
@end


TestCase(API_LiveQuery_DispatchQueue) {
    RequireTestCase(API_LiveQuery);
    CBLManager* dbmgr = [CBLManager createEmptyAtTemporaryPath: @"LiveQuery_DispatchQueue"];
    dispatch_queue_t queue = dispatch_queue_create("LiveQuery", NULL);
    dbmgr.dispatchQueue = queue;
    __block CBLDatabase* db;
    __block CBLView* view;
    __block CBLLiveQuery* query;
    TestLiveQueryObserver* observer = [[TestLiveQueryObserver alloc] init];
    dispatch_sync(queue, ^{
        NSError* error;
        db = [dbmgr createEmptyDatabaseNamed: @"test_db" error: &error];
        view = [db viewNamed: @"vu"];
        [view setMapBlock: MAPBLOCK({
            emit(doc[@"sequence"], nil);
        }) version: @"1"];

        static const NSUInteger kNDocs = 50;
        createDocuments(db, kNDocs);

        query = [[view createQuery] asLiveQuery];
        query.startKey = @23;
        query.endKey = @33;
        Log(@"Created %@", query);
        CAssertNil(query.rows);

        [query addObserver: observer forKeyPath: @"rows" options: NSKeyValueObservingOptionNew context: NULL];
    });

    Log(@"Waiting for live query to complete...");
    NSDate* timeout = [NSDate dateWithTimeIntervalSinceNow: 10.0];
    bool finished = false;
    while (!finished && timeout.timeIntervalSinceNow > 0.0) {
        usleep(1000);
        if (observer.change) {
            CBLQueryEnumerator* rows = observer.change[NSKeyValueChangeNewKey];
            Log(@"Live query rows = %@", rows);
            if (rows != nil) {
                CAssertEq(rows.count, (NSUInteger)11);

                int expectedKey = 23;
                for (CBLQueryRow* row in rows) {
                    CAssertEq(row.document.database, db);
                    CAssertEq([row.key intValue], expectedKey);
                    ++expectedKey;
                }
                finished = true;
            }
        }
    }
    Assert(finished, @"LiveQuery didn't complete");

    dispatch_async(queue, ^{
        NSDictionary* properties = @{@"testName": @"testDatabase", @"sequence": @(23.5)};
        createDocumentWithProperties(db, properties);
    });

    Log(@"Waiting for live query to update again...");
    timeout = [NSDate dateWithTimeIntervalSinceNow: 10.0];
    finished = false;
    while (!finished && timeout.timeIntervalSinceNow > 0.0) {
        usleep(1000);
        if (observer.changeCount == 2) {
            CBLQueryEnumerator* rows = observer.change[NSKeyValueChangeNewKey];
            Log(@"Live query rows = %@", rows);
            if (rows != nil) {
                CAssertEq(rows.count, (NSUInteger)12);
                finished = true;
            }
        }
    }
    Assert(finished, @"LiveQuery didn't update");

    // Clean up:
    dispatch_sync(queue, ^{
        [query removeObserver: observer forKeyPath: @"rows"];
        [query stop];
        [dbmgr close];
    });
}


TestCase(API_LiveQuery_WaitForRows) {
    RequireTestCase(API_LiveQuery);
    CBLDatabase* db = createManagerAndEmptyDBAtPath(@"API_LiveQuery");
    CBLView* view = [db viewNamed: @"vu"];
    [view setMapBlock: MAPBLOCK({
        emit(doc[@"sequence"], nil);
    }) version: @"1"];

    createDocuments(db, 1000);

    // Schedule a garden variety event on the default runloop mode; we want to ensure
    // that this does _not_ trigger during the -waitForRows call.
    __block BOOL delayedBlockRan = NO;
    MYAfterDelay(0.0, ^{
        delayedBlockRan = YES;
    });

    CBLLiveQuery* query = [[view createQuery] asLiveQuery];
    Assert([query waitForRows]);
    Assert(!delayedBlockRan, @"waitForRows accidentally allowed a default-mode event");
    [query stop];
}


TestCase(API_LiveQuery_UpdateInterval) {
    RequireTestCase(API_LiveQuery);
    CBLDatabase* db = createManagerAndEmptyDBAtPath(@"API_LiveQuery");
    CBLView* view = [db viewNamed: @"vu"];
    [view setMapBlock: MAPBLOCK({
        emit(doc[@"sequence"], nil);
    }) version: @"1"];

    createDocuments(db, 10);

    CBLLiveQuery* query = [[view createQuery] asLiveQuery];
    query.updateInterval = 0.25;
    Log(@"Created %@", query);

    TestLiveQueryObserver* observer = [TestLiveQueryObserver new];
    [query addObserver: observer forKeyPath: @"rows" options: NSKeyValueObservingOptionNew
                   context: NULL];
    AfterThisTest(^{
        [query removeObserver:observer forKeyPath:@"rows"];
    });

    NSDate* timeout = [NSDate dateWithTimeIntervalSinceNow: 2.0];
    while (timeout.timeIntervalSinceNow > 0.0) {
        if (![[NSRunLoop currentRunLoop] runMode: NSDefaultRunLoopMode
                                      beforeDate: [NSDate dateWithTimeIntervalSinceNow: 0.05]])
            break;
        createDocuments(db, 1);
    }
    [query stop];

    Log(@"LiveQuery notified observers %d times", observer.changeCount);
    CAssert(observer.changeCount >= 7 && observer.changeCount <= 9);
}


TestCase(API_AsyncViewQuery) {
    RequireTestCase(API_CreateView);
    CBLDatabase* db = createManagerAndEmptyDBAtPath(@"API_AsyncViewQuery");
    CBLView* view = [db viewNamed: @"vu"];
    [view setMapBlock: MAPBLOCK({
        emit(doc[@"sequence"], nil);
    }) version: @"1"];

    static const NSUInteger kNDocs = 50;
    createDocuments(db, kNDocs);

    CBLQuery* query = [view createQuery];
    query.startKey = @23;
    query.endKey = @33;

    __block bool finished = false;
    NSThread* curThread = [NSThread currentThread];
    [query runAsync: ^(CBLQueryEnumerator *rows, NSError* error) {
        Log(@"Async query finished!");
        CAssertEq([NSThread currentThread], curThread);
        CAssert(rows);
        CAssertNil(error);
        CAssertEq(rows.count, (NSUInteger)11);

        int expectedKey = 23;
        for (CBLQueryRow* row in rows) {
            CAssertEq(row.document.database, db);
            CAssertEq([row.key intValue], expectedKey);
            ++expectedKey;
        }
        finished = true;
    }];

    Log(@"Waiting for async query to finish...");
    NSDate* timeout = [NSDate dateWithTimeIntervalSinceNow: 5.0];
    while (!finished) {
        if (![[NSRunLoop currentRunLoop] runMode: NSDefaultRunLoopMode beforeDate: timeout])
            break;
    }
    CAssert(finished, @"Async query timed out!");
}

// Ensure that when the view mapblock changes, a related live query
// will be notified and automatically updated
TestCase(API_LiveQuery_UpdatesWhenViewChanges) {
    CBLDatabase* db = createManagerAndEmptyDBAtPath(@"UpdatesWhenViewChanges");
    
    CBLView* view = [db viewNamed: @"vu"];
    
    [view setMapBlock: MAPBLOCK({
        emit(@1, nil);
    }) version: @"1"];
    
    createDocuments(db, 1);
    
    CBLQuery* query = [view createQuery];
    CBLQueryEnumerator* rows = [query run: NULL];
    CAssertEq(rows.count, (NSUInteger)1);
    
    int expectedKey = 1;
    for (CBLQueryRow* row in rows) {
        CAssertEq([row.key intValue], expectedKey);
    }
    
    CBLLiveQuery* liveQuery = [[view createQuery] asLiveQuery];
//    CAssertNil(liveQuery.rows);
    
    TestLiveQueryObserver* observer = [TestLiveQueryObserver new];

    [liveQuery addObserver: observer forKeyPath: @"rows" options: NSKeyValueObservingOptionNew context: NULL];
    AfterThisTest(^{
        [liveQuery removeObserver:observer forKeyPath:@"rows"];
    });

    NSDate* timeout = [NSDate dateWithTimeIntervalSinceNow: 10.0];
    bool finished = false;
    while (!finished && timeout.timeIntervalSinceNow > 0.0) {

        Log(@"Waiting for live query FIRST update...");
        if (![[NSRunLoop currentRunLoop] runMode: NSDefaultRunLoopMode beforeDate: timeout])
            break;

        if (observer.changeCount == 1) {
            
            CBLQueryEnumerator* rows = liveQuery.rows;
            Log(@"Live query rows = %@", rows);
            if (rows != nil) {
                CAssertEq(rows.count, (NSUInteger)1);
                
                int expectedKey = 1;
                for (CBLQueryRow* row in rows) {
                    CAssertEq([row.key intValue], expectedKey);
                }
                finished = true;
            }
        }

    }
    CAssert(finished, @"Live query timed out!");

    // now update the view definition, while the live query is running
    [view setMapBlock: MAPBLOCK({
        emit(@2, nil);
    }) version: @"2"];
    
    timeout = [NSDate dateWithTimeIntervalSinceNow: 10.0];
    finished = false;
    while (!finished && timeout.timeIntervalSinceNow > 0.0) {
        Log(@"Waiting for live query SECOND update...");
        if (![[NSRunLoop currentRunLoop] runMode: NSDefaultRunLoopMode beforeDate: timeout])
            break;
        
        if (observer.changeCount == 2) {
            
            CBLQueryEnumerator* rows = liveQuery.rows;
            Log(@"Live query rows = %@", rows);
            if (rows != nil) {
                CAssertEq(rows.count, (NSUInteger)1);
                
                int expectedKey = 2;
                for (CBLQueryRow* row in rows) {
                    CAssertEq([row.key intValue], expectedKey);
                }
                finished = true;
            }

        }
        
    }
    CAssert(finished, @"Live query timed out!");
    
    [liveQuery stop];
}


// Make sure that a database's map/reduce functions are shared with the shadow database instance
// running in the background server.
TestCase(API_SharedMapBlocks) {
    CBLManager* mgr = [CBLManager createEmptyAtTemporaryPath: @"API_SharedMapBlocks"];
    CBLDatabase* db = [mgr databaseNamed: @"db" error: nil];
    [db setFilterNamed: @"phil" asBlock: ^BOOL(CBLSavedRevision *revision, NSDictionary *params) {
        return YES;
    }];
    [db setValidationNamed: @"val" asBlock: VALIDATIONBLOCK({ })];
    CBLView* view = [db viewNamed: @"view"];
    BOOL ok = [view setMapBlock: MAPBLOCK({
        // nothing
    }) reduceBlock:^id(NSArray *keys, NSArray *values, BOOL rereduce) {
        return nil;
    } version: @"1"];
    CAssert(ok, @"Couldn't set map/reduce");

    CBLMapBlock map = view.mapBlock;
    CBLReduceBlock reduce = view.reduceBlock;
    CBLFilterBlock filter = [db filterNamed: @"phil"];
    CBLValidationBlock validation = [db validationNamed: @"val"];

    id result = [mgr.backgroundServer waitForDatabaseNamed: @"db" to: ^id(CBLDatabase *serverDb) {
        CAssert(serverDb != nil);
        CBLView* serverView = [serverDb viewNamed: @"view"];
        CAssert(serverView != nil);
        CAssertEq([serverDb filterNamed: @"phil"], filter);
        CAssertEq([serverDb validationNamed: @"val"], validation);
        CAssertEq(serverView.mapBlock, map);
        CAssertEq(serverView.reduceBlock, reduce);
        return @"ok";
    }];
    CAssertEqual(result, @"ok");
    [mgr close];
}


TestCase(RemoteQuery) {
    // PUT :4985/beer/_design/beer views:='{"abv":{"map":"function(doc,meta){if (doc.abv) emit(Number(doc.abv),doc.name)}"}}'
    CBLDatabase* db = createEmptyDB();
    NSURL* remoteURL = [NSURL URLWithString: @"http://localhost:4984/beer"];//FIX: Make portable
    CBLRemoteQuery* q = [[CBLRemoteQuery alloc] initWithDatabase: db
                                                          remote: remoteURL
                                                            view: @"beer/abv"];
    q.startKey = @6.1;
    q.endKey = @6.2;
    q.inclusiveEnd = NO;
    NSError* error;
    CBLQueryEnumerator* e = [q run: &error];
    Assert(e, @"Query failed: %@", error);
    for (CBLQueryRow* row in e) {
        Log(@"ABV: %g -- %@ (_id = \"%@\")", [row.key doubleValue], row.value, row.documentID);
    }
    AssertEq(e.count, 20u);
}




TestCase(API_View) {
    RequireTestCase(API_CreateView);
    RequireTestCase(API_ViewCustomSort);
    RequireTestCase(API_ViewCustomFilter);
    RequireTestCase(API_AllDocsCustomFilter);
    RequireTestCase(API_ViewWithLinkedDocs);
    RequireTestCase(API_SharedMapBlocks);
    RequireTestCase(API_EmitNil);
    RequireTestCase(API_EmitDoc);
    RequireTestCase(API_LiveQuery);
    RequireTestCase(API_LiveQuery_DispatchQueue);
    RequireTestCase(API_AsyncViewQuery);
}


#endif // DEBUG<|MERGE_RESOLUTION|>--- conflicted
+++ resolved
@@ -13,12 +13,9 @@
 //  and limitations under the License.
 
 #if DEBUG
+#import "CBLRemoteQuery.h"
 #import "APITestUtils.h"
-<<<<<<< HEAD
-#import "CBLRemoteQuery.h"
-=======
 #import "MYBlockUtils.h"
->>>>>>> 090a2798
 
 
 TestCase(API_CreateView) {
