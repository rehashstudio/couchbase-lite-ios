--- conflicted
+++ resolved
@@ -1174,17 +1174,10 @@
                     case NSTransformableAttributeType:
                         // intentionally do nothing
                         break;
-<<<<<<< HEAD
-                     default:
-                        //NSAssert(NO, @"Unsupported attribute type");
-//                        NSLog(@"ii unsupported attribute %@, type: %@ (%d)", attribute, attr, [attr attributeType]);
-                         break;
-=======
                     default:
                         //NSAssert(NO, @"Unsupported attribute type");
                         //break;
                         NSLog(@"CBLIncrementalStore: unsupported attribute %@, type: %lu",  attr, (unsigned long)attributeType);
->>>>>>> f6a3d8e6
                 }
                 
                 if (value) {
