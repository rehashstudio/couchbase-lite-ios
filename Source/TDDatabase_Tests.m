--- conflicted
+++ resolved
@@ -77,7 +77,6 @@
                    object: db
                    queue: nil
                    usingBlock: ^(NSNotification* n) {
-<<<<<<< HEAD
                        NSArray* changes = n.userInfo[@"changes"];
                        for (NSDictionary* change in changes) {
                            TDRevision* rev = change[@"rev"];
@@ -87,14 +86,6 @@
                            CAssertEqual(rev[@"_id"], rev.docID);
                            CAssertEqual(rev[@"_rev"], rev.revID);
                        }
-=======
-                       TDRevision* rev = (n.userInfo)[@"rev"];
-                       CAssert(rev);
-                       CAssert(rev.docID);
-                       CAssert(rev.revID);
-                       CAssertEqual(rev[@"_id"], rev.docID);
-                       CAssertEqual(rev[@"_rev"], rev.revID);
->>>>>>> a4e35e56
                    }];
     
     // Create a document:
